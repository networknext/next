--- conflicted
+++ resolved
@@ -20,11 +20,7 @@
 using os::SocketConfig;
 using util::ThroughputRecorder;
 
-<<<<<<< HEAD
-TEST(core_handlers_continue_request_handler_sdk4_unsigned)
-=======
 Test(core_handlers_continue_request_handler_sdk4)
->>>>>>> 521c5a35
 {
   Packet packet;
   SessionMap map;
@@ -72,61 +68,6 @@
   CHECK(session->expire_timestamp == token.expire_timestamp);
 
   index = 0;
-<<<<<<< HEAD
-  CHECK(!crypto::is_network_next_packet_sdk4(packet.buffer, index, packet.length));
-}
-
-TEST(core_handlers_continue_request_handler_sdk4_signed)
-{
-  Packet packet;
-  SessionMap map;
-  Keychain keychain = testing::make_keychain();
-  ThroughputRecorder recorder;
-  RouterInfo info;
-  info.set_timestamp(0);
-  Socket socket;
-
-  packet.buffer[crypto::PACKET_HASH_LENGTH] = static_cast<uint8_t>(PacketType::ContinueRequest);
-  packet.length = crypto::PACKET_HASH_LENGTH + 1 + ContinueTokenV4::SIZE_OF_ENCRYPTED * 2;
-
-  Address addr;
-  SocketConfig config = default_socket_config();
-
-  CHECK(addr.parse("127.0.0.1"));
-  CHECK(socket.create(addr, config));
-
-  ContinueTokenV4 token;
-  token.expire_timestamp = 20;
-  token.session_id = 0x13;
-  token.session_version = 3;
-
-  size_t index = crypto::PACKET_HASH_LENGTH + 1;
-  CHECK(token.write_encrypted(packet, index, router_private_key(), keychain.relay_public_key));
-  CHECK(packet.buffer[crypto::PACKET_HASH_LENGTH] == static_cast<uint8_t>(PacketType::ContinueRequest));
-  CHECK(index == crypto::PACKET_HASH_LENGTH + 1 + ContinueTokenV4::SIZE_OF_ENCRYPTED).on_fail([&] {
-    std::cout << index << '\n';
-  });
-
-  auto session = std::make_shared<Session>();
-  session->expire_timestamp = 10;
-  session->session_id = token.session_id;
-  session->session_version = token.session_version;
-  session->next_addr = addr;
-  session->client_to_server_sequence = 0;
-  map.set(token.hash(), session);
-
-  size_t prev_len = packet.length;
-
-  core::handlers::continue_request_handler_sdk4(packet, map, keychain, recorder, info, socket, true);
-
-  CHECK(socket.recv(packet));
-  CHECK(packet.length == prev_len - ContinueTokenV4::SIZE_OF_ENCRYPTED);
-  CHECK(session->expire_timestamp == token.expire_timestamp);
-
-  index = 0;
-  CHECK(crypto::is_network_next_packet_sdk4(packet.buffer, index, packet.length));
-=======
->>>>>>> 521c5a35
 }
 
 TEST(core_handlers_continue_request_handler_unsigned)
