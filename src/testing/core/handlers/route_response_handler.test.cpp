#include "includes.h"
#include "testing/test.hpp"

#include "core/handlers/route_response_handler.hpp"

#define CRYPTO_HELPERS
#define OS_HELPERS
#include "testing/helpers.hpp"

using core::Packet;
using core::PacketDirection;
using core::PacketHeader;
using core::PacketHeaderV4;
using core::PacketType;
using core::RouterInfo;
using core::Session;
using core::SessionMap;
using crypto::GenericKey;
using crypto::PACKET_HASH_LENGTH;
using os::Socket;
using os::SocketConfig;
using util::ThroughputRecorder;

<<<<<<< HEAD
TEST(core_handlers_route_response_handler_sdk4_unsigned)
=======
Test(core_handlers_route_response_handler_sdk4)
>>>>>>> 521c5a35
{
  Packet packet;
  SessionMap map;
  ThroughputRecorder recorder;
  RouterInfo router_info;
  Socket socket;

  const GenericKey private_key = random_private_key();

  router_info.set_timestamp(0);

  Address addr;
  SocketConfig config = default_socket_config();

  CHECK(addr.parse("127.0.0.1"));
  CHECK(socket.create(addr, config));

  packet.length = PacketHeaderV4::SIZE_OF_SIGNED;
  packet.addr = addr;

  PacketHeaderV4 header;
  {
    header.type = PacketType::RouteResponse4;
    header.sequence = 123123130131LL | (1ULL << 63) | (1ULL << 62);
    header.session_id = 0x12313131;
    header.session_version = 0x12;
  };

  auto session = std::make_shared<Session>();
  session->session_id = header.session_id;
  session->session_version = header.session_version;
  session->private_key = private_key;
  session->prev_addr = addr;
  session->expire_timestamp = 10;
  session->server_to_client_sequence = 0;

  map.set(header.hash(), session);

  size_t index = 0;
  CHECK(header.write(packet, index, PacketDirection::ServerToClient, private_key));

  core::handlers::route_response_handler_sdk4(packet, map, recorder, router_info, socket);

  size_t prev_len = packet.length;
  CHECK(socket.recv(packet));
  CHECK(prev_len == packet.length);

  CHECK(recorder.route_response_tx.num_packets == 1);
  CHECK(recorder.route_response_tx.num_bytes == PacketHeaderV4::SIZE_OF_SIGNED);

<<<<<<< HEAD
  core::handlers::route_response_handler_sdk4(packet, map, recorder, router_info, socket, false);
  CHECK(!socket.recv(packet));
}

TEST(core_handlers_route_response_handler_sdk4_signed)
{
  Packet packet;
  SessionMap map;
  ThroughputRecorder recorder;
  RouterInfo router_info;
  Socket socket;

  const GenericKey private_key = random_private_key();

  router_info.set_timestamp(0);

  Address addr;
  SocketConfig config = default_socket_config();

  CHECK(addr.parse("127.0.0.1"));
  CHECK(socket.create(addr, config));

  packet.length = crypto::PACKET_HASH_LENGTH + PacketHeaderV4::SIZE_OF_SIGNED;
  packet.addr = addr;

  PacketHeaderV4 header;
  {
    header.type = PacketType::RouteResponse4;
    header.sequence = 123123130131LL | (1ULL << 63) | (1ULL << 62);
    header.session_id = 0x12313131;
    header.session_version = 0x12;
  };

  auto session = std::make_shared<Session>();
  session->session_id = header.session_id;
  session->session_version = header.session_version;
  session->private_key = private_key;
  session->prev_addr = addr;
  session->expire_timestamp = 10;
  session->server_to_client_sequence = 0;

  map.set(header.hash(), session);

  size_t index = crypto::PACKET_HASH_LENGTH;
  CHECK(header.write(packet, index, PacketDirection::ServerToClient, private_key));

  core::handlers::route_response_handler_sdk4(packet, map, recorder, router_info, socket, true);

  size_t prev_len = packet.length;
  CHECK(socket.recv(packet));
  CHECK(prev_len == packet.length);

  CHECK(recorder.route_response_tx.num_packets == 1);
  CHECK(recorder.route_response_tx.num_bytes == PACKET_HASH_LENGTH + PacketHeaderV4::SIZE_OF_SIGNED);

  core::handlers::route_response_handler_sdk4(packet, map, recorder, router_info, socket, true);
  CHECK(!socket.recv(packet));
=======
  core::handlers::route_response_handler_sdk4(packet, map, recorder, router_info, socket);
  check(!socket.recv(packet));
>>>>>>> 521c5a35
}

TEST(core_handlers_route_response_handler_unsigned)
{
  Packet packet;
  SessionMap map;
  ThroughputRecorder recorder;
  RouterInfo router_info;
  Socket socket;

  const GenericKey private_key = random_private_key();

  router_info.set_timestamp(0);

  Address addr;
  SocketConfig config = default_socket_config();

  CHECK(addr.parse("127.0.0.1"));
  CHECK(socket.create(addr, config));

  packet.length = PacketHeader::SIZE_OF_SIGNED;
  packet.addr = addr;

  PacketHeader header;
  {
    header.type = PacketType::RouteResponse;
    header.sequence = 123123130131LL | (1ULL << 63) | (1ULL << 62);
    header.session_id = 0x12313131;
    header.session_version = 0x12;
  };

  auto session = std::make_shared<Session>();
  session->session_id = header.session_id;
  session->session_version = header.session_version;
  session->private_key = private_key;
  session->prev_addr = addr;
  session->expire_timestamp = 10;
  session->server_to_client_sequence = 0;

  map.set(header.hash(), session);

  size_t index = 0;
  CHECK(header.write(packet, index, PacketDirection::ServerToClient, private_key));

  core::handlers::route_response_handler(packet, map, recorder, router_info, socket, false);

  size_t prev_len = packet.length;
  CHECK(socket.recv(packet));
  CHECK(prev_len == packet.length);

  CHECK(recorder.route_response_tx.num_packets == 1);
  CHECK(recorder.route_response_tx.num_bytes == PacketHeader::SIZE_OF_SIGNED);

  core::handlers::route_response_handler(packet, map, recorder, router_info, socket, false);
  CHECK(!socket.recv(packet));
}

TEST(core_handlers_route_response_handler_signed)
{
  Packet packet;
  SessionMap map;
  ThroughputRecorder recorder;
  RouterInfo router_info;
  Socket socket;

  const GenericKey private_key = random_private_key();

  router_info.set_timestamp(0);

  Address addr;
  SocketConfig config = default_socket_config();

  CHECK(addr.parse("127.0.0.1"));
  CHECK(socket.create(addr, config));

  packet.length = crypto::PACKET_HASH_LENGTH + PacketHeader::SIZE_OF_SIGNED;
  packet.addr = addr;

  PacketHeader header;
  {
    header.type = PacketType::RouteResponse;
    header.sequence = 123123130131LL | (1ULL << 63) | (1ULL << 62);
    header.session_id = 0x12313131;
    header.session_version = 0x12;
  };

  auto session = std::make_shared<Session>();
  session->session_id = header.session_id;
  session->session_version = header.session_version;
  session->private_key = private_key;
  session->prev_addr = addr;
  session->expire_timestamp = 10;
  session->server_to_client_sequence = 0;

  map.set(header.hash(), session);

  size_t index = crypto::PACKET_HASH_LENGTH;
  CHECK(header.write(packet, index, PacketDirection::ServerToClient, private_key));

  core::handlers::route_response_handler(packet, map, recorder, router_info, socket, true);

  size_t prev_len = packet.length;
  CHECK(socket.recv(packet));
  CHECK(prev_len == packet.length);

  CHECK(recorder.route_response_tx.num_packets == 1);
  CHECK(recorder.route_response_tx.num_bytes == PACKET_HASH_LENGTH + PacketHeader::SIZE_OF_SIGNED);

  core::handlers::route_response_handler(packet, map, recorder, router_info, socket, true);
  CHECK(!socket.recv(packet));
}<|MERGE_RESOLUTION|>--- conflicted
+++ resolved
@@ -21,11 +21,7 @@
 using os::SocketConfig;
 using util::ThroughputRecorder;
 
-<<<<<<< HEAD
-TEST(core_handlers_route_response_handler_sdk4_unsigned)
-=======
 Test(core_handlers_route_response_handler_sdk4)
->>>>>>> 521c5a35
 {
   Packet packet;
   SessionMap map;
@@ -76,68 +72,8 @@
   CHECK(recorder.route_response_tx.num_packets == 1);
   CHECK(recorder.route_response_tx.num_bytes == PacketHeaderV4::SIZE_OF_SIGNED);
 
-<<<<<<< HEAD
-  core::handlers::route_response_handler_sdk4(packet, map, recorder, router_info, socket, false);
-  CHECK(!socket.recv(packet));
-}
-
-TEST(core_handlers_route_response_handler_sdk4_signed)
-{
-  Packet packet;
-  SessionMap map;
-  ThroughputRecorder recorder;
-  RouterInfo router_info;
-  Socket socket;
-
-  const GenericKey private_key = random_private_key();
-
-  router_info.set_timestamp(0);
-
-  Address addr;
-  SocketConfig config = default_socket_config();
-
-  CHECK(addr.parse("127.0.0.1"));
-  CHECK(socket.create(addr, config));
-
-  packet.length = crypto::PACKET_HASH_LENGTH + PacketHeaderV4::SIZE_OF_SIGNED;
-  packet.addr = addr;
-
-  PacketHeaderV4 header;
-  {
-    header.type = PacketType::RouteResponse4;
-    header.sequence = 123123130131LL | (1ULL << 63) | (1ULL << 62);
-    header.session_id = 0x12313131;
-    header.session_version = 0x12;
-  };
-
-  auto session = std::make_shared<Session>();
-  session->session_id = header.session_id;
-  session->session_version = header.session_version;
-  session->private_key = private_key;
-  session->prev_addr = addr;
-  session->expire_timestamp = 10;
-  session->server_to_client_sequence = 0;
-
-  map.set(header.hash(), session);
-
-  size_t index = crypto::PACKET_HASH_LENGTH;
-  CHECK(header.write(packet, index, PacketDirection::ServerToClient, private_key));
-
-  core::handlers::route_response_handler_sdk4(packet, map, recorder, router_info, socket, true);
-
-  size_t prev_len = packet.length;
-  CHECK(socket.recv(packet));
-  CHECK(prev_len == packet.length);
-
-  CHECK(recorder.route_response_tx.num_packets == 1);
-  CHECK(recorder.route_response_tx.num_bytes == PACKET_HASH_LENGTH + PacketHeaderV4::SIZE_OF_SIGNED);
-
-  core::handlers::route_response_handler_sdk4(packet, map, recorder, router_info, socket, true);
-  CHECK(!socket.recv(packet));
-=======
   core::handlers::route_response_handler_sdk4(packet, map, recorder, router_info, socket);
   check(!socket.recv(packet));
->>>>>>> 521c5a35
 }
 
 TEST(core_handlers_route_response_handler_unsigned)
