#include "includes.h"
#include "testing/test.hpp"
#include "testing/mocks.hpp"
#include "util/misc.hpp"

#include "core/backend.hpp"

#define CRYPTO_HELPERS
#include "testing/helpers.hpp"

using namespace std::chrono_literals;

using core::Backend;
using core::INIT_REQUEST_MAGIC;
using core::INIT_REQUEST_VERSION;
using core::InitRequest;
using core::InitResponse;
using core::MAX_RELAYS;
using core::PingData;
using core::RELAY_VERSION;
using core::RelayManager;
using core::RelayPingInfo;
using core::RouterInfo;
using core::Session;
using core::SessionMap;
using core::UPDATE_REQUEST_VERSION;
using core::UpdateRequest;
using core::UpdateResponse;
using crypto::KEY_SIZE;
using crypto::Keychain;
using net::Address;
using util::Clock;
using util::Second;
using util::ThroughputRecorder;
using util::ThroughputStats;

namespace
{
  const std::string BACKEND_HOSTNAME = "http://totally-real-backend.com";
  const auto RELAY_ADDR = "127.0.0.1:12345";
  const Keychain KEYCHAIN = testing::make_keychain();
  const std::vector<uint8_t> BASIC_VALID_UPDATE_RESPONSE = [] {
    InitResponse response = {
     .version = 0,
     .timestamp = 0,
     .public_key = {},
    };

    std::vector<uint8_t> buff(InitResponse::SIZE_OF);
    CHECK(response.into(buff));
    return buff;
  }();

  auto make_init_response(uint32_t version, uint64_t timestamp, std::array<uint8_t, KEY_SIZE>& pk) -> std::vector<uint8_t>
  {
    std::vector<uint8_t> buff(InitResponse::SIZE_OF);
    InitResponse resp{
     .version = version,
     .timestamp = timestamp,
     .public_key = pk,
    };

    resp.into(buff);

    return buff;
  }
}  // namespace

TEST(core_Backend_init_valid)
{
  RouterInfo router_info;
  RelayManager manager;
  SessionMap sessions;
  std::array<uint8_t, crypto::KEY_SIZE> pk{};
  testing::MockHttpClient client;
  client.Response = make_init_response(0, 123456789, pk);
  Backend backend(BACKEND_HOSTNAME, RELAY_ADDR, KEYCHAIN, router_info, manager, sessions, client);

  CHECK(backend.init());

  CHECK(client.Hostname == BACKEND_HOSTNAME);
  CHECK(client.Endpoint == "/relay_init");
  CHECK(router_info.current_time<uint64_t>() >= 123456789 / 1000);

  InitRequest request;
  CHECK(request.from(client.Request));

<<<<<<< HEAD
  CHECK(request.magic == INIT_REQUEST_MAGIC);
  CHECK(request.version == INIT_REQUEST_VERSION);
  CHECK(request.address == RELAY_ADDR);
=======
  check(request.magic == INIT_REQUEST_MAGIC);
  check(request.version == INIT_REQUEST_VERSION);
  check(request.address == RelayAddr);
  check(request.relay_version == RELAY_VERSION);
>>>>>>> 754100be

  // can't check nonce or encrypted token since they're random
}

// Update the backend for 2 seconds, then proceed to switch the should_loop to false.
// The relay should then attempt to ack the backend.
// It won't receive a success response from the backend so instead it will
// live for 60 seconds and skip the ack
TEST(core_Backend_updateCycle_shutdown_60s)
{
  Clock test_clock;

  RouterInfo router_info;
  RelayManager manager;
  SessionMap sessions;
  volatile bool should_loop = true;
  volatile bool should_clean_shutdown = false;
  ThroughputRecorder logger;
  testing::MockHttpClient client;

  Backend backend(BACKEND_HOSTNAME, RELAY_ADDR, KEYCHAIN, router_info, manager, sessions, client);

  client.Success = true;
  client.Response = BASIC_VALID_UPDATE_RESPONSE;

  test_clock.reset();
  auto fut = std::async(std::launch::async, [&] {
    std::this_thread::sleep_for(2s);
    client.Success = false;
    should_clean_shutdown = true;  // just to mimic actual behavior
    should_loop = false;
  });

<<<<<<< HEAD
  CHECK(backend.update_loop(should_loop, should_clean_shutdown, logger, sessions));
  auto elapsed = test_clock.elapsed<Second>();
  CHECK(elapsed >= 62.0);
=======
  check(backend.update_loop(handle, shouldCleanShutdown, logger, sessions));
  auto elapsed = testClock.elapsed<Second>();
  check(elapsed >= 62.0).onFail([&] {
    std::cout << "elapsed time = " << elapsed << '\n';
  });
>>>>>>> 754100be
}

// Update the backend for 2 seconds, then proceed to switch the should_loop to false.
// The relay should then attempt to ack the backend and shutdown for 30 seconds.
// It will receive a success response and then live for another 30 seconds.
// The 60 second timeout will not apply here
TEST(core_Backend_updateCycle_ack_and_30s)
{
  Clock test_clock;

  RouterInfo router_info;
  RelayManager manager;
  SessionMap sessions;
  volatile bool should_loop = true;
  volatile bool should_clean_shutdown = false;
  ThroughputRecorder logger;
  testing::MockHttpClient client;

  Backend backend(BACKEND_HOSTNAME, RELAY_ADDR, KEYCHAIN, router_info, manager, sessions, client);

  client.Success = true;
  client.Response = BASIC_VALID_UPDATE_RESPONSE;

  test_clock.reset();
  auto fut = std::async(std::launch::async, [&] {
    std::this_thread::sleep_for(2s);
    should_clean_shutdown = true;
    should_loop = false;
  });

  CHECK(backend.update_loop(should_loop, should_clean_shutdown, logger, sessions));
  auto elapsed = test_clock.elapsed<Second>();
  CHECK(elapsed >= 32.0);
}

// Update the backend for 2 seconds, then proceed to switch the should_loop to false.
// The relay will not get a success response for 31 seconds after the should_loop is set.
// After which it will get a success and then proceed with the normal routine of waiting 30 seconds
// The amount of time waited will be greater than 60 seconds
// This is to assert the update_cycle will ignore the 60 second timeout if the backend gets an update
TEST(core_Backend_updateCycle_no_ack_for_40s_then_ack_then_wait)
{
  Clock test_clock;

  RouterInfo router_info;
  RelayManager manager;
  SessionMap sessions;
  volatile bool should_loop = true;
  volatile bool should_clean_shutdown = false;
  ThroughputRecorder recorder;
  testing::MockHttpClient client;

  Backend backend(BACKEND_HOSTNAME, RELAY_ADDR, KEYCHAIN, router_info, manager, sessions, client);

  client.Success = true;
  client.Response = BASIC_VALID_UPDATE_RESPONSE;

  test_clock.reset();
  auto fut = std::async(std::launch::async, [&] {
    std::this_thread::sleep_for(2s);
    should_clean_shutdown = true;
    client.Success = false;
    should_loop = false;
    std::this_thread::sleep_for(31s);
    client.Success = true;
  });

  CHECK(backend.update_loop(should_loop, should_clean_shutdown, recorder, sessions));
  auto elapsed = test_clock.elapsed<Second>();
  CHECK(elapsed >= 63.0);
}

// Update the backend for 2 seconds, then switch the success of the request to false.
// That will trigger the failure attempts which the number of is controlled by the MaxUpdateAttempts constant.
// After the max attempts is reached it will shutdown.
// But because the success value is never reset to true, the cleanshutdown ack will never succeed
// so the final duration should be 2 seconds of success and (MaxUpdateAttempts - 1) seconds of failure.
TEST(core_Backend_updateCycle_update_fails_for_max_number_of_attempts)
{
  Clock test_clock;

  RouterInfo router_info;
  RelayManager manager;
  SessionMap sessions;
  volatile bool should_loop = true;
  volatile bool should_clean_shutdown = false;
  ThroughputRecorder recorder;
  testing::MockHttpClient client;

  Backend backend(BACKEND_HOSTNAME, RELAY_ADDR, KEYCHAIN, router_info, manager, sessions, client);

  client.Success = true;
  client.Response = BASIC_VALID_UPDATE_RESPONSE;

  test_clock.reset();
  auto fut = std::async(std::launch::async, [&] {
    std::this_thread::sleep_for(2s);
    client.Success = false;  // set to false here to trigger failed updates
  });

  CHECK(!backend.update_loop(should_loop, should_clean_shutdown, recorder, sessions));
  auto elapsed = test_clock.elapsed<Second>();
  // time will be 2 seconds of good updates and
  // 10 seconds of bad updates, which will cause
  // the relay to abort with no clean shutdown
  CHECK(elapsed >= 12.0).on_fail([&elapsed] {
    std::cout << "elapsed: " << elapsed << '\n';
  });
}

// When clean shutdown is not set to true, the function should return immediately
TEST(core_Backend_updateCycle_no_clean_shutdown)
{
  Clock test_clock;

  RouterInfo router_info;
  RelayManager manager;
  SessionMap sessions;
  volatile bool should_loop = true;
  volatile bool should_clean_shutdown = false;
  ThroughputRecorder recorder;
  testing::MockHttpClient client;

  Backend backend(BACKEND_HOSTNAME, RELAY_ADDR, KEYCHAIN, router_info, manager, sessions, client);

  client.Success = true;
  client.Response = BASIC_VALID_UPDATE_RESPONSE;

  test_clock.reset();
  auto fut = std::async(std::launch::async, [&] {
    std::this_thread::sleep_for(2s);
    client.Success = false;
    should_loop = false;
  });

  CHECK(backend.update_loop(should_loop, should_clean_shutdown, recorder, sessions));
  auto elapsed = test_clock.elapsed<Second>();
  CHECK(elapsed >= 2.0);
}

TEST(core_Backend_update_valid)
{
  Clock clock;
  RouterInfo router_info;
  RelayManager manager;
  SessionMap sessions;
  ThroughputRecorder recorder;
  testing::MockHttpClient client;
  Backend backend(BACKEND_HOSTNAME, RELAY_ADDR, KEYCHAIN, router_info, manager, sessions, client);
  crypto::random_bytes(backend.update_token, backend.update_token.size());

  auto session = std::make_shared<Session>();
  session->kbps_up = 123;
  session->kbps_down = 456;
  sessions.set(1234, session);  // just add one thing to the map to make it non-zero

  // seed relay manager
  {
    const size_t num_relays = 1;
    std::array<RelayPingInfo, MAX_RELAYS> incoming;
    std::array<PingData, MAX_RELAYS> ping_data;
    incoming[0].id = 987654321;
    Address addr;
    CHECK(addr.parse("127.0.0.1:12345"));
    incoming[0].address = addr;
    manager.update(num_relays, incoming);
    CHECK(manager.get_ping_targets(ping_data) == 1);
    manager.process_pong(ping_data[0].address, ping_data[0].sequence);
  }

  ThroughputStats* stats[] = {
   &recorder.outbound_ping_tx,
   &recorder.route_request_rx,
   &recorder.route_request_tx,
   &recorder.route_response_rx,
   &recorder.route_response_tx,
   &recorder.client_to_server_rx,
   &recorder.client_to_server_tx,
   &recorder.server_to_client_rx,
   &recorder.server_to_client_tx,
   &recorder.inbound_ping_rx,
   &recorder.inbound_ping_tx,
   &recorder.pong_rx,
   &recorder.session_ping_rx,
   &recorder.session_ping_tx,
   &recorder.session_pong_rx,
   &recorder.session_pong_tx,
   &recorder.continue_request_rx,
   &recorder.continue_request_tx,
   &recorder.continue_response_rx,
   &recorder.continue_response_tx,
   &recorder.near_ping_rx,
   &recorder.near_ping_tx,
   &recorder.unknown_rx};

  for (auto& stat : stats) {
    static size_t counter = 0;
    stat->add(counter++);
  }

  UpdateResponse response;
  response.version = 0;
  response.timestamp = 123456789;
  response.num_relays = 2;

  {
    RelayPingInfo relay1, relay2;

    relay1.id = 135792468;
    CHECK(relay1.address.parse("127.0.0.1:54321"));

    relay2.id = 246813579;
    CHECK(relay2.address.parse("127.0.0.1:13524"));
    response.Relays = {
     relay1,
     relay2,
    };
  }

  client.Response.resize(response.size());
  response.into(client.Response);

<<<<<<< HEAD
  const auto outbound_ping = 123456789;
  const auto pong = 987654321;

  recorder.outbound_ping_tx.add(outbound_ping);
  recorder.pong_rx.add(pong);

  CHECK(backend.update(recorder, false));
=======
  bool should_retry = false;
  check(backend.update(recorder, false, should_retry) == Backend::UpdateResult::Success);
>>>>>>> 754100be

  // check the request
  {
    UpdateRequest request;
<<<<<<< HEAD
    CHECK(request.from(client.Request));

    CHECK(request.version == 1);
    CHECK(request.address == RELAY_ADDR);
    CHECK(request.public_key == backend.update_token);
    CHECK(request.session_count == sessions.size());
    CHECK(request.outbound_ping_tx == outbound_ping);
    CHECK(request.route_request_rx == 0);
    CHECK(request.route_request_tx == 0);
    CHECK(request.route_response_rx == 0);
    CHECK(request.route_response_tx == 0);
    CHECK(request.client_to_server_rx == 0);
    CHECK(request.client_to_server_tx == 0);
    CHECK(request.server_to_client_rx == 0);
    CHECK(request.server_to_client_tx == 0);
    CHECK(request.inbound_ping_rx == 0);
    CHECK(request.inbound_ping_tx == 0);
    CHECK(request.pong_rx == pong);
    CHECK(request.session_ping_rx == 0);
    CHECK(request.session_ping_tx == 0);
    CHECK(request.session_pong_rx == 0);
    CHECK(request.session_pong_tx == 0);
    CHECK(request.continue_request_rx == 0);
    CHECK(request.continue_request_tx == 0);
    CHECK(request.continue_response_rx == 0);
    CHECK(request.continue_response_tx == 0);
    CHECK(request.near_ping_rx == 0);
    CHECK(request.near_ping_tx == 0);
    CHECK(request.unknown_rx == 10);
    CHECK(request.shutting_down == false);
    CHECK(request.ping_stats.num_relays == 1);
    CHECK(request.relay_version == RELAY_VERSION);
=======
    check(request.from(client.Request));

    check(request.version == UPDATE_REQUEST_VERSION);
    check(request.address == RelayAddr);
    check(request.public_key == backend.update_token);
    check(request.session_count == sessions.size());
    check(request.envelope_up == 123).onFail([&] {
      std::cout << "up = " << request.envelope_up << '\n';
    });
    check(request.envelope_down == 456).onFail([&] {
      std::cout << "down = " << request.envelope_down << '\n';
    });

    uint64_t request_stats[] = {
     request.outbound_ping_tx,
     request.route_request_rx,
     request.route_request_tx,
     request.route_response_rx,
     request.route_response_tx,
     request.client_to_server_rx,
     request.client_to_server_tx,
     request.server_to_client_rx,
     request.server_to_client_tx,
     request.inbound_ping_rx,
     request.inbound_ping_tx,
     request.pong_rx,
     request.session_ping_rx,
     request.session_ping_tx,
     request.session_pong_rx,
     request.session_pong_tx,
     request.continue_request_rx,
     request.continue_request_tx,
     request.continue_response_rx,
     request.continue_response_tx,
     request.near_ping_rx,
     request.near_ping_tx,
     request.unknown_rx};

    static_assert(util::array_length(stats) == util::array_length(request_stats));

    for (uint64_t i = 0; i < util::array_length(stats); i++) {
      check(stats[i]->num_bytes.load() == 0);
      check(request_stats[i] == i);
    }

    check(request.shutting_down == false);
    check(request.ping_stats.num_relays == 1);
>>>>>>> 754100be
  }

  // check that the response was processed
  {
    std::array<PingData, MAX_RELAYS> ping_data;

    std::this_thread::sleep_for(1s);  // needed so that get_ping_targets() will always return the right number
    auto count = manager.get_ping_targets(ping_data);

    CHECK(count == 2).on_fail([&] {
      std::cout << "count is " << count << '\n';
    });
    CHECK(ping_data[0].address.to_string() == "127.0.0.1:54321");
    CHECK(ping_data[1].address.to_string() == "127.0.0.1:13524");

    CHECK(router_info.current_time<uint64_t>() >= 123456789).on_fail([&] {
      std::cout << "info timestamp = " << router_info.current_time<uint64_t>() << '\n';
    });
  }
}

TEST(core_Backend_update_shutting_down_true)
{
  Clock clock;
  RouterInfo router_info;
  RelayManager manager;
  SessionMap sessions;
  ThroughputRecorder recorder;
  testing::MockHttpClient client;

  Backend backend(BACKEND_HOSTNAME, RELAY_ADDR, KEYCHAIN, router_info, manager, sessions, client);
  crypto::random_bytes(backend.update_token, backend.update_token.size());

  client.Response = ::BASIC_VALID_UPDATE_RESPONSE;

<<<<<<< HEAD
  CHECK(backend.update(recorder, true));

  UpdateRequest request;
  CHECK(request.from(client.Request));

  CHECK(request.version == 1);
  CHECK(request.address == RELAY_ADDR);
  CHECK(request.public_key == backend.update_token);
  CHECK(request.session_count == 0);
  CHECK(request.outbound_ping_tx == 0);
  CHECK(request.route_request_rx == 0);
  CHECK(request.route_request_tx == 0);
  CHECK(request.route_response_rx == 0);
  CHECK(request.route_response_tx == 0);
  CHECK(request.client_to_server_rx == 0);
  CHECK(request.client_to_server_rx == 0);
  CHECK(request.server_to_client_rx == 0);
  CHECK(request.server_to_client_tx == 0);
  CHECK(request.inbound_ping_rx == 0);
  CHECK(request.inbound_ping_tx == 0);
  CHECK(request.pong_rx == 0);
  CHECK(request.session_ping_rx == 0);
  CHECK(request.session_ping_tx == 0);
  CHECK(request.session_pong_rx == 0);
  CHECK(request.session_pong_tx == 0);
  CHECK(request.continue_request_rx == 0);
  CHECK(request.continue_request_tx == 0);
  CHECK(request.continue_response_rx == 0);
  CHECK(request.continue_response_tx == 0);
  CHECK(request.near_ping_rx == 0);
  CHECK(request.near_ping_tx == 0);
  CHECK(request.unknown_rx == 0);
  CHECK(request.shutting_down == true);
  CHECK(request.ping_stats.num_relays == 0);
  CHECK(request.relay_version == RELAY_VERSION);
=======
  bool should_retry = false;
  check(backend.update(recorder, true, should_retry) == Backend::UpdateResult::Success);

  UpdateRequest request;
  check(request.from(client.Request));

  check(request.version == UPDATE_REQUEST_VERSION);
  check(request.address == RelayAddr);
  check(request.public_key == backend.update_token);
  check(request.session_count == 0);
  check(request.outbound_ping_tx == 0);
  check(request.route_request_rx == 0);
  check(request.route_request_tx == 0);
  check(request.route_response_rx == 0);
  check(request.route_response_tx == 0);
  check(request.client_to_server_rx == 0);
  check(request.client_to_server_rx == 0);
  check(request.server_to_client_rx == 0);
  check(request.server_to_client_tx == 0);
  check(request.inbound_ping_rx == 0);
  check(request.inbound_ping_tx == 0);
  check(request.pong_rx == 0);
  check(request.session_ping_rx == 0);
  check(request.session_ping_tx == 0);
  check(request.session_pong_rx == 0);
  check(request.session_pong_tx == 0);
  check(request.continue_request_rx == 0);
  check(request.continue_request_tx == 0);
  check(request.continue_response_rx == 0);
  check(request.continue_response_tx == 0);
  check(request.near_ping_rx == 0);
  check(request.near_ping_tx == 0);
  check(request.unknown_rx == 0);
  check(request.shutting_down == true);
  check(request.ping_stats.num_relays == 0);
>>>>>>> 754100be
}<|MERGE_RESOLUTION|>--- conflicted
+++ resolved
@@ -73,29 +73,22 @@
   SessionMap sessions;
   std::array<uint8_t, crypto::KEY_SIZE> pk{};
   testing::MockHttpClient client;
-  client.Response = make_init_response(0, 123456789, pk);
+  client.response = make_init_response(0, 123456789, pk);
   Backend backend(BACKEND_HOSTNAME, RELAY_ADDR, KEYCHAIN, router_info, manager, sessions, client);
 
   CHECK(backend.init());
 
-  CHECK(client.Hostname == BACKEND_HOSTNAME);
-  CHECK(client.Endpoint == "/relay_init");
+  CHECK(client.hostname == BACKEND_HOSTNAME);
+  CHECK(client.endpoint == "/relay_init");
   CHECK(router_info.current_time<uint64_t>() >= 123456789 / 1000);
 
   InitRequest request;
-  CHECK(request.from(client.Request));
-
-<<<<<<< HEAD
+  CHECK(request.from(client.request));
+
   CHECK(request.magic == INIT_REQUEST_MAGIC);
   CHECK(request.version == INIT_REQUEST_VERSION);
   CHECK(request.address == RELAY_ADDR);
-=======
-  check(request.magic == INIT_REQUEST_MAGIC);
-  check(request.version == INIT_REQUEST_VERSION);
-  check(request.address == RelayAddr);
-  check(request.relay_version == RELAY_VERSION);
->>>>>>> 754100be
-
+  CHECK(request.relay_version == RELAY_VERSION);
   // can't check nonce or encrypted token since they're random
 }
 
@@ -117,28 +110,20 @@
 
   Backend backend(BACKEND_HOSTNAME, RELAY_ADDR, KEYCHAIN, router_info, manager, sessions, client);
 
-  client.Success = true;
-  client.Response = BASIC_VALID_UPDATE_RESPONSE;
+  client.success = true;
+  client.response = BASIC_VALID_UPDATE_RESPONSE;
 
   test_clock.reset();
   auto fut = std::async(std::launch::async, [&] {
     std::this_thread::sleep_for(2s);
-    client.Success = false;
+    client.success = false;
     should_clean_shutdown = true;  // just to mimic actual behavior
     should_loop = false;
   });
 
-<<<<<<< HEAD
   CHECK(backend.update_loop(should_loop, should_clean_shutdown, logger, sessions));
   auto elapsed = test_clock.elapsed<Second>();
   CHECK(elapsed >= 62.0);
-=======
-  check(backend.update_loop(handle, shouldCleanShutdown, logger, sessions));
-  auto elapsed = testClock.elapsed<Second>();
-  check(elapsed >= 62.0).onFail([&] {
-    std::cout << "elapsed time = " << elapsed << '\n';
-  });
->>>>>>> 754100be
 }
 
 // Update the backend for 2 seconds, then proceed to switch the should_loop to false.
@@ -159,8 +144,8 @@
 
   Backend backend(BACKEND_HOSTNAME, RELAY_ADDR, KEYCHAIN, router_info, manager, sessions, client);
 
-  client.Success = true;
-  client.Response = BASIC_VALID_UPDATE_RESPONSE;
+  client.success = true;
+  client.response = BASIC_VALID_UPDATE_RESPONSE;
 
   test_clock.reset();
   auto fut = std::async(std::launch::async, [&] {
@@ -193,17 +178,17 @@
 
   Backend backend(BACKEND_HOSTNAME, RELAY_ADDR, KEYCHAIN, router_info, manager, sessions, client);
 
-  client.Success = true;
-  client.Response = BASIC_VALID_UPDATE_RESPONSE;
+  client.success = true;
+  client.response = BASIC_VALID_UPDATE_RESPONSE;
 
   test_clock.reset();
   auto fut = std::async(std::launch::async, [&] {
     std::this_thread::sleep_for(2s);
     should_clean_shutdown = true;
-    client.Success = false;
+    client.success = false;
     should_loop = false;
     std::this_thread::sleep_for(31s);
-    client.Success = true;
+    client.success = true;
   });
 
   CHECK(backend.update_loop(should_loop, should_clean_shutdown, recorder, sessions));
@@ -230,13 +215,13 @@
 
   Backend backend(BACKEND_HOSTNAME, RELAY_ADDR, KEYCHAIN, router_info, manager, sessions, client);
 
-  client.Success = true;
-  client.Response = BASIC_VALID_UPDATE_RESPONSE;
+  client.success = true;
+  client.response = BASIC_VALID_UPDATE_RESPONSE;
 
   test_clock.reset();
   auto fut = std::async(std::launch::async, [&] {
     std::this_thread::sleep_for(2s);
-    client.Success = false;  // set to false here to trigger failed updates
+    client.success = false;  // set to false here to trigger failed updates
   });
 
   CHECK(!backend.update_loop(should_loop, should_clean_shutdown, recorder, sessions));
@@ -264,13 +249,13 @@
 
   Backend backend(BACKEND_HOSTNAME, RELAY_ADDR, KEYCHAIN, router_info, manager, sessions, client);
 
-  client.Success = true;
-  client.Response = BASIC_VALID_UPDATE_RESPONSE;
+  client.success = true;
+  client.response = BASIC_VALID_UPDATE_RESPONSE;
 
   test_clock.reset();
   auto fut = std::async(std::launch::async, [&] {
     std::this_thread::sleep_for(2s);
-    client.Success = false;
+    client.success = false;
     should_loop = false;
   });
 
@@ -358,69 +343,25 @@
     };
   }
 
-  client.Response.resize(response.size());
-  response.into(client.Response);
-
-<<<<<<< HEAD
-  const auto outbound_ping = 123456789;
-  const auto pong = 987654321;
-
-  recorder.outbound_ping_tx.add(outbound_ping);
-  recorder.pong_rx.add(pong);
-
-  CHECK(backend.update(recorder, false));
-=======
+  client.response.resize(response.size());
+  response.into(client.response);
+
   bool should_retry = false;
-  check(backend.update(recorder, false, should_retry) == Backend::UpdateResult::Success);
->>>>>>> 754100be
+  CHECK(backend.update(recorder, false, should_retry) == Backend::UpdateResult::Success);
 
   // check the request
   {
     UpdateRequest request;
-<<<<<<< HEAD
-    CHECK(request.from(client.Request));
-
-    CHECK(request.version == 1);
+    CHECK(request.from(client.request));
+
+    CHECK(request.version == UPDATE_REQUEST_VERSION);
     CHECK(request.address == RELAY_ADDR);
     CHECK(request.public_key == backend.update_token);
     CHECK(request.session_count == sessions.size());
-    CHECK(request.outbound_ping_tx == outbound_ping);
-    CHECK(request.route_request_rx == 0);
-    CHECK(request.route_request_tx == 0);
-    CHECK(request.route_response_rx == 0);
-    CHECK(request.route_response_tx == 0);
-    CHECK(request.client_to_server_rx == 0);
-    CHECK(request.client_to_server_tx == 0);
-    CHECK(request.server_to_client_rx == 0);
-    CHECK(request.server_to_client_tx == 0);
-    CHECK(request.inbound_ping_rx == 0);
-    CHECK(request.inbound_ping_tx == 0);
-    CHECK(request.pong_rx == pong);
-    CHECK(request.session_ping_rx == 0);
-    CHECK(request.session_ping_tx == 0);
-    CHECK(request.session_pong_rx == 0);
-    CHECK(request.session_pong_tx == 0);
-    CHECK(request.continue_request_rx == 0);
-    CHECK(request.continue_request_tx == 0);
-    CHECK(request.continue_response_rx == 0);
-    CHECK(request.continue_response_tx == 0);
-    CHECK(request.near_ping_rx == 0);
-    CHECK(request.near_ping_tx == 0);
-    CHECK(request.unknown_rx == 10);
-    CHECK(request.shutting_down == false);
-    CHECK(request.ping_stats.num_relays == 1);
-    CHECK(request.relay_version == RELAY_VERSION);
-=======
-    check(request.from(client.Request));
-
-    check(request.version == UPDATE_REQUEST_VERSION);
-    check(request.address == RelayAddr);
-    check(request.public_key == backend.update_token);
-    check(request.session_count == sessions.size());
-    check(request.envelope_up == 123).onFail([&] {
+    CHECK(request.envelope_up == 123).on_fail([&] {
       std::cout << "up = " << request.envelope_up << '\n';
     });
-    check(request.envelope_down == 456).onFail([&] {
+    CHECK(request.envelope_down == 456).on_fail([&] {
       std::cout << "down = " << request.envelope_down << '\n';
     });
 
@@ -452,13 +393,12 @@
     static_assert(util::array_length(stats) == util::array_length(request_stats));
 
     for (uint64_t i = 0; i < util::array_length(stats); i++) {
-      check(stats[i]->num_bytes.load() == 0);
-      check(request_stats[i] == i);
+      CHECK(stats[i]->num_bytes.load() == 0);
+      CHECK(request_stats[i] == i);
     }
 
-    check(request.shutting_down == false);
-    check(request.ping_stats.num_relays == 1);
->>>>>>> 754100be
+    CHECK(request.shutting_down == false);
+    CHECK(request.ping_stats.num_relays == 1);
   }
 
   // check that the response was processed
@@ -492,15 +432,15 @@
   Backend backend(BACKEND_HOSTNAME, RELAY_ADDR, KEYCHAIN, router_info, manager, sessions, client);
   crypto::random_bytes(backend.update_token, backend.update_token.size());
 
-  client.Response = ::BASIC_VALID_UPDATE_RESPONSE;
-
-<<<<<<< HEAD
-  CHECK(backend.update(recorder, true));
+  client.response = ::BASIC_VALID_UPDATE_RESPONSE;
+
+  bool should_retry = false;
+  CHECK(backend.update(recorder, true, should_retry) == Backend::UpdateResult::Success);
 
   UpdateRequest request;
-  CHECK(request.from(client.Request));
-
-  CHECK(request.version == 1);
+  CHECK(request.from(client.request));
+
+  CHECK(request.version == UPDATE_REQUEST_VERSION);
   CHECK(request.address == RELAY_ADDR);
   CHECK(request.public_key == backend.update_token);
   CHECK(request.session_count == 0);
@@ -529,42 +469,4 @@
   CHECK(request.unknown_rx == 0);
   CHECK(request.shutting_down == true);
   CHECK(request.ping_stats.num_relays == 0);
-  CHECK(request.relay_version == RELAY_VERSION);
-=======
-  bool should_retry = false;
-  check(backend.update(recorder, true, should_retry) == Backend::UpdateResult::Success);
-
-  UpdateRequest request;
-  check(request.from(client.Request));
-
-  check(request.version == UPDATE_REQUEST_VERSION);
-  check(request.address == RelayAddr);
-  check(request.public_key == backend.update_token);
-  check(request.session_count == 0);
-  check(request.outbound_ping_tx == 0);
-  check(request.route_request_rx == 0);
-  check(request.route_request_tx == 0);
-  check(request.route_response_rx == 0);
-  check(request.route_response_tx == 0);
-  check(request.client_to_server_rx == 0);
-  check(request.client_to_server_rx == 0);
-  check(request.server_to_client_rx == 0);
-  check(request.server_to_client_tx == 0);
-  check(request.inbound_ping_rx == 0);
-  check(request.inbound_ping_tx == 0);
-  check(request.pong_rx == 0);
-  check(request.session_ping_rx == 0);
-  check(request.session_ping_tx == 0);
-  check(request.session_pong_rx == 0);
-  check(request.session_pong_tx == 0);
-  check(request.continue_request_rx == 0);
-  check(request.continue_request_tx == 0);
-  check(request.continue_response_rx == 0);
-  check(request.continue_response_tx == 0);
-  check(request.near_ping_rx == 0);
-  check(request.near_ping_tx == 0);
-  check(request.unknown_rx == 0);
-  check(request.shutting_down == true);
-  check(request.ping_stats.num_relays == 0);
->>>>>>> 754100be
 }