/*
 * Network Next Relay.
 * Copyright © 2017 - 2020 Network Next, Inc. All rights reserved.
 */

#include "includes.h"

#include "bench/bench.hpp"
#include "core/backend.hpp"
#include "core/packet_header.hpp"
#include "core/packet_processing.hpp"
#include "core/router_info.hpp"
#include "crypto/bytes.hpp"
#include "crypto/hash.hpp"
#include "crypto/keychain.hpp"
#include "encoding/base64.hpp"
#include "net/http.hpp"
#include "os/socket.hpp"
#include "testing/test.hpp"
#include "util/env.hpp"

using namespace std::chrono_literals;

using core::Backend;
using core::RelayManager;
using core::RouterInfo;
using core::SessionMap;
using crypto::KEY_SIZE;
using crypto::Keychain;
using net::Address;
using net::BeastWrapper;
using os::Socket;
using os::SocketConfig;
using os::SocketPtr;
using os::SocketType;
using util::Env;
using util::ThroughputRecorder;

namespace
{
  struct
  {
    volatile bool alive;
    volatile bool should_clean_shutdown;
  } Globals = {
   .alive = true,
   .should_clean_shutdown = false,
  };
}  // namespace

INLINE void set_thread_affinity(std::thread& thread, int core_id)
{
  cpu_set_t cpuset;
  CPU_ZERO(&cpuset);
  CPU_SET(core_id, &cpuset);
  auto res = pthread_setaffinity_np(thread.native_handle(), sizeof(cpuset), &cpuset);
  if (res != 0) {
    LOG(ERROR, "error setting thread affinity: ", res);
  }
}

INLINE void set_thread_sched_max(std::thread& thread)
{
  struct sched_param param;
  param.sched_priority = sched_get_priority_max(SCHED_FIFO);
  int ret = pthread_setschedparam(thread.native_handle(), SCHED_FIFO, &param);
  if (ret) {
    LOG(ERROR, "unable to increase server thread priority: ", strerror(ret));
  }
}

INLINE void get_crypto_keys(const Env& env, Keychain& keychain)
{
  namespace base64 = encoding::base64;

  // relay private key
  {
    auto len = base64::decode(env.relay_private_key, keychain.relay_private_key);
    if (len != KEY_SIZE) {
      LOG(FATAL, "invalid relay private key");
    }

    LOG(INFO, "relay private key is '", env.relay_private_key, '\'');
  }

  // relay public key
  {
    auto len = base64::decode(env.relay_public_key, keychain.relay_public_key);
    if (len != KEY_SIZE) {
      LOG(FATAL, "invalid relay public key");
    }

    LOG(INFO, "relay public key is '", env.relay_public_key, '\'');
  }

  // router public key
  {
    auto len = base64::decode(env.relay_router_public_key, keychain.backend_public_key);
    if (len != KEY_SIZE) {
      LOG(FATAL, "invalid router public key");
    }

    LOG(INFO, "router public key is '", env.relay_router_public_key, '\'');
  }
}

INLINE auto get_num_cpus(const std::optional<std::string>& envvar) -> size_t
{
  size_t num_cpus = 0;
  if (envvar.has_value()) {
    try {
      num_cpus = std::stoull(*envvar);
    } catch (std::exception& e) {
      LOG(FATAL, "could not parse RELAY_MAX_CORES to a number, value: ", *envvar);
    }
  } else {
    num_cpus = std::thread::hardware_concurrency();  // first core reserved for updates/outgoing pings
    if (num_cpus > 0) {
      LOG(INFO, "RELAY_MAX_CORES not set, autodetected number of processors available: ", num_cpus);
    } else {
      LOG(FATAL, "RELAY_MAX_CORES not set, could not detect processor count, please set the env var");
    }
<<<<<<< HEAD
=======

    return num_cpus;
>>>>>>> 4e51ea5d
  }
  return num_cpus;
}

INLINE auto get_buffer_size(const std::optional<std::string>& envvar) -> size_t
{
  size_t socket_buffer_size = 1000000;

  if (envvar.has_value()) {
    try {
      socket_buffer_size = std::stoull(*envvar);
    } catch (std::exception& e) {
      LOG(ERROR, "Could not parse ", *envvar, " env var to a number: ", e.what());
    }
  }

  return socket_buffer_size;
}

INLINE void setup_signal_handlers()
{
  auto graceful_shutdown_handler = [](int) {
    if (Globals.alive) {
      Globals.alive = false;
    } else {
      std::exit(1);
    }
  };

  auto clean_shutdown_handler = [](int) {
    if (Globals.alive) {
      Globals.should_clean_shutdown = true;
      Globals.alive = false;
    } else {
      std::exit(1);
    }
  };

  std::signal(SIGINT, graceful_shutdown_handler);  // ctrl-c
  std::signal(SIGTERM, clean_shutdown_handler);    // systemd stop
  std::signal(SIGHUP, clean_shutdown_handler);     // terminal session ends
}

int main(int argc, const char* argv[])
{
  (void)argc;
  (void)argv;
#ifdef TEST_BUILD
  return testing::SpecTest::Run(argc, argv) ? 0 : 1;
#endif

#ifdef BENCH_BUILD
  benchmarking::Benchmark::Run();
  return 0;
#endif

  LOG(INFO, "Network Next Relay");

  Env env;

  Address relay_addr;
  if (!relay_addr.parse(env.relay_address)) {
    LOG(FATAL, "invalid relay address: ", env.relay_address);
    return 1;
  }

  LOG(INFO, "relay address is '", relay_addr, '\'');

  Keychain keychain;
  get_crypto_keys(env, keychain);

  LOG(INFO, "backend hostname is '", env.backend_hostname, '\'');

<<<<<<< HEAD
=======
  size_t num_cpus = get_num_cpus(env.max_cpus);
  int socket_recv_buff_size = get_buffer_size(env.recv_buffer_size);
  int socket_send_buff_size = get_buffer_size(env.send_buffer_size);

>>>>>>> 4e51ea5d
  if (sodium_init() == -1) {
    LOG(FATAL, "failed to initialize sodium");
  }

  LOG(DEBUG, "initializing relay");

  bool success = false;

  RouterInfo router_info;
  RelayManager relay_manager;
  ThroughputRecorder recorder;

  std::vector<SocketPtr> sockets;
  std::vector<std::shared_ptr<std::thread>> threads;

  // decides if the relay should receive packets
  std::atomic<bool> should_receive(true);

  // session map to be shared across packet processors
  SessionMap sessions;

  // makes a shared ptr to a socket object
  auto make_socket = [&](Address& addr_in, SocketConfig config) -> SocketPtr {
    Address addr;
    addr.port = addr_in.port;
    addr.type = addr_in.type;
    auto socket = std::make_shared<Socket>();
    if (!socket->create(addr, config)) {
      return nullptr;
    }

    // if port was 0, this will set the reference parameter to what it changed to
    addr_in.port = addr.port;

    sockets.push_back(socket);

    return socket;
  };

  SocketConfig config;
  config.socket_type = SocketType::Blocking;
  config.reuse_port = true;
<<<<<<< HEAD
  config.send_buffer_size = get_buffer_size(env.send_buffer_size);
  config.recv_buffer_size = get_buffer_size(env.recv_buffer_size);

  // packet processing setup
  size_t hw_thread_count = std::thread::hardware_concurrency();

  size_t num_threads = get_num_cpus(env.max_cpus) - 1;
  if (num_threads < 1) {
    num_threads = 1;
  } else if (num_threads > hw_thread_count) {
    num_threads = hw_thread_count - 1;
    LOG(WARN, "number of threads exceeds maximum available, reducing to number of detected hardware threads");
  }

  LOG(DEBUG, "number of packet receiving threads: ", num_threads);

  for (unsigned int i = 1; i <= num_threads && Globals.alive; i++) {
    auto socket = make_socket(relay_addr, config);
    if (!socket) {
      LOG(ERROR, "could not create socket");
      Globals.alive = false;
    }
=======
  config.send_buffer_size = socket_send_buff_size;
  config.recv_buffer_size = socket_recv_buff_size;

  size_t num_threads = num_cpus - 1;
  LOG(DEBUG, "creating ", num_cpus, " packet processing thread", (num_cpus != 1) ? "s" : "");

  // case 0: create 1 thread and assign it to core 0
  // case 1: create 1 thread and assign it to core 1
  // default: create num_cpus - 1 threads and assign it to cores 1-n
  switch (num_threads) {
    case 0: {
      auto socket = make_socket(relay_addr, config);
      if (!socket) {
        LOG(ERROR, "could not create socket");
        Globals.alive = false;
      }
>>>>>>> 4e51ea5d

      auto thread = std::make_shared<std::thread>([&, socket] {
        core::recv_loop(should_receive, *socket, keychain, sessions, relay_manager, Globals.alive, recorder, router_info);
      });

<<<<<<< HEAD
    set_thread_affinity(*thread, (hw_thread_count == 1) ? 0 : i);
=======
      set_thread_affinity(*thread, 0);
>>>>>>> 4e51ea5d

      set_thread_sched_max(*thread);

      sockets.push_back(socket);
      threads.push_back(thread);

      LOG(DEBUG, "created 1 packet processing thread assigned to core 0");
    } break;
    case 1: {
      auto socket = make_socket(relay_addr, config);
      if (!socket) {
        LOG(ERROR, "could not create socket");
        Globals.alive = false;
      }

      auto thread = std::make_shared<std::thread>([&, socket] {
        core::recv_loop(should_receive, *socket, keychain, sessions, relay_manager, Globals.alive, recorder, router_info);
      });

      set_thread_affinity(*thread, 1);

      set_thread_sched_max(*thread);

      sockets.push_back(socket);
      threads.push_back(thread);

      LOG(DEBUG, "created 1 packet processing thread assigned to core 1");
    } break;
    default: {
      for (size_t i = 0; i < num_threads && Globals.alive; i++) {
        auto socket = make_socket(relay_addr, config);
        if (!socket) {
          LOG(ERROR, "could not create socket");
          Globals.alive = false;
        }

        auto thread = std::make_shared<std::thread>([&, socket, i] {
          core::recv_loop(should_receive, *socket, keychain, sessions, relay_manager, Globals.alive, recorder, router_info);
          LOG(DEBUG, "exiting recv loop #", i);
        });

        set_thread_affinity(*thread, i + 1);

        set_thread_sched_max(*thread);

        sockets.push_back(socket);
        threads.push_back(thread);

        LOG(DEBUG, "created packet processing thread ", i, " assigned to core ", i + 1);
      }
    } break;
  }

  // ping processing setup
  if (Globals.alive) {
    auto socket = sockets[0];  // will always have at least 1
    auto thread = std::make_shared<std::thread>([&, socket] {
      core::ping_loop(*socket, relay_manager, Globals.alive, recorder);
      LOG(DEBUG, "exiting ping loop");
    });

    set_thread_affinity(*thread, 0);

    set_thread_sched_max(*thread);

    sockets.push_back(socket);
    threads.push_back(thread);
  }

  // new backend setup
  if (Globals.alive) {
    std::thread thread([&] {
      BeastWrapper wrapper;
      core::Backend backend(
       env.backend_hostname, relay_addr.to_string(), keychain, router_info, relay_manager, sessions, wrapper);

      size_t attempts = 0;
      while (attempts < 60) {
        if (backend.init()) {
          std::cout << '\n';
          break;
        }

        std::this_thread::sleep_for(1s);
        attempts++;
      }

      if (attempts < 60) {
        LOG(INFO, "relay initialized with new backend");
      } else {
        LOG(ERROR, "could not initialize relay");
        Globals.alive = false;
      }

      if (Globals.alive) {
        setup_signal_handlers();

        success = backend.update_loop(Globals.alive, Globals.should_clean_shutdown, recorder, sessions);
      }
    });

    set_thread_affinity(thread, 0);

    set_thread_sched_max(thread);

    thread.join();
  }

  LOG(DEBUG, "clean shutdown = ", Globals.should_clean_shutdown ? "true" : "false");

  should_receive = false;

  for (auto& socket : sockets) {
    socket->close();
  }

  for (auto& thread : threads) {
    thread->join();
  }

  LOG(DEBUG, "Receiving Address: ", relay_addr);

  return success ? 0 : 1;
}<|MERGE_RESOLUTION|>--- conflicted
+++ resolved
@@ -120,11 +120,6 @@
     } else {
       LOG(FATAL, "RELAY_MAX_CORES not set, could not detect processor count, please set the env var");
     }
-<<<<<<< HEAD
-=======
-
-    return num_cpus;
->>>>>>> 4e51ea5d
   }
   return num_cpus;
 }
@@ -198,13 +193,10 @@
 
   LOG(INFO, "backend hostname is '", env.backend_hostname, '\'');
 
-<<<<<<< HEAD
-=======
   size_t num_cpus = get_num_cpus(env.max_cpus);
   int socket_recv_buff_size = get_buffer_size(env.recv_buffer_size);
   int socket_send_buff_size = get_buffer_size(env.send_buffer_size);
 
->>>>>>> 4e51ea5d
   if (sodium_init() == -1) {
     LOG(FATAL, "failed to initialize sodium");
   }
@@ -247,108 +239,55 @@
   SocketConfig config;
   config.socket_type = SocketType::Blocking;
   config.reuse_port = true;
-<<<<<<< HEAD
-  config.send_buffer_size = get_buffer_size(env.send_buffer_size);
-  config.recv_buffer_size = get_buffer_size(env.recv_buffer_size);
-
-  // packet processing setup
-  size_t hw_thread_count = std::thread::hardware_concurrency();
-
-  size_t num_threads = get_num_cpus(env.max_cpus) - 1;
-  if (num_threads < 1) {
-    num_threads = 1;
-  } else if (num_threads > hw_thread_count) {
-    num_threads = hw_thread_count - 1;
-    LOG(WARN, "number of threads exceeds maximum available, reducing to number of detected hardware threads");
-  }
-
-  LOG(DEBUG, "number of packet receiving threads: ", num_threads);
-
-  for (unsigned int i = 1; i <= num_threads && Globals.alive; i++) {
+  config.send_buffer_size = socket_send_buff_size;
+  config.recv_buffer_size = socket_recv_buff_size;
+
+  size_t last_packet_processing_core_id = num_cpus - 1;
+  LOG(DEBUG, "creating ", num_cpus, " packet processing thread", (num_cpus != 1) ? "s" : "");
+
+  if (last_packet_processing_core_id == 0) {
+    //  create 1 thread and assign it to core 0
     auto socket = make_socket(relay_addr, config);
     if (!socket) {
       LOG(ERROR, "could not create socket");
       Globals.alive = false;
     }
-=======
-  config.send_buffer_size = socket_send_buff_size;
-  config.recv_buffer_size = socket_recv_buff_size;
-
-  size_t num_threads = num_cpus - 1;
-  LOG(DEBUG, "creating ", num_cpus, " packet processing thread", (num_cpus != 1) ? "s" : "");
-
-  // case 0: create 1 thread and assign it to core 0
-  // case 1: create 1 thread and assign it to core 1
-  // default: create num_cpus - 1 threads and assign it to cores 1-n
-  switch (num_threads) {
-    case 0: {
+
+    auto thread = std::make_shared<std::thread>([&, socket] {
+      core::recv_loop(should_receive, *socket, keychain, sessions, relay_manager, Globals.alive, recorder, router_info);
+    });
+
+    set_thread_affinity(*thread, 0);
+
+    set_thread_sched_max(*thread);
+
+    sockets.push_back(socket);
+    threads.push_back(thread);
+
+    LOG(DEBUG, "created 1 packet processing thread assigned to core 0");
+  } else {
+    // create num_cpus - 1 threads and assign it to cores 1-n
+    for (size_t i = 0; i < last_packet_processing_core_id && Globals.alive; i++) {
       auto socket = make_socket(relay_addr, config);
       if (!socket) {
         LOG(ERROR, "could not create socket");
         Globals.alive = false;
       }
->>>>>>> 4e51ea5d
-
-      auto thread = std::make_shared<std::thread>([&, socket] {
+
+      auto thread = std::make_shared<std::thread>([&, socket, i] {
         core::recv_loop(should_receive, *socket, keychain, sessions, relay_manager, Globals.alive, recorder, router_info);
+        LOG(DEBUG, "exiting recv loop #", i);
       });
 
-<<<<<<< HEAD
-    set_thread_affinity(*thread, (hw_thread_count == 1) ? 0 : i);
-=======
-      set_thread_affinity(*thread, 0);
->>>>>>> 4e51ea5d
+      set_thread_affinity(*thread, i + 1);
 
       set_thread_sched_max(*thread);
 
       sockets.push_back(socket);
       threads.push_back(thread);
 
-      LOG(DEBUG, "created 1 packet processing thread assigned to core 0");
-    } break;
-    case 1: {
-      auto socket = make_socket(relay_addr, config);
-      if (!socket) {
-        LOG(ERROR, "could not create socket");
-        Globals.alive = false;
-      }
-
-      auto thread = std::make_shared<std::thread>([&, socket] {
-        core::recv_loop(should_receive, *socket, keychain, sessions, relay_manager, Globals.alive, recorder, router_info);
-      });
-
-      set_thread_affinity(*thread, 1);
-
-      set_thread_sched_max(*thread);
-
-      sockets.push_back(socket);
-      threads.push_back(thread);
-
-      LOG(DEBUG, "created 1 packet processing thread assigned to core 1");
-    } break;
-    default: {
-      for (size_t i = 0; i < num_threads && Globals.alive; i++) {
-        auto socket = make_socket(relay_addr, config);
-        if (!socket) {
-          LOG(ERROR, "could not create socket");
-          Globals.alive = false;
-        }
-
-        auto thread = std::make_shared<std::thread>([&, socket, i] {
-          core::recv_loop(should_receive, *socket, keychain, sessions, relay_manager, Globals.alive, recorder, router_info);
-          LOG(DEBUG, "exiting recv loop #", i);
-        });
-
-        set_thread_affinity(*thread, i + 1);
-
-        set_thread_sched_max(*thread);
-
-        sockets.push_back(socket);
-        threads.push_back(thread);
-
-        LOG(DEBUG, "created packet processing thread ", i, " assigned to core ", i + 1);
-      }
-    } break;
+      LOG(DEBUG, "created packet processing thread ", i, " assigned to core ", i + 1);
+    }
   }
 
   // ping processing setup
