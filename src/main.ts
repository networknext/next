--- conflicted
+++ resolved
@@ -19,6 +19,20 @@
  *  initializing all vuex stores,
  *  initializing auth0 related functionality
  */
+
+const gtagID = process.env.VUE_APP_GTAG_ID || ''
+
+if (Vue.prototype.$flagService.isEnabled(FeatureEnum.FEATURE_ANALYTICS) && gtagID !== '') {
+  Vue.use(VueGtag, {
+    config: { id: gtagID }
+  }, router)
+}
+
+// This is VERY hacky. It would be much better to do this within the router but going that route (no pun intended) mounts half the app before hitting the redirect which is funky
+// TODO: Look into a lifecycle hook that handles this better...
+if (window.location.pathname === '/get-access') {
+  Vue.prototype.$authService.signUp(window.location.search.split('?email=')[1])
+}
 
 Vue.config.productionTip = false
 
@@ -72,27 +86,11 @@
   Vue.prototype.$flagService.fetchEnvVarFeatureFlags()
 }
 
-<<<<<<< HEAD
 Vue.prototype.$authService.processAuthentication().then(() => {
   const query = window.location.search
   if (query.includes('code=') && query.includes('state=')) {
     router.push('/map')
   }
-=======
-const gtagID = process.env.VUE_APP_GTAG_ID || ''
-
-if (Vue.prototype.$flagService.isEnabled(FeatureEnum.FEATURE_ANALYTICS) && gtagID !== '') {
-  Vue.use(VueGtag, {
-    config: { id: gtagID }
-  }, router)
-}
-
-// This is VERY hacky. It would be much better to do this within the router but going that route (no pun intended) mounts half the app before hitting the redirect which is funky
-// TODO: Look into a lifecycle hook that handles this better...
-if (window.location.pathname === '/get-access') {
-  Vue.prototype.$authService.signUp(window.location.search.split('?email=')[1])
-} else {
->>>>>>> f9da9f5f
   const app = new Vue({
     router,
     store,
