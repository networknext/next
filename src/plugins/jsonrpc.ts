--- conflicted
+++ resolved
@@ -1,10 +1,5 @@
 import { FeatureEnum } from '@/components/types/FeatureTypes'
 import store from '@/store'
-<<<<<<< HEAD
-=======
-import { cloneDeep } from 'lodash'
-import Vue from 'vue'
->>>>>>> 189df9ad
 
 export class JSONRPCService {
   private headers: any
@@ -15,58 +10,6 @@
       'Accept-Encoding': 'gzip',
       'Content-Type': 'application/json'
     }
-<<<<<<< HEAD
-=======
-
-    store.watch(
-      (_, getters: any) => getters.idToken,
-      () => {
-        this.processAuthChange()
-      }
-    )
-  }
-
-  private processAuthChange (): void {
-    const userProfile = cloneDeep(store.getters.userProfile)
-    let promises = []
-    if (store.getters.registeredToCompany) {
-      promises = [
-        this.fetchUserAccount({ user_id: userProfile.auth0ID }),
-        this.fetchGameConfiguration(),
-        this.fetchAllBuyers()
-      ]
-    } else {
-      promises = [
-        this.fetchUserAccount({ user_id: userProfile.auth0ID }),
-        this.fetchAllBuyers()
-      ]
-    }
-    Promise.all(promises)
-      .then((responses: any) => {
-        let allBuyers = []
-        if (store.getters.registeredToCompany) {
-          allBuyers = responses[2].buyers
-          userProfile.pubKey = responses[1].game_config.public_key
-        } else {
-          allBuyers = responses[1].buyers
-        }
-        userProfile.buyerID = responses[0].account.id
-        userProfile.companyName = responses[0].account.company_name || ''
-        userProfile.domains = responses[0].domains || []
-        if (Vue.prototype.$flagService.isEnabled(FeatureEnum.FEATURE_INTERCOM)) {
-          (window as any).Intercom('update', {
-            created_at: responses[0].created_at
-          })
-        }
-        store.commit('UPDATE_USER_PROFILE', userProfile)
-        store.commit('UPDATE_ALL_BUYERS', allBuyers)
-        store.commit('UPDATE_CURRENT_FILTER', { companyCode: userProfile.buyerID === '' || store.getters.isAdmin ? '' : userProfile.companyCode })
-      })
-      .catch((error: Error) => {
-        console.log('Something went wrong fetching user details')
-        console.log(error.message)
-      })
->>>>>>> 189df9ad
   }
 
   private call (method: string, params: any): Promise<any> {
