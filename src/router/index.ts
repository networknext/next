--- conflicted
+++ resolved
@@ -198,15 +198,8 @@
 
 // Add or remove these to open up beta features
 const BetaRoutes = [
-<<<<<<< HEAD
-  'usage',
-  'invoice',
-  'supply',
-  'analytics'
-=======
   'discovery',
   'supply'
->>>>>>> 7c409909
 ]
 
 function updateCurrentPage (name: string) {
