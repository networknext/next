--- conflicted
+++ resolved
@@ -198,17 +198,9 @@
 
 // Add or remove these to open up beta features
 const BetaRoutes = [
-<<<<<<< HEAD
-  'explore',
-  'usage',
-  'supply',
-  'analytics',
-  'discovery'
-=======
   'discovery',
   'saves',
   'supply'
->>>>>>> 9bb10eb5
 ]
 
 function updateCurrentPage (name: string) {
