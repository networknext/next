<template>
  <div>
    <div class="
              d-flex
              justify-content-between
              flex-wrap
              flex-md-nowrap
              align-items-center
              pt-3
              pb-2
              mb-3
              border-bottom
            "
    >
      <h1 class="h2">
        Exploration
      </h1>
      <div class="mb-2 mb-md-0 flex-grow-1 align-items-center pl-4 pr-4">
        <Alert ref="verifyAlert"></Alert>
      </div>
      <div class="btn-toolbar mb-2 mb-md-0 flex-grow-1" v-if="$store.getters.currentPage === 'usage' || $store.getters.currentPage === 'invoice' || $store.getters.currentPage === 'analytics'" style="max-width: 400px;">
        <div class="mr-auto"></div>
        <BuyerFilter v-if="$store.getters.isAdmin" :includeAll="false" />
      </div>
    </div>
    <div class="card" style="margin-bottom: 250px;">
      <div class="card-header">
        <ul class="nav nav-tabs card-header-tabs">
<<<<<<< HEAD
          <li class="nav-item" v-if="$store.getters.isAdmin">
            <router-link to="/explore/usage" class="nav-link" :class="{ active: $store.getters.currentPage === 'usage' || $store.getters.currentPage === 'invoice'}">Usage</router-link>
=======
          <li class="nav-item" v-if="$store.getters.hasBilling">
            <router-link to="/explore/usage" class="nav-link" :class="{ active: $store.getters.currentPage === 'usage'}">Usage</router-link>
>>>>>>> 7c409909
          </li>
          <li class="nav-item" v-if="$store.getters.hasAnalytics">
            <router-link to="/explore/analytics" class="nav-link" :class="{ active: $store.getters.currentPage === 'analytics'}">Analytics</router-link>
          </li>
          <li class="nav-item" v-if="false && $store.getters.hasAnalytics">
            <router-link to="/explore/discovery" class="nav-link" :class="{ active: $store.getters.currentPage === 'discovery'}">Discovery</router-link>
          </li>
          <li class="nav-item" v-if="false && $store.getters.isSeller">
            <router-link to="/explore/supply" class="nav-link" :class="{ active: $store.getters.currentPage === 'supply'}">Supplier</router-link>
          </li>
        </ul>
      </div>
      <router-view/>
    </div>
  </div>
</template>

<script lang="ts">
import { Component, Vue } from 'vue-property-decorator'
import Alert from '@/components/Alert.vue'
import { AlertType } from '@/components/types/AlertTypes'
import BuyerFilter from '@/components/BuyerFilter.vue'
import DateFilter from '@/components/DateFilter.vue'
import { ANALYTICS_TRIAL_SIGNUP_RESPONSE, RELOAD_MESSAGE } from '@/components/types/Constants'

/**
 * This component holds the workspace elements related to the downloads page in the Portal
 */

/**
 * TODO: Make this a View
 */

@Component({
  components: {
    Alert,
    BuyerFilter,
    DateFilter
  }
})
export default class ExplorationWorkspace extends Vue {
  // Register the alert component to access its set methods
  $refs!: {
    verifyAlert: Alert;
  }

  private mounted () {
    // If the network is down, show an error
    if (this.$store.getters.killLoops) {
      this.showErrorAlert()
    }

    this.$root.$on('showAnalyticsTrialResponse', this.showAnalyticsTrialResponse)
  }

  private beforeDestroy () {
    this.$root.$off('showAnalyticsTrialResponse')
  }

  private showErrorAlert () {
    this.$refs.verifyAlert.toggleSlots(false)
    this.$refs.verifyAlert.setMessage(RELOAD_MESSAGE)
    this.$refs.verifyAlert.setAlertType(AlertType.ERROR)
  }

  private showAnalyticsTrialResponse () {
    this.$refs.verifyAlert.toggleSlots(false)
    this.$refs.verifyAlert.setMessage(ANALYTICS_TRIAL_SIGNUP_RESPONSE)
    this.$refs.verifyAlert.setAlertType(AlertType.SUCCESS)
    setTimeout(() => {
      this.$refs.verifyAlert.resetAlert()
    }, 10000)
  }
}
</script>

<!-- Add "scoped" attribute to limit CSS to this component only -->
<style scoped lang="scss">
</style><|MERGE_RESOLUTION|>--- conflicted
+++ resolved
@@ -26,13 +26,8 @@
     <div class="card" style="margin-bottom: 250px;">
       <div class="card-header">
         <ul class="nav nav-tabs card-header-tabs">
-<<<<<<< HEAD
-          <li class="nav-item" v-if="$store.getters.isAdmin">
-            <router-link to="/explore/usage" class="nav-link" :class="{ active: $store.getters.currentPage === 'usage' || $store.getters.currentPage === 'invoice'}">Usage</router-link>
-=======
           <li class="nav-item" v-if="$store.getters.hasBilling">
             <router-link to="/explore/usage" class="nav-link" :class="{ active: $store.getters.currentPage === 'usage'}">Usage</router-link>
->>>>>>> 7c409909
           </li>
           <li class="nav-item" v-if="$store.getters.hasAnalytics">
             <router-link to="/explore/analytics" class="nav-link" :class="{ active: $store.getters.currentPage === 'analytics'}">Analytics</router-link>
