#pragma once

#include "core/packet_header.hpp"
#include "core/packet_types.hpp"
#include "core/session_map.hpp"
#include "core/throughput_recorder.hpp"
#include "os/socket.hpp"
#include "util/macros.hpp"

using core::Packet;
using core::PacketDirection;
using core::PacketHeader;
using core::RouterInfo;
using util::ThroughputRecorder;

namespace core
{
  namespace handlers
  {
<<<<<<< HEAD
=======
    INLINE void client_to_server_handler_sdk4(
     Packet& packet,
     core::SessionMap& session_map,
     util::ThroughputRecorder& recorder,
     const RouterInfo& router_info,
     const os::Socket& socket)
    {
      size_t index = 0;
      size_t length = packet.length;

      // check if length excluding the hash is right,
      // and then check if the hash + everything else is too large
      if (length <= PacketHeaderV4::SIZE_OF_SIGNED || packet.length > PacketHeader::SIZE_OF_SIGNED + RELAY_MTU) {
        LOG(ERROR, "ignoring client to server packet, invalid size: ", length);
        return;
      }

      PacketHeaderV4 header;
      {
        size_t i = index;
        if (!header.read(packet, i, PacketDirection::ClientToServer)) {
          LOG(ERROR, "ignoring client to server packet, relay header could not be read");
          return;
        }
      }

      uint64_t hash = header.hash();

      auto session = session_map.get(hash);

      if (!session) {
        LOG(ERROR, "session does not exist: session = ", header);
        return;
      }

      if (session->expired(router_info.current_time<uint64_t>())) {
        LOG(INFO, "session expired: session = ", *session);
        session_map.erase(hash);
        return;
      }

      uint64_t clean_sequence = header.clean_sequence();

      if (session->client_to_server_protection.is_already_received(clean_sequence)) {
        LOG(ERROR, "ignoring client to server packet, already received packet: session = ", *session);
        return;
      }

      {
        size_t i = index;
        if (!header.verify(packet, i, PacketDirection::ClientToServer, session->private_key)) {
          LOG(ERROR, "ignoring client to server packet, could not verify header: session = ", *session);
          return;
        }
      }

      session->client_to_server_protection.advance_sequence_to(clean_sequence);

      recorder.client_to_server_tx.add(packet.length);

      if (!socket.send(session->next_addr, packet.buffer.data(), packet.length)) {
        LOG(ERROR, "failed to forward client packet to ", session->next_addr, ", session = ", *session);
      }
    }

>>>>>>> 52239af5
    INLINE void client_to_server_handler(
     Packet& packet,
     core::SessionMap& session_map,
     util::ThroughputRecorder& recorder,
     const RouterInfo& router_info,
     const os::Socket& socket)
    {
      size_t index = 0;
      size_t length = packet.length;

      // check if length excluding the hash is right,
      // and then check if the hash + everything else is too large
      if (length <= PacketHeader::SIZE_OF_SIGNED || packet.length > PacketHeader::SIZE_OF_SIGNED + RELAY_MTU) {
        LOG(ERROR, "ignoring client to server packet, invalid size: ", length);
        return;
      }

      PacketHeader header;
      {
        size_t i = index;
        if (!header.read(packet, i, PacketDirection::ClientToServer)) {
          LOG(ERROR, "ignoring client to server packet, relay header could not be read");
          return;
        }
      }

      uint64_t hash = header.hash();

      auto session = session_map.get(hash);

      if (!session) {
        LOG(ERROR, "session does not exist: session = ", header);
        return;
      }

      if (session->expired(router_info.current_time<uint64_t>())) {
        LOG(INFO, "session expired: session = ", *session);
        session_map.erase(hash);
        return;
      }

      uint64_t clean_sequence = header.clean_sequence();

      if (session->client_to_server_protection.is_already_received(clean_sequence)) {
        LOG(ERROR, "ignoring client to server packet, already received packet: session = ", *session);
        return;
      }

      {
        size_t i = index;
        if (!header.verify(packet, i, PacketDirection::ClientToServer, session->private_key)) {
          LOG(ERROR, "ignoring client to server packet, could not verify header: session = ", *session);
          return;
        }
      }

      session->client_to_server_protection.advance_sequence_to(clean_sequence);

      recorder.client_to_server_tx.add(packet.length);

      if (!socket.send(session->next_addr, packet.buffer.data(), packet.length)) {
        LOG(ERROR, "failed to forward client packet to ", session->next_addr, ", session = ", *session);
      }
    }
  }  // namespace handlers
}  // namespace core<|MERGE_RESOLUTION|>--- conflicted
+++ resolved
@@ -17,74 +17,6 @@
 {
   namespace handlers
   {
-<<<<<<< HEAD
-=======
-    INLINE void client_to_server_handler_sdk4(
-     Packet& packet,
-     core::SessionMap& session_map,
-     util::ThroughputRecorder& recorder,
-     const RouterInfo& router_info,
-     const os::Socket& socket)
-    {
-      size_t index = 0;
-      size_t length = packet.length;
-
-      // check if length excluding the hash is right,
-      // and then check if the hash + everything else is too large
-      if (length <= PacketHeaderV4::SIZE_OF_SIGNED || packet.length > PacketHeader::SIZE_OF_SIGNED + RELAY_MTU) {
-        LOG(ERROR, "ignoring client to server packet, invalid size: ", length);
-        return;
-      }
-
-      PacketHeaderV4 header;
-      {
-        size_t i = index;
-        if (!header.read(packet, i, PacketDirection::ClientToServer)) {
-          LOG(ERROR, "ignoring client to server packet, relay header could not be read");
-          return;
-        }
-      }
-
-      uint64_t hash = header.hash();
-
-      auto session = session_map.get(hash);
-
-      if (!session) {
-        LOG(ERROR, "session does not exist: session = ", header);
-        return;
-      }
-
-      if (session->expired(router_info.current_time<uint64_t>())) {
-        LOG(INFO, "session expired: session = ", *session);
-        session_map.erase(hash);
-        return;
-      }
-
-      uint64_t clean_sequence = header.clean_sequence();
-
-      if (session->client_to_server_protection.is_already_received(clean_sequence)) {
-        LOG(ERROR, "ignoring client to server packet, already received packet: session = ", *session);
-        return;
-      }
-
-      {
-        size_t i = index;
-        if (!header.verify(packet, i, PacketDirection::ClientToServer, session->private_key)) {
-          LOG(ERROR, "ignoring client to server packet, could not verify header: session = ", *session);
-          return;
-        }
-      }
-
-      session->client_to_server_protection.advance_sequence_to(clean_sequence);
-
-      recorder.client_to_server_tx.add(packet.length);
-
-      if (!socket.send(session->next_addr, packet.buffer.data(), packet.length)) {
-        LOG(ERROR, "failed to forward client packet to ", session->next_addr, ", session = ", *session);
-      }
-    }
-
->>>>>>> 52239af5
     INLINE void client_to_server_handler(
      Packet& packet,
      core::SessionMap& session_map,
