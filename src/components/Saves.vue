--- conflicted
+++ resolved
@@ -116,7 +116,6 @@
 
   private mounted () {
     // This is only necessary for admins - when the filter changes, grab the new billing URL
-<<<<<<< HEAD
     if (this.$store.getters.isAdmin) {
       this.unwatchFilter = this.$store.watch(
         (state: any, getters: any) => {
@@ -127,17 +126,6 @@
         }
       )
     }
-=======
-    this.unwatchFilter = this.$store.watch(
-      (state: any, getters: any) => {
-        return getters.currentFilter
-      },
-      () => {
-        this.showSaves = false
-        this.fetchCurrentSavesData()
-      }
-    )
->>>>>>> 132a7490
 
     this.fetchCurrentSavesData()
   }
