--- conflicted
+++ resolved
@@ -294,10 +294,6 @@
       return
     }
     if (account.delete) {
-<<<<<<< HEAD
-=======
-      // HACK: This is a hack to get tests to work properly
->>>>>>> f9da9f5f
       this.$apiService
         .deleteUserAccount({ user_id: `auth0|${account.user_id}` })
         .then((response: any) => {
