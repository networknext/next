--- conflicted
+++ resolved
@@ -60,27 +60,10 @@
   }
 })
 export default class SessionCounts extends Vue {
-<<<<<<< HEAD
-  get alertMessage () {
-    return this.message
-  }
-
-  get totalSessions () {
-    return this.totalSessionsReply.direct + this.totalSessionsReply.onNN
-  }
-
-  private totalSessionsReply: TotalSessionsReply
-  private showCount: boolean
-  private countLoop: any
-  private message: string
-  private alertType: string
-  private unwatch: any
-=======
   private totalSessionsReply: TotalSessionsReply
   private showCount: boolean
   private countLoop: any
   private AlertType: any
->>>>>>> 189df9ad
 
   private filterOptions: Array<any>
 
@@ -91,25 +74,7 @@
       onNN: 0
     }
     this.showCount = false
-<<<<<<< HEAD
-    this.alertType = AlertTypes.INFO
-    this.message = ''
-    this.unwatch = this.$store.watch(
-      (_, getters: any) => getters.isAnonymousPlus,
-      (showAlert: boolean) => {
-        // Not sure why this is necessary but Watch seems to need a function call
-        this.updateAlert(showAlert)
-      }
-    )
-    this.filterOptions = []
-  }
-
-  // Not sure why this is necessary but Vue is ignoring all updates to message
-  private updateAlert (showAlert: boolean) {
-    this.message = showAlert ? `Please confirm your email address: ${this.$store.getters.userProfile.email}` : ''
-=======
     this.AlertType = AlertType
->>>>>>> 189df9ad
   }
 
   private mounted () {
