#ifndef CONFIG_HPP
#define CONFIG_HPP

<<<<<<< HEAD
#define RELAY_VERSION "1.1.0"
=======
#define RELAY_VERSION "1.1.1"
>>>>>>> bc142c44

// Legacy, use bools instead, eventually delete and replace these
#define RELAY_OK 0
#define RELAY_ERROR -1

#define RELAY_MTU 1300

#define RELAY_HEADER_BYTES 35

#define RELAY_ADDRESS_BUFFER_SAFETY 32

#define RELAY_REPLAY_PROTECTION_BUFFER_SIZE 256UL

#define RELAY_BANDWIDTH_LIMITER_INTERVAL 1.0

#define RELAY_DIRECTION_CLIENT_TO_SERVER 0
#define RELAY_DIRECTION_SERVER_TO_CLIENT 1

#define RELAY_PING_HISTORY_ENTRY_COUNT 256

#define RELAY_PING_TIME 0.1

#define RELAY_STATS_WINDOW 10.0

// how many seconds before a packet is considered as lost
#define RELAY_PING_SAFETY 1.0

#define RELAY_MAX_PACKET_BYTES 1500

#define RELAY_PUBLIC_KEY_BYTES 32UL
#define RELAY_PRIVATE_KEY_BYTES 32UL

#define RELAY_MAX_ADDRESS_STRING_LENGTH 256

#define MAX_RELAYS 1024

#define RELAY_TOKEN_BYTES 32
#define RESPONSE_MAX_BYTES 1024 * 1024

#define INVALID_SEQUENCE_NUMBER 0xFFFFFFFFFFFFFFFFULL

/* This will prevent GCC from optimizing out useless function calls, for benchmarking */
#ifdef BENCH_BUILD
#define GCC_NO_OPT_OUT asm("")
#else
#define GCC_NO_OPT_OUT
#endif

// #define RELAY_MULTISEND

#endif<|MERGE_RESOLUTION|>--- conflicted
+++ resolved
@@ -1,11 +1,7 @@
 #ifndef CONFIG_HPP
 #define CONFIG_HPP
 
-<<<<<<< HEAD
-#define RELAY_VERSION "1.1.0"
-=======
-#define RELAY_VERSION "1.1.1"
->>>>>>> bc142c44
+#define RELAY_VERSION "1.1.2"
 
 // Legacy, use bools instead, eventually delete and replace these
 #define RELAY_OK 0
