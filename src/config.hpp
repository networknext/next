--- conflicted
+++ resolved
@@ -1,11 +1,7 @@
 #ifndef CONFIG_HPP
 #define CONFIG_HPP
 
-<<<<<<< HEAD
-#define RELAY_VERSION "1.0.5"
-=======
-#define RELAY_VERSION "1.1.0"
->>>>>>> 7b772839
+#define RELAY_VERSION "1.1.1"
 
 // Legacy, use bools instead, eventually delete and replace these
 #define RELAY_OK 0
