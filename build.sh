#!/usr/bin/env bash

mkdir -p dist

CFLAGS="-fPIC"

LDFLAGS="-lsodium -lcurl -lpthread -lm"

if [[ $OSTYPE == 'darwin'* ]]; then
  LDFLAGS="${LDFLAGS} -framework CoreFoundation -framework SystemConfiguration"
fi

MODULE="github.com/networknext/backend/modules/common"

BUILD_TIME=$(date -u +'%Y-%m-%dT%H:%M:%SZ')
COMMIT_HASH=$(git rev-parse --short HEAD) 
COMMIT_MESSAGE=$(git log -1 --pretty=%B | tr "\n" " " | tr \' '*')
<<<<<<< HEAD
=======

echo ${COMMIT_MESSAGE}
>>>>>>> a854ae4a

parallel ::: \
"cd ./dist && g++ ${CFLAGS} -I../sdk4/include -shared -o libnext4.so ../sdk4/source/*.cpp ${LDFLAGS}" \
"cd ./dist && g++ ${CFLAGS} -I../sdk5/include -shared -o libnext5.so ../sdk5/source/*.cpp ${LDFLAGS}" \
"cd ./dist && g++ ${CFLAGS} -o reference_relay ../reference/relay/*.cpp ${LDFLAGS}" \
"go build -o ./dist/func_tests_backend ./cmd/func_tests_backend/*.go" \
"go build -ldflags \"-s -w -X ${MODULE}.buildTime=${BUILD_TIME} -X ${MODULE}.commitHash=${COMMIT_HASH} -X '${MODULE}.commitMessage=${COMMIT_MESSAGE}' \" -o ./dist/magic_backend ./cmd/magic_backend/*.go" \
"go build -ldflags \"-s -w -X ${MODULE}.buildTime=${BUILD_TIME} -X ${MODULE}.commitHash=${COMMIT_HASH} -X '${MODULE}.commitMessage=${COMMIT_MESSAGE}' \" -o ./dist/relay_gateway_new ./cmd/relay_gateway_new/*.go" \
"go build -ldflags \"-s -w -X ${MODULE}.buildTime=${BUILD_TIME} -X ${MODULE}.commitHash=${COMMIT_HASH} -X '${MODULE}.commitMessage=${COMMIT_MESSAGE}' \" -o ./dist/relay_backend_new ./cmd/relay_backend_new/*.go" \
"go build -o ./dist/server_backend4 ./cmd/server_backend4/*.go" \
"go build -o ./dist/server_backend5 ./cmd/server_backend5/*.go" \<|MERGE_RESOLUTION|>--- conflicted
+++ resolved
@@ -15,11 +15,8 @@
 BUILD_TIME=$(date -u +'%Y-%m-%dT%H:%M:%SZ')
 COMMIT_HASH=$(git rev-parse --short HEAD) 
 COMMIT_MESSAGE=$(git log -1 --pretty=%B | tr "\n" " " | tr \' '*')
-<<<<<<< HEAD
-=======
 
 echo ${COMMIT_MESSAGE}
->>>>>>> a854ae4a
 
 parallel ::: \
 "cd ./dist && g++ ${CFLAGS} -I../sdk4/include -shared -o libnext4.so ../sdk4/source/*.cpp ${LDFLAGS}" \
