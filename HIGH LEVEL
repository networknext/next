DONE

	SDK rework

	Rebuild and test server backend

	Rebuild and test relay backend

	Define set of messages for analytics and portal

	Rebuild analytics service	

	API service with REST API to drive the portal functionality.

	API service with REST API to drive admin functionality (talk to the postgres database, eg. CRUD)

	API service with REST API to drive database.bin functionality (load the database.bin, query what is in there).

	Functional tests for admin, portal and database REST API functionality.

	Working "next" tool that runs off the REST API and supports any number of different configured environments.

	Setup dev environment in google cloud with terraform.

	Terraform modules to setup relays with google, amazon, akamai and linode (dev).

	Resolve external UDP load balancer blocker.

	API_KEY for API.

	Ability to run system locally under docker compose.

	Network Next terraform provider.

	Multithreaded relay with session database per-socket thread (no contention)

	Document setup process with terraform and run through it several times to check it out

	Setup dev backend with terraform

	Finish the terraform plugin and publish it

	Get tag based development working with semaphoreci and terraform

	Setup relays in dev

	Get raspberry clients sending traffic over relays in dev

	Rebuild portal (first half)

	IP2Location

	Setup staging environment

	Setup google pubsub in dev

	Setup google bigquery in dev

	Verify all analytics tables have correct data written in dev

	Implement load testing harness

	Secure with HTTPS

	Deploy portal and test across iphones, ipads, mac laptops, desktops and PCs

	Load test to 1000 relays, 100k servers and 100k sessions.

	Load test to 1000 relays, 100k servers, and 1M sessions

	Load test to 5M sessions

	Load test to 10M sessions

	Finalize portal layout and contents

	Setup prod environment

	Fix fallback to directs on server backend.

<<<<<<< HEAD
	Load test to 25M sessions
=======
	Load test to 1K relays, 1M servers and 10M sessions.

TODO
>>>>>>> 6cc04ca0

	-----------

	Seamless deploy

TODO

	-----------

	Portal map
	
	-----------

	Optimize the setup process by automating creation of projects, service accounts and permissions

	-----------

	Multithreaded relay fix and load testing.

	https://github.com/leandromoreira/linux-network-performance-parameters

	https://developers.redhat.com/blog/2021/05/13/receive-side-scaling-rss-with-ebpf-and-cpumap#redirecting_into_a_cpumap

	-----------

	Finalize SDK and UE5 plugin

	-----------

	Document *everything*.

	-----------

	Add support for as many sellers as possible (terraform + config scripts...)

	-----------<|MERGE_RESOLUTION|>--- conflicted
+++ resolved
@@ -78,21 +78,11 @@
 
 	Fix fallback to directs on server backend.
 
-<<<<<<< HEAD
 	Load test to 25M sessions
-=======
+
 	Load test to 1K relays, 1M servers and 10M sessions.
 
 TODO
->>>>>>> 6cc04ca0
-
-	-----------
-
-	Seamless deploy
-
-TODO
-
-	-----------
 
 	Portal map
 	
