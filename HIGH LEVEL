--- conflicted
+++ resolved
@@ -53,23 +53,10 @@
 	IP2Location
 
 	Setup staging environment
-<<<<<<< HEAD
-
-TODO
-
-	------------
-
-	Test SDK on all console platforms and lock it down.
-
-	------------
-
-	Update UE5 plugin and lock it down.
-=======
 
 	Setup google pubsub in dev
 
 	Setup google bigquery in dev
->>>>>>> 8f8a35d1
 
 	Verify all analytics tables have correct data written in dev
 
@@ -89,39 +76,16 @@
 
 	Load test staging to 1000 relays and 1M sessions with ~10% taking network next
 
-	-----------
+	Setup google pubsub in dev with terraform
 
-<<<<<<< HEAD
-	Implement load test program that acts like x servers, and y sessions.
-
-	-----------
-
-	Load test staging to 1000 simulated relays, and 1M concurrent sessions, with 10% taking network next.
-
-	-----------
-
-	Setup prod environment
-
-	-----------
-
-	Rebuild portal (second half)
-=======
-	Setup prod environment
-
-	-----------
+	Verify that analytics service gets expected messages through pubsub
 
 	Rebuild portal (second half)
 
 	-----------
 
-	Multithreaded relay fix and load testing.
->>>>>>> 8f8a35d1
+	Optimize the setup process by automating creation of projects, service accounts and permissions
 
-	https://github.com/leandromoreira/linux-network-performance-parameters
-
-	https://developers.redhat.com/blog/2021/05/13/receive-side-scaling-rss-with-ebpf-and-cpumap#redirecting_into_a_cpumap
-
-<<<<<<< HEAD
 	Enable:
 
 		Compute Engine API
@@ -135,16 +99,14 @@
 
 		 Error: Error when reading or editing Database: googleapi: Error 400: Invalid request: failed to delete database "database". Detail: pq: database "database" is being accessed by other users. (Please use psql client to delete database that is not owned by "cloudsqlsuperuser")., invalid
 
-	------------
+	-----------
 
-	Add support for as many sellers as possible (terraform + config scripts...)
+	Multithreaded relay fix and load testing.
 
-	------------
+	https://github.com/leandromoreira/linux-network-performance-parameters
 
-	Fix multithreaded relay.
-	
 	https://developers.redhat.com/blog/2021/05/13/receive-side-scaling-rss-with-ebpf-and-cpumap#redirecting_into_a_cpumap
-=======
+
 	-----------
 
 	Deploy portal and test across iphones, ipads, mac laptops, desktops and PCs
@@ -156,7 +118,6 @@
 	------------
 
 	Document *everything*.
->>>>>>> 8f8a35d1
 
 	------------
 
