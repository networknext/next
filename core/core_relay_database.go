package core

import (
	"hash/fnv"
	"time"
)

type RelayUpdate struct {
<<<<<<< HEAD
	ID             uint64
=======
	ID             RelayId
>>>>>>> 48b787dd
	Name           string
	Address        string
	Datacenter     DatacenterId
	DatacenterName string
	PublicKey      []byte
	Shutdown       bool
}

type RelayData struct {
<<<<<<< HEAD
	ID             uint64
=======
	ID             RelayId
>>>>>>> 48b787dd
	Name           string
	Address        string
	Datacenter     DatacenterId
	DatacenterName string
	PublicKey      []byte
	LastUpdateTime uint64
}

type RelayDatabase struct {
	Relays map[uint64]RelayData
}

func NewRelayDatabase() *RelayDatabase {
	database := &RelayDatabase{}
	database.Relays = make(map[uint64]RelayData)
	return database
}

// UpdateRelay updates the relay who's id is within the update data
func (database *RelayDatabase) UpdateRelay(update *RelayUpdate) bool {
	id := update.ID
	if update.Shutdown == true {
		delete(database.Relays, id)
		return false
	}
	relayData, relayExistedAlready := database.Relays[id]
	relayData.ID = update.ID
	relayData.Name = update.Name
	relayData.Address = update.Address
	relayData.PublicKey = update.PublicKey
	relayData.LastUpdateTime = uint64(time.Now().Unix())
	relayData.Datacenter = update.Datacenter
	relayData.DatacenterName = update.DatacenterName
	database.Relays[id] = relayData
	return !relayExistedAlready
}

<<<<<<< HEAD
func (database *RelayDatabase) CheckForTimeouts(timeoutSeconds int) []uint64 {
	disconnected := make([]uint64, 0)
=======
// CheckForTimeouts loops over all relays and if any exceed the timout then they are removed
func (database *RelayDatabase) CheckForTimeouts(timeoutSeconds int) []RelayId {
	disconnected := make([]RelayId, 0)
>>>>>>> 48b787dd
	currentTime := uint64(time.Now().Unix())
	for k, v := range database.Relays {
		if v.LastUpdateTime+uint64(timeoutSeconds) <= currentTime {
			disconnected = append(disconnected, v.ID)
			delete(database.Relays, k)
		}
	}
	return disconnected
}

// MakeCopy makes a new relay database whose contents are identical to the calling db
func (database *RelayDatabase) MakeCopy() *RelayDatabase {
	databaseCopy := NewRelayDatabase()
	for k, v := range database.Relays {
		databaseCopy.Relays[k] = v
	}
	return databaseCopy
}

<<<<<<< HEAD
func GetRelayID(name string) uint64 {
=======
// GetRelayId hashes the name of the relay and returns the result. Typically name is the address of the relay
func GetRelayID(name string) RelayId {
>>>>>>> 48b787dd
	hash := fnv.New64a()
	hash.Write([]byte(name))
	return hash.Sum64()
}<|MERGE_RESOLUTION|>--- conflicted
+++ resolved
@@ -6,11 +6,7 @@
 )
 
 type RelayUpdate struct {
-<<<<<<< HEAD
 	ID             uint64
-=======
-	ID             RelayId
->>>>>>> 48b787dd
 	Name           string
 	Address        string
 	Datacenter     DatacenterId
@@ -20,11 +16,7 @@
 }
 
 type RelayData struct {
-<<<<<<< HEAD
 	ID             uint64
-=======
-	ID             RelayId
->>>>>>> 48b787dd
 	Name           string
 	Address        string
 	Datacenter     DatacenterId
@@ -62,14 +54,9 @@
 	return !relayExistedAlready
 }
 
-<<<<<<< HEAD
+// CheckForTimeouts loops over all relays and if any exceed the timout then they are removed
 func (database *RelayDatabase) CheckForTimeouts(timeoutSeconds int) []uint64 {
 	disconnected := make([]uint64, 0)
-=======
-// CheckForTimeouts loops over all relays and if any exceed the timout then they are removed
-func (database *RelayDatabase) CheckForTimeouts(timeoutSeconds int) []RelayId {
-	disconnected := make([]RelayId, 0)
->>>>>>> 48b787dd
 	currentTime := uint64(time.Now().Unix())
 	for k, v := range database.Relays {
 		if v.LastUpdateTime+uint64(timeoutSeconds) <= currentTime {
@@ -89,12 +76,8 @@
 	return databaseCopy
 }
 
-<<<<<<< HEAD
+// GetRelayId hashes the name of the relay and returns the result. Typically name is the address of the relay
 func GetRelayID(name string) uint64 {
-=======
-// GetRelayId hashes the name of the relay and returns the result. Typically name is the address of the relay
-func GetRelayID(name string) RelayId {
->>>>>>> 48b787dd
 	hash := fnv.New64a()
 	hash.Write([]byte(name))
 	return hash.Sum64()
