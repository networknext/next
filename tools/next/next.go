--- conflicted
+++ resolved
@@ -748,11 +748,14 @@
 		ShortUsage: "next load [version] [regex...]",
 		ShortHelp:  "Load the specific relay binary version onto one or more relays",
 		Exec: func(_ context.Context, args []string) error {
-			if len(args) < 2 {
-				handleRunTimeError(fmt.Sprintf("Please provide a version and at least one relay name"), 0)
+			if len(args) < 1 {
+				handleRunTimeError(fmt.Sprintf("Please provide a version"), 0)
 			}
 			version := args[0]
-			regexes := args[1:]
+			regexes := []string{".*"}
+			if len(args) > 1 {
+				regexes = args[1:]
+			}
 
 			loadRelays(env, regexes, version)
 
@@ -945,6 +948,8 @@
 		startCommand,
 		stopCommand,
 		loadCommand,
+		upgradeCommand,
+		rebootCommand,
 		keygenCommand,
 		keysCommand,
 		sshCommand,
@@ -1362,10 +1367,7 @@
 func (con SSHConn) ConnectAndIssueCmd(cmd string) bool {
 	args := con.commonSSHCommands()
 	args = append(args, "-tt", con.user+"@"+con.address, "--", cmd)
-	if !runCommandEnv("ssh", args, nil) {
-		handleRunTimeError(fmt.Sprintln("could not start ssh session"), 0)
-	}
-
+	runCommandEnv("ssh", args, nil)
 	return true
 }
 
@@ -1388,13 +1390,9 @@
 const (
 	StartRelayScript = `sudo systemctl enable /app/relay.service && sudo systemctl start relay`
 	StopRelayScript = `sudo systemctl stop relay && sudo systemctl disable relay`
-<<<<<<< HEAD
-	LoadRelayScript = `sudo systemctl stop relay && rm -f relay* && wget https://storage.googleapis.com/relay_artifacts/relay-%s -O relay --no-cache && chmod +x relay && ./relay version && sudo mv relay /app/relay && sudo systemctl start relay && exit`
-=======
-	LoadRelayScript = `sudo systemctl stop relay && rm -f relay* && wget https://storage.googleapis.com/relay_artifacts/relay-%s -O relay --no-cache && chmod +x relay && ./relay version && sudo mv relay /app/relay && sudo systemctl start relay && sudo journalctl -fu relay -n 1000`
-	UpgradeRelayScript = `sudo systemctl stop relay; sudo apt update -y && sudo apt upgrade -y && sudo dist-upgrade -y && sudo autoremove -y && sudo reboot`
+	LoadRelayScript = `sudo systemctl stop relay && rm -rf relay && wget https://storage.googleapis.com/relay_artifacts/relay-%s -O relay --no-cache && chmod +x relay && ./relay version && sudo mv relay /app/relay && sudo systemctl start relay && exit`
+	UpgradeRelayScript = `sudo systemctl stop relay; sudo apt update -y && sudo apt upgrade -y && sudo apt dist-upgrade -y && sudo apt autoremove -y && sudo reboot`
 	RebootRelayScript = `sudo reboot`
->>>>>>> 881f969d
 )
 
 type relayInfo struct {
@@ -1517,19 +1515,13 @@
 	return success
 }
 
-<<<<<<< HEAD
-func loadRelays(env Environment, regexes []string, version string) {
-=======
 func upgradeRelays(env Environment, regexes []string) {
 	testForSSHKey(env)
 	script := UpgradeRelayScript
->>>>>>> 881f969d
 	for _, regex := range regexes {
 		relays := getRelayInfo(env, regex)
 		if len(relays) == 0 {
 			fmt.Printf("no relays matched the regex '%s'\n", regex)
-<<<<<<< HEAD
-=======
 			continue
 		}
 		for _, relay := range relays {
@@ -1563,15 +1555,12 @@
 	}
 }
 
-func loadRelays(env Environment, regex string, version string) {
-	relays := getRelayInfo(env, regex)
-	if len(relays) == 0 {
-		fmt.Printf("no relays matched the regex '%s'\n", regex)
-		return
-	}
-	for _, relay := range relays {
-		if strings.Contains(relay.name, "-removed-") || relay.state != "enabled" {
->>>>>>> 881f969d
+func loadRelays(env Environment, regexes []string, version string) {
+	testForSSHKey(env)
+	for _, regex := range regexes {
+		relays := getRelayInfo(env, regex)
+		if len(relays) == 0 {
+			fmt.Printf("no relays matched the regex '%s'\n", regex)
 			continue
 		}
 		for _, relay := range relays {
