--- conflicted
+++ resolved
@@ -400,7 +400,6 @@
 }
 
 type BillingMetrics struct {
-<<<<<<< HEAD
 	EntriesReceived       Counter
 	EntriesSubmitted      Counter
 	EntriesQueued         Gauge
@@ -416,25 +415,6 @@
 	EntriesFlushed:        &EmptyCounter{},
 	EntriesReadUserHashV5: &EmptyCounter{},
 	ErrorMetrics:          EmptyBillingErrorMetrics,
-=======
-	EntriesReceived         Counter
-	EntriesSubmitted        Counter
-	EntriesQueued           Gauge
-	EntriesFlushed          Counter
-	EntriesReadUserHashV5   Counter
-	EntriesReadNoUserHashV5 Counter
-	ErrorMetrics            BillingErrorMetrics
-}
-
-var EmptyBillingMetrics BillingMetrics = BillingMetrics{
-	EntriesReceived:         &EmptyCounter{},
-	EntriesSubmitted:        &EmptyCounter{},
-	EntriesQueued:           &EmptyGauge{},
-	EntriesFlushed:          &EmptyCounter{},
-	EntriesReadUserHashV5:   &EmptyCounter{},
-	EntriesReadNoUserHashV5: &EmptyCounter{},
-	ErrorMetrics:            EmptyBillingErrorMetrics,
->>>>>>> 300fe897
 }
 
 type BillingErrorMetrics struct {
@@ -2141,21 +2121,6 @@
 	if err != nil {
 		return nil, err
 	}
-
-<<<<<<< HEAD
-=======
-	billingServiceMetrics.BillingMetrics.EntriesReadNoUserHashV5, err = metricsHandler.NewCounter(ctx, &Descriptor{
-		DisplayName: "Billing Entries Read No User Hash V5",
-		ServiceName: "billing",
-		ID:          "billing.entries.read.no_user_hash_v5",
-		Unit:        "entries",
-		Description: "The total number of billing entries read from PubSub without a user hash on version 5",
-	})
-	if err != nil {
-		return nil, err
-	}
-
->>>>>>> 300fe897
 	billingServiceMetrics.BillingMetrics.ErrorMetrics.BillingPublishFailure = &EmptyCounter{}
 
 	billingServiceMetrics.BillingMetrics.ErrorMetrics.BillingReadFailure, err = metricsHandler.NewCounter(ctx, &Descriptor{
