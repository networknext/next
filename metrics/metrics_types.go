--- conflicted
+++ resolved
@@ -337,6 +337,7 @@
 	DurationGauge   Gauge
 	LongUpdateCount Counter
 	Bytes           Gauge
+	ErrorMetrics    CostMatrixErrorMetrics
 }
 
 var EmptyCostMatrixMetrics CostMatrixMetrics = CostMatrixMetrics{
@@ -344,6 +345,15 @@
 	DurationGauge:   &EmptyGauge{},
 	LongUpdateCount: &EmptyCounter{},
 	Bytes:           &EmptyGauge{},
+	ErrorMetrics:    EmptyCostMatrixErrorMetrics,
+}
+
+type CostMatrixErrorMetrics struct {
+	GenFailure Counter
+}
+
+var EmptyCostMatrixErrorMetrics CostMatrixErrorMetrics = CostMatrixErrorMetrics{
+	GenFailure: &EmptyCounter{},
 }
 
 type MaxmindSyncMetrics struct {
@@ -399,7 +409,6 @@
 	BillingWriteFailure:   &EmptyCounter{},
 }
 
-<<<<<<< HEAD
 type RelayBackendMetrics struct {
 	Goroutines      Gauge
 	MemoryAllocated Gauge
@@ -422,7 +431,8 @@
 	RelayCount:      &EmptyGauge{},
 	RouteCount:      &EmptyGauge{},
 	Bytes:           &EmptyGauge{},
-=======
+}
+
 type ServerBackendMetrics struct {
 	SessionCount Gauge
 }
@@ -448,7 +458,6 @@
 	}
 
 	return &serverBackendMetrics, nil
->>>>>>> f2636bf3
 }
 
 func NewSessionMetrics(ctx context.Context, metricsHandler Handler) (*SessionMetrics, error) {
@@ -1341,6 +1350,17 @@
 		ID:          "cost_matrix.bytes",
 		Unit:        "bytes",
 		Description: "How large the cost matrix is in bytes",
+	})
+	if err != nil {
+		return nil, err
+	}
+
+	costMatrixGenFailure, err := metricsHandler.NewCounter(ctx, &Descriptor{
+		DisplayName: "Cost Matrix Gen Failure",
+		ServiceName: "relay_backend",
+		ID:          "cost_matrix.failure",
+		Unit:        "errors",
+		Description: "How many times the relay backend failed to generate the cost matrix",
 	})
 	if err != nil {
 		return nil, err
@@ -1351,6 +1371,9 @@
 		DurationGauge:   costMatrixDurationGauge,
 		LongUpdateCount: costMatrixLongUpdateCounter,
 		Bytes:           costMatrixBytes,
+		ErrorMetrics: CostMatrixErrorMetrics{
+			GenFailure: costMatrixGenFailure,
+		},
 	}
 
 	return &costMatrixMetrics, nil
