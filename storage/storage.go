--- conflicted
+++ resolved
@@ -10,10 +10,7 @@
 
 	"github.com/go-kit/kit/log"
 	"github.com/go-kit/kit/log/level"
-<<<<<<< HEAD
-=======
 	"github.com/networknext/backend/core"
->>>>>>> a79e19e1
 	"github.com/networknext/backend/crypto"
 	"github.com/networknext/backend/routing"
 )
@@ -173,10 +170,6 @@
 }
 
 func SeedStorage(logger log.Logger, ctx context.Context, db Storer, relayPublicKey []byte, customerID uint64, customerPublicKey []byte) {
-<<<<<<< HEAD
-	shouldFill := false
-
-=======
 	routeShader := core.NewRouteShader()
 	routeShader.AcceptableLatency = -1
 	routeShader.LatencyThreshold = -1
@@ -184,25 +177,10 @@
 	internalConfig := core.NewInternalConfig()
 
 	shouldFill := false
->>>>>>> a79e19e1
 	switch db := db.(type) {
 	case *Firestore:
 		level.Info(logger).Log("msg", "adding sequence number to firestore emulator")
 		_, err := db.CheckSequenceNumber(ctx)
-<<<<<<< HEAD
-
-		if err != nil {
-			level.Error(logger).Log("msg", "unable to check sequence number, attempting to reset value", "err", err)
-
-			if err := db.SetSequenceNumber(ctx, -1); err != nil {
-				level.Error(logger).Log("msg", "unable to set sequence number", "err", err)
-			}
-
-			if err := db.IncrementSequenceNumber(ctx); err != nil {
-				level.Error(logger).Log("msg", "unable to increment sequence number", "err", err)
-			}
-
-=======
 		if err != nil {
 			level.Error(logger).Log("msg", "unable to check sequence number, attempting to reset value", "err", err)
 			if err := db.SetSequenceNumber(ctx, 0); err != nil {
@@ -211,20 +189,11 @@
 			if err := db.IncrementSequenceNumber(ctx); err != nil {
 				level.Error(logger).Log("msg", "unable to increment sequence number", "err", err)
 			}
->>>>>>> a79e19e1
 			shouldFill = true
 		}
 	default:
 		shouldFill = true
 	}
-<<<<<<< HEAD
-
-	if shouldFill {
-		if err := db.AddBuyer(ctx, routing.Buyer{
-			ID:                   customerID,
-			Name:                 "local",
-			PublicKey:            customerPublicKey,
-=======
 	if shouldFill {
 		if err := db.AddCustomer(ctx, routing.Customer{
 			Name:                   "Network Next",
@@ -269,19 +238,11 @@
 			PublicKey:            customerPublicKey,
 			RouteShader:          routeShader,
 			InternalConfig:       internalConfig,
->>>>>>> a79e19e1
 			RoutingRulesSettings: routing.LocalRoutingRulesSettings,
 		}); err != nil {
 			level.Error(logger).Log("msg", "could not add buyer to storage", "err", err)
 			os.Exit(1)
 		}
-<<<<<<< HEAD
-
-		if err := db.AddBuyer(ctx, routing.Buyer{
-			ID:                   0,
-			Name:                 "Ghost Army",
-			PublicKey:            customerPublicKey,
-=======
 		if err := db.AddBuyer(ctx, routing.Buyer{
 			ID:                   0,
 			CompanyCode:          "ghost-army",
@@ -289,35 +250,18 @@
 			PublicKey:            customerPublicKey,
 			RouteShader:          routeShader,
 			InternalConfig:       internalConfig,
->>>>>>> a79e19e1
 			RoutingRulesSettings: routing.LocalRoutingRulesSettings,
 		}); err != nil {
 			level.Error(logger).Log("msg", "could not add buyer to storage", "err", err)
 			os.Exit(1)
 		}
-<<<<<<< HEAD
-
-		seller := routing.Seller{
-			ID:                        "sellerID",
-=======
 		seller := routing.Seller{
 			ID:                        "sellerID",
 			CompanyCode:               "local",
->>>>>>> a79e19e1
 			Name:                      "local",
 			IngressPriceNibblinsPerGB: 0.1 * 1e9,
 			EgressPriceNibblinsPerGB:  0.2 * 1e9,
 		}
-<<<<<<< HEAD
-
-		valveSeller := routing.Seller{
-			ID:                        "valve",
-			Name:                      "valve",
-			IngressPriceNibblinsPerGB: 0.1 * 1e9,
-			EgressPriceNibblinsPerGB:  0.5 * 1e9,
-		}
-
-=======
 		valveSeller := routing.Seller{
 			ID:                        "valve",
 			CompanyCode:               "valve",
@@ -325,7 +269,6 @@
 			IngressPriceNibblinsPerGB: 0.1 * 1e9,
 			EgressPriceNibblinsPerGB:  0.5 * 1e9,
 		}
->>>>>>> a79e19e1
 		did := crypto.HashID("local")
 		datacenter := routing.Datacenter{
 			ID:           did,
@@ -333,49 +276,25 @@
 			Name:         "local",
 			SupplierName: "usw2-az4",
 		}
-<<<<<<< HEAD
-
-=======
->>>>>>> a79e19e1
 		if err := db.AddSeller(ctx, seller); err != nil {
 			level.Error(logger).Log("msg", "could not add seller to storage", "err", err)
 			os.Exit(1)
 		}
-<<<<<<< HEAD
-
-=======
->>>>>>> a79e19e1
 		if err := db.AddSeller(ctx, valveSeller); err != nil {
 			level.Error(logger).Log("msg", "could not add seller to storage", "err", err)
 			os.Exit(1)
 		}
-<<<<<<< HEAD
-
-=======
->>>>>>> a79e19e1
 		if err := db.AddDatacenter(ctx, datacenter); err != nil {
 			level.Error(logger).Log("msg", "could not add datacenter to storage", "err", err)
 			os.Exit(1)
 		}
-<<<<<<< HEAD
-
-=======
->>>>>>> a79e19e1
 		if val, ok := os.LookupEnv("LOCAL_RELAYS"); ok {
 			numRelays := uint64(10)
 			numRelays, err := strconv.ParseUint(val, 10, 64)
 			if err != nil {
-<<<<<<< HEAD
-				level.Warn(logger).Log("msg", fmt.Sprintf("LOCAL_PORTAL_RELAYS not valid number, defaulting to 10: %v\n", err))
-			}
-
+				level.Warn(logger).Log("msg", fmt.Sprintf("LOCAL_RELAYS not valid number, defaulting to 10: %v\n", err))
+			}
 			level.Info(logger).Log("msg", fmt.Sprintf("adding %d relays to local firestore\n", numRelays))
-
-=======
-				level.Warn(logger).Log("msg", fmt.Sprintf("LOCAL_RELAYS not valid number, defaulting to 10: %v\n", err))
-			}
-			level.Info(logger).Log("msg", fmt.Sprintf("adding %d relays to local firestore\n", numRelays))
->>>>>>> a79e19e1
 			for i := uint64(0); i < numRelays; i++ {
 				addr := net.UDPAddr{IP: net.ParseIP("127.0.0.1"), Port: 10000 + int(i)}
 				id := crypto.HashID(addr.String())
@@ -390,10 +309,7 @@
 					ManagementAddr: addr.String(),
 					SSHUser:        "root",
 					SSHPort:        22,
-<<<<<<< HEAD
-=======
 					MaxSessions:    3000,
->>>>>>> a79e19e1
 					MRC:            19700000000000,
 					Overage:        26000000000000,
 					BWRule:         routing.BWRuleBurst,
@@ -406,10 +322,6 @@
 					level.Error(logger).Log("msg", "could not add relay to storage", "err", err)
 					os.Exit(1)
 				}
-<<<<<<< HEAD
-
-=======
->>>>>>> a79e19e1
 				if i%25 == 0 {
 					time.Sleep(time.Millisecond * 500)
 				}
@@ -428,10 +340,7 @@
 				ManagementAddr: "127.0.0.1",
 				SSHUser:        "root",
 				SSHPort:        22,
-<<<<<<< HEAD
-=======
 				MaxSessions:    3000,
->>>>>>> a79e19e1
 				MRC:            19700000000000,
 				Overage:        26000000000000,
 				BWRule:         routing.BWRuleBurst,
@@ -443,10 +352,6 @@
 				level.Error(logger).Log("msg", "could not add relay to storage", "err", err)
 				os.Exit(1)
 			}
-<<<<<<< HEAD
-
-=======
->>>>>>> a79e19e1
 			addr2 := net.UDPAddr{IP: net.ParseIP("127.0.0.1"), Port: 10001}
 			rid2 := crypto.HashID(addr2.String())
 			if err := db.AddRelay(ctx, routing.Relay{
@@ -460,18 +365,11 @@
 				ManagementAddr: "127.0.0.1",
 				SSHUser:        "root",
 				SSHPort:        22,
-<<<<<<< HEAD
-=======
 				MaxSessions:    3000,
->>>>>>> a79e19e1
 			}); err != nil {
 				level.Error(logger).Log("msg", "could not add relay to storage", "err", err)
 				os.Exit(1)
 			}
-<<<<<<< HEAD
-
-=======
->>>>>>> a79e19e1
 			addr3 := net.UDPAddr{IP: net.ParseIP("127.0.0.1"), Port: 10002}
 			rid3 := crypto.HashID(addr3.String())
 			if err := db.AddRelay(ctx, routing.Relay{
@@ -485,10 +383,7 @@
 				ManagementAddr: "127.0.0.1",
 				SSHUser:        "root",
 				SSHPort:        22,
-<<<<<<< HEAD
-=======
 				MaxSessions:    3000,
->>>>>>> a79e19e1
 			}); err != nil {
 				level.Error(logger).Log("msg", "could not add relay to storage", "err", err)
 				os.Exit(1)
