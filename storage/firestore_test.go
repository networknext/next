package storage_test

import (
	"context"
	"fmt"
	"net"
	"os"
	"testing"
	"time"

	"cloud.google.com/go/firestore"
	"github.com/go-kit/kit/log"
	"github.com/networknext/backend/core"
	"github.com/networknext/backend/crypto"
	"github.com/networknext/backend/routing"
	"github.com/networknext/backend/storage"
	"github.com/stretchr/testify/assert"
	"google.golang.org/api/iterator"
)

type customer struct {
	Name                   string                 `firestore:"name"`
	Code                   string                 `firestore:"code"`
	Active                 bool                   `firestore:"active"`
	AutomaticSignInDomains string                 `firestore:"automaticSigninDomains"`
	BuyerRef               *firestore.DocumentRef `firestore:"buyerRef"`
	SellerRef              *firestore.DocumentRef `firestore:"sellerRef"`
}

type buyer struct {
	ID        int64  `firestore:"sdkVersion3PublicKeyId"`
	Name      string `firestore:"name"`
	Live      bool   `firestore:"isLiveCustomer"`
	PublicKey []byte `firestore:"sdkVersion3PublicKeyData"`
}

type seller struct {
	Name                       string `firestore:"name"`
	PricePublicIngressNibblins int64  `firestore:"pricePublicIngressNibblins"`
	PricePublicEgressNibblins  int64  `firestore:"pricePublicEgressNibblins"`
}

func checkFirestoreEmulator(t *testing.T) {
	firestoreEmulatorHost := os.Getenv("FIRESTORE_EMULATOR_HOST")
	if firestoreEmulatorHost == "" {
		t.Skip("Firestore emulator not set up, skipping firestore test")
	}
}

func cleanFireStore(ctx context.Context, client *firestore.Client) error {
	collections := client.Collections(ctx)
	for {
		collection, err := collections.Next()
		if err == iterator.Done {
			break
		}

		if err != nil {
			return err
		}

		documents := collection.DocumentRefs(ctx)
		for {
			document, err := documents.Next()
			if err == iterator.Done {
				break
			}

			if err != nil {
				return err
			}

			if _, err = document.Delete(ctx); err != nil {
				return err
			}
		}
	}

	return nil
}

func TestSequenceNumbers(t *testing.T) {

	checkFirestoreEmulator(t)
	ctx := context.Background()

	t.Run("Sync", func(t *testing.T) {
		fs, err := storage.NewFirestore(ctx, "default", log.NewNopLogger())
		assert.NoError(t, err)

		defer func() {
			err = cleanFireStore(ctx, fs.Client)
			assert.NoError(t, err)
		}()

		err = fs.SetSequenceNumber(ctx, -1)
		assert.NoError(t, err)

		err = fs.IncrementSequenceNumber(ctx)
		assert.NoError(t, err)

		// CheckSequenceNumber() should return true as the remote seq value
		// has been incremented, but the local value is still zero from above
		// (true -> sync from Firestore)
		same, err := fs.CheckSequenceNumber(ctx)
		assert.Equal(t, true, same)
		assert.NoError(t, err)

	})

	t.Run("Do Not Sync", func(t *testing.T) {
		fs, err := storage.NewFirestore(ctx, "default", log.NewNopLogger())
		assert.NoError(t, err)

		defer func() {
			err = cleanFireStore(ctx, fs.Client)
			assert.NoError(t, err)
		}()

		err = fs.SetSequenceNumber(ctx, -1)
		assert.NoError(t, err)

		// CheckSequenceNumber() should return false as the remote seq value
		// has not been incremented and the local value is the initial defautl (-1)
		same, err := fs.CheckSequenceNumber(ctx)
		assert.Equal(t, false, same)
		assert.NoError(t, err)

	})

}

func TestFirestore(t *testing.T) {
	t.Parallel()

	checkFirestoreEmulator(t)
	ctx := context.Background()

	t.Run("NewFirestore", func(t *testing.T) {
		t.Run("firestore client failure", func(t *testing.T) {
<<<<<<< HEAD
			t.Skip()
=======
			t.Skip() // fails locally but runs on semaphore
>>>>>>> 7bb8dcbd
			_, err := storage.NewFirestore(ctx, "*detect-project-id*", log.NewNopLogger())
			assert.Error(t, err)
		})

		t.Run("success", func(t *testing.T) {
			projectID := "default"
			client, err := firestore.NewClient(ctx, projectID)
			assert.NoError(t, err)

			defer func() {
				err := cleanFireStore(ctx, client)
				assert.NoError(t, err)
			}()

			logger := log.NewNopLogger()

			expected := storage.Firestore{
				Client: client,
				Logger: logger,
			}

			actual, err := storage.NewFirestore(ctx, projectID, logger)
			assert.NoError(t, err)

			assert.Equal(t, expected.Logger, actual.Logger)
		})
	})

	t.Run("Customer", func(t *testing.T) {
		t.Run("customer not found", func(t *testing.T) {
			fs, err := storage.NewFirestore(ctx, "default", log.NewNopLogger())
			assert.NoError(t, err)

			defer func() {
				err := cleanFireStore(ctx, fs.Client)
				assert.NoError(t, err)
			}()

			customer, err := fs.Customer("test")
			assert.Empty(t, customer)
			assert.EqualError(t, err, "customer with reference test not found")
		})

		t.Run("success", func(t *testing.T) {
			fs, err := storage.NewFirestore(ctx, "default", log.NewNopLogger())
			assert.NoError(t, err)

			defer func() {
				err := cleanFireStore(ctx, fs.Client)
				assert.NoError(t, err)
			}()

			expectedCustomer := routing.Customer{
				Code: "local",
				Name: "Local",
			}

			err = fs.AddCustomer(ctx, expectedCustomer)
			assert.NoError(t, err)

			actual, err := fs.Customer(expectedCustomer.Code)
			assert.NoError(t, err)

			assert.Equal(t, expectedCustomer, actual)
		})
	})

	t.Run("Customers", func(t *testing.T) {
		fs, err := storage.NewFirestore(ctx, "default", log.NewNopLogger())
		assert.NoError(t, err)

		defer func() {
			err := cleanFireStore(ctx, fs.Client)
			assert.NoError(t, err)
		}()

		expectedCustomers := []routing.Customer{
			{
				Code: "local",
				Name: "Local",
			},
			{
				Code: "local-local",
				Name: "Local Local",
			},
		}

		for i := 0; i < len(expectedCustomers); i++ {
			err = fs.AddCustomer(ctx, expectedCustomers[i])
			assert.NoError(t, err)
		}

		actual := fs.Customers()
		assert.Equal(t, expectedCustomers, actual)
	})

	t.Run("AddCustomer", func(t *testing.T) {
		t.Run("new customer", func(t *testing.T) {
			fs, err := storage.NewFirestore(ctx, "default", log.NewNopLogger())
			assert.NoError(t, err)

			defer func() {
				err := cleanFireStore(ctx, fs.Client)
				assert.NoError(t, err)
			}()

			expectedCustomer := routing.Customer{
				Code:                   "local",
				Name:                   "Local",
				AutomaticSignInDomains: "",
			}

			err = fs.AddCustomer(ctx, expectedCustomer)
			assert.NoError(t, err)

			actual, err := fs.Customer(expectedCustomer.Code)
			assert.NoError(t, err)

			assert.Equal(t, expectedCustomer, actual)

			// Check that the customer exists and is properly linked to the buyer

			// Grab the customer
			cdocs := fs.Client.Collection("Customer").Documents(ctx)

			cdoc, err := cdocs.Next()
			assert.NoError(t, err)

			var customerInRemoteStorage routing.Customer
			err = cdoc.DataTo(&customerInRemoteStorage)
			assert.NoError(t, err)

			cdocs.Stop()

			assert.Equal(t, expectedCustomer, customerInRemoteStorage)
		})

		t.Run("existing customer", func(t *testing.T) {
			fs, err := storage.NewFirestore(ctx, "default", log.NewNopLogger())
			assert.NoError(t, err)

			defer func() {
				err := cleanFireStore(ctx, fs.Client)
				assert.NoError(t, err)
			}()

			expectedCustomer := routing.Customer{
				Code:                   "local",
				Name:                   "Local",
				Active:                 false,
				AutomaticSignInDomains: "",
				BuyerRef:               nil,
				SellerRef:              nil,
			}

			err = fs.AddCustomer(ctx, expectedCustomer)
			assert.NoError(t, err)

			actual, err := fs.Customer(expectedCustomer.Code)
			assert.NoError(t, err)

			err = fs.AddCustomer(ctx, expectedCustomer)
			assert.Error(t, err)

			assert.Equal(t, expectedCustomer, actual)

			// Check that the customer exists and is properly linked to the buyer

			// Grab the customer
			cdocs := fs.Client.Collection("Customer").Documents(ctx)

			cdoc, err := cdocs.Next()
			assert.NoError(t, err)

			var customerInRemoteStorage routing.Customer
			err = cdoc.DataTo(&customerInRemoteStorage)
			assert.NoError(t, err)

			// Check to make sure this is the only customer
			cdoc, err = cdocs.Next()
			assert.Error(t, err)

			cdocs.Stop()

			assert.Equal(t, expectedCustomer, customerInRemoteStorage)
		})
	})

	t.Run("RemoveCustomer", func(t *testing.T) {
		t.Run("customer not found", func(t *testing.T) {
			fs, err := storage.NewFirestore(ctx, "default", log.NewNopLogger())
			assert.NoError(t, err)

			defer func() {
				err := cleanFireStore(ctx, fs.Client)
				assert.NoError(t, err)
			}()

			err = fs.RemoveCustomer(ctx, "test")
			assert.EqualError(t, err, "customer with reference test not found")
		})

		t.Run("success - update existing customer", func(t *testing.T) {
			fs, err := storage.NewFirestore(ctx, "default", log.NewNopLogger())
			assert.NoError(t, err)

			defer func() {
				err := cleanFireStore(ctx, fs.Client)
				assert.NoError(t, err)
			}()

			actualCustomer := routing.Customer{
				Code: "local",
				Name: "Local",
			}

			updateCustomer := routing.Customer{
				Code: "local",
				Name: "Local2",
			}

			err = fs.AddCustomer(ctx, actualCustomer)
			assert.NoError(t, err)

			err = fs.SetCustomer(ctx, updateCustomer)
			assert.NoError(t, err)

			// Check that the customer was updated successfully
			cdocs := fs.Client.Collection("Customer").Documents(ctx)

			cdoc, err := cdocs.Next()
			assert.NoError(t, err)

			var customerInRemoteStorage routing.Customer
			err = cdoc.DataTo(&customerInRemoteStorage)
			assert.NoError(t, err)

			assert.Equal(t, updateCustomer, customerInRemoteStorage)
		})

		t.Run("success - removed customer", func(t *testing.T) {
			fs, err := storage.NewFirestore(ctx, "default", log.NewNopLogger())
			assert.NoError(t, err)

			defer func() {
				err := cleanFireStore(ctx, fs.Client)
				assert.NoError(t, err)
			}()

			actualCustomer := routing.Customer{
				Code: "local",
				Name: "Local",
			}

			err = fs.AddCustomer(ctx, actualCustomer)
			assert.NoError(t, err)

			err = fs.RemoveCustomer(ctx, actualCustomer.Code)
			assert.NoError(t, err)

			// Check that the customer was removed successfully
			cdocs := fs.Client.Collection("Customer").Documents(ctx)

			_, err = cdocs.Next()
			assert.Error(t, err)
		})
	})

	t.Run("SetCustomer", func(t *testing.T) {
		t.Run("customer not found", func(t *testing.T) {
			fs, err := storage.NewFirestore(ctx, "default", log.NewNopLogger())
			assert.NoError(t, err)

			defer func() {
				err := cleanFireStore(ctx, fs.Client)
				assert.NoError(t, err)
			}()

			customer := routing.Customer{
				Code: "local",
				Name: "Local",
			}

			err = fs.SetCustomer(ctx, customer)
			assert.EqualError(t, err, "customer with reference local not found")
		})

		t.Run("success", func(t *testing.T) {
			fs, err := storage.NewFirestore(ctx, "default", log.NewNopLogger())
			assert.NoError(t, err)

			defer func() {
				err := cleanFireStore(ctx, fs.Client)
				assert.NoError(t, err)
			}()

			actualCustomer := routing.Customer{
				Code: "local",
				Name: "Local",
			}

			err = fs.AddCustomer(ctx, actualCustomer)
			assert.NoError(t, err)

			actual := actualCustomer
			actual.Active = true

			err = fs.SetCustomer(ctx, actual)
			assert.NoError(t, err)

			actual, err = fs.Customer(actualCustomer.Code)
			assert.NoError(t, err)

			assert.NotEqual(t, actualCustomer, actual)
			actual.Active = false
			assert.Equal(t, actualCustomer, actual)
		})
	})

	t.Run("Buyer", func(t *testing.T) {
		t.Run("buyer not found", func(t *testing.T) {
			fs, err := storage.NewFirestore(ctx, "default", log.NewNopLogger())
			assert.NoError(t, err)

			defer func() {
				err := cleanFireStore(ctx, fs.Client)
				assert.NoError(t, err)
			}()

			buyer, err := fs.Buyer(0)
			assert.Empty(t, buyer)
			assert.EqualError(t, err, "buyer with reference 0 not found")
		})

		t.Run("success", func(t *testing.T) {
			fs, err := storage.NewFirestore(ctx, "default", log.NewNopLogger())
			assert.NoError(t, err)

			defer func() {
				err := cleanFireStore(ctx, fs.Client)
				assert.NoError(t, err)
			}()

			expectedCustomer := routing.Customer{
				Code: "local",
				Name: "Local",
			}

			expected := routing.Buyer{
				CompanyCode:          "local",
				ID:                   1,
				Live:                 false,
				PublicKey:            make([]byte, crypto.KeySize),
				RoutingRulesSettings: routing.DefaultRoutingRulesSettings,
			}

			err = fs.AddCustomer(ctx, expectedCustomer)
			assert.NoError(t, err)

			err = fs.AddBuyer(ctx, expected)
			assert.NoError(t, err)

			actual, err := fs.Buyer(expected.ID)
			assert.NoError(t, err)

			assert.Equal(t, expected, actual)
		})
	})

	t.Run("Buyers", func(t *testing.T) {
		fs, err := storage.NewFirestore(ctx, "default", log.NewNopLogger())
		assert.NoError(t, err)

		defer func() {
			err := cleanFireStore(ctx, fs.Client)
			assert.NoError(t, err)
		}()

		expected := []routing.Buyer{
			{
				CompanyCode:          "local",
				ID:                   1,
				Live:                 false,
				PublicKey:            make([]byte, crypto.KeySize),
				RoutingRulesSettings: routing.DefaultRoutingRulesSettings,
			},
			{
				CompanyCode:          "local-local",
				ID:                   2,
				Live:                 true,
				PublicKey:            make([]byte, crypto.KeySize),
				RoutingRulesSettings: routing.LocalRoutingRulesSettings,
			},
		}

		expectedCustomers := []routing.Customer{
			{
				Code: "local",
				Name: "Local",
			},
			{
				Code: "local-local",
				Name: "Local Local",
			},
		}

		for i := 0; i < len(expectedCustomers); i++ {
			err = fs.AddCustomer(ctx, expectedCustomers[i])
			assert.NoError(t, err)
		}

		for i := 0; i < len(expected); i++ {
			err = fs.AddBuyer(ctx, expected[i])
			assert.NoError(t, err)
		}

		actual := fs.Buyers()
		assert.Equal(t, expected, actual)
	})

	t.Run("AddBuyer", func(t *testing.T) {
		t.Run("new customer", func(t *testing.T) {
			fs, err := storage.NewFirestore(ctx, "default", log.NewNopLogger())
			assert.NoError(t, err)

			defer func() {
				err := cleanFireStore(ctx, fs.Client)
				assert.NoError(t, err)
			}()

			expected := routing.Buyer{
				ID:                   1,
				CompanyCode:          "local",
				Live:                 false,
				PublicKey:            make([]byte, crypto.KeySize),
				RoutingRulesSettings: routing.DefaultRoutingRulesSettings,
			}

			expectedCustomer := routing.Customer{
				Code: "local",
				Name: "Local",
			}

			err = fs.AddCustomer(ctx, expectedCustomer)
			assert.NoError(t, err)

			err = fs.AddBuyer(ctx, expected)
			assert.NoError(t, err)

			actual, err := fs.Buyer(expected.ID)
			assert.NoError(t, err)

			assert.Equal(t, expected, actual)

			// Check that the customer exists and is properly linked to the buyer

			// Grab the customer
			cdocs := fs.Client.Collection("Customer").Documents(ctx)

			cdoc, err := cdocs.Next()
			assert.NoError(t, err)

			var customerInRemoteStorage customer
			err = cdoc.DataTo(&customerInRemoteStorage)
			assert.NoError(t, err)

			cdocs.Stop()

			// Grab the buyer to compare the reference on the customer
			bdocs := fs.Client.Collection("Buyer").Documents(ctx)

			bdoc, err := bdocs.Next()
			assert.NoError(t, err)

			bdocs.Stop()

			expectedCustomer.BuyerRef = bdoc.Ref

			assert.Equal(t, expectedCustomer.BuyerRef.ID, customerInRemoteStorage.BuyerRef.ID)
		})

		t.Run("existing customer", func(t *testing.T) {
			fs, err := storage.NewFirestore(ctx, "default", log.NewNopLogger())
			assert.NoError(t, err)

			defer func() {
				err := cleanFireStore(ctx, fs.Client)
				assert.NoError(t, err)
			}()

			expected := routing.Buyer{
				ID:                   1,
				CompanyCode:          "local",
				Live:                 false,
				PublicKey:            make([]byte, crypto.KeySize),
				RoutingRulesSettings: routing.DefaultRoutingRulesSettings,
			}

			expectedCustomer := routing.Customer{
				Code:                   "local",
				Name:                   "Local",
				Active:                 false,
				AutomaticSignInDomains: "",
				BuyerRef:               nil,
				SellerRef:              nil,
			}

			err = fs.AddCustomer(ctx, expectedCustomer)
			assert.NoError(t, err)

			err = fs.AddBuyer(ctx, expected)
			assert.NoError(t, err)

			actual, err := fs.Buyer(expected.ID)
			assert.NoError(t, err)

			err = fs.AddCustomer(ctx, expectedCustomer)
			assert.Error(t, err)

			assert.Equal(t, expected, actual)

			// Check that the customer exists and is properly linked to the buyer

			// Grab the customer
			cdocs := fs.Client.Collection("Customer").Documents(ctx)

			cdoc, err := cdocs.Next()
			assert.NoError(t, err)

			var customerInRemoteStorage customer
			err = cdoc.DataTo(&customerInRemoteStorage)
			assert.NoError(t, err)

			// Check to make sure this is the only customer
			cdoc, err = cdocs.Next()
			assert.Error(t, err)

			cdocs.Stop()

			// Grab the buyer to compare the reference on the customer
			bdocs := fs.Client.Collection("Buyer").Documents(ctx)

			bdoc, err := bdocs.Next()
			assert.NoError(t, err)

			bdocs.Stop()

			expectedCustomer.BuyerRef = bdoc.Ref

			assert.Equal(t, expectedCustomer.BuyerRef.ID, customerInRemoteStorage.BuyerRef.ID)
		})

		t.Run("validate only 1 route shader", func(t *testing.T) {
			fs, err := storage.NewFirestore(ctx, "default", log.NewNopLogger())
			assert.NoError(t, err)

			defer func() {
				err := cleanFireStore(ctx, fs.Client)
				assert.NoError(t, err)
			}()

			expected := routing.Buyer{
				CompanyCode:          "local",
				ID:                   1,
				Live:                 false,
				PublicKey:            make([]byte, crypto.KeySize),
				RoutingRulesSettings: routing.DefaultRoutingRulesSettings,
			}

			actualCustomer := routing.Customer{
				Code: "local",
				Name: "Local",
			}

			err = fs.AddCustomer(ctx, actualCustomer)
			assert.NoError(t, err)

			err = fs.AddBuyer(ctx, expected)
			assert.NoError(t, err)

			actual, err := fs.Buyer(expected.ID)
			assert.NoError(t, err)

			assert.Equal(t, expected, actual)

			// Check that only 1 route shader exists in firestore at this point
			rsdocs := fs.Client.Collection("RouteShader").Documents(ctx)
			rsSnapshot, err := rsdocs.GetAll()
			assert.NoError(t, err)
			assert.Len(t, rsSnapshot, 1)
		})
	})

	t.Run("RemoveBuyer", func(t *testing.T) {
		t.Run("buyer not found", func(t *testing.T) {
			fs, err := storage.NewFirestore(ctx, "default", log.NewNopLogger())
			assert.NoError(t, err)

			defer func() {
				err := cleanFireStore(ctx, fs.Client)
				assert.NoError(t, err)
			}()

			err = fs.RemoveBuyer(ctx, 0)
			assert.EqualError(t, err, "buyer with reference 0 not found")
		})

		t.Run("success - update existing customer", func(t *testing.T) {
			fs, err := storage.NewFirestore(ctx, "default", log.NewNopLogger())
			assert.NoError(t, err)

			defer func() {
				err := cleanFireStore(ctx, fs.Client)
				assert.NoError(t, err)
			}()

			buyer := routing.Buyer{
				CompanyCode:          "local",
				ID:                   1,
				Live:                 false,
				PublicKey:            make([]byte, crypto.KeySize),
				RoutingRulesSettings: routing.DefaultRoutingRulesSettings,
			}

			actualCustomer := routing.Customer{
				Code: "local",
				Name: "Local",
			}

			err = fs.AddCustomer(ctx, actualCustomer)
			assert.NoError(t, err)

			err = fs.AddBuyer(ctx, buyer)
			assert.NoError(t, err)

			// Add a seller so that the customer isn't removed
			seller := routing.Seller{
				CompanyCode: "local",
				ID:          "sellerID",
				Name:        "seller name",
			}

			err = fs.AddSeller(ctx, seller)
			assert.NoError(t, err)

			err = fs.RemoveBuyer(ctx, buyer.ID)
			assert.NoError(t, err)

			// Check that the customer was updated successfully
			cdocs := fs.Client.Collection("Customer").Documents(ctx)

			cdoc, err := cdocs.Next()
			assert.NoError(t, err)

			var customerInRemoteStorage customer
			err = cdoc.DataTo(&customerInRemoteStorage)
			assert.NoError(t, err)

			assert.Nil(t, customerInRemoteStorage.BuyerRef)
		})

		t.Run("success - removed customer", func(t *testing.T) {
			fs, err := storage.NewFirestore(ctx, "default", log.NewNopLogger())
			assert.NoError(t, err)

			defer func() {
				err := cleanFireStore(ctx, fs.Client)
				assert.NoError(t, err)
			}()

			buyer := routing.Buyer{
				CompanyCode:          "local",
				ID:                   1,
				Live:                 false,
				PublicKey:            make([]byte, crypto.KeySize),
				RoutingRulesSettings: routing.DefaultRoutingRulesSettings,
			}

			actualCustomer := routing.Customer{
				Code: "local",
				Name: "Local",
			}

			err = fs.AddCustomer(ctx, actualCustomer)
			assert.NoError(t, err)

			err = fs.AddBuyer(ctx, buyer)
			assert.NoError(t, err)

			err = fs.RemoveCustomer(ctx, actualCustomer.Code)
			assert.NoError(t, err)

			// Check that the customer was removed successfully
			cdocs := fs.Client.Collection("Customer").Documents(ctx)

			_, err = cdocs.Next()
			assert.Error(t, err)
		})
	})

	t.Run("SetBuyer", func(t *testing.T) {
		t.Run("buyer not found", func(t *testing.T) {
			fs, err := storage.NewFirestore(ctx, "default", log.NewNopLogger())
			assert.NoError(t, err)

			defer func() {
				err := cleanFireStore(ctx, fs.Client)
				assert.NoError(t, err)
			}()

			buyer := routing.Buyer{
				ID:                   1,
				Live:                 false,
				PublicKey:            make([]byte, crypto.KeySize),
				RoutingRulesSettings: routing.DefaultRoutingRulesSettings,
			}

			err = fs.SetBuyer(ctx, buyer)
			assert.EqualError(t, err, "buyer with reference 1 not found")
		})

		t.Run("success", func(t *testing.T) {
			fs, err := storage.NewFirestore(ctx, "default", log.NewNopLogger())
			assert.NoError(t, err)

			defer func() {
				err := cleanFireStore(ctx, fs.Client)
				assert.NoError(t, err)
			}()

			expected := routing.Buyer{
				CompanyCode:          "local",
				ID:                   1,
				Live:                 false,
				PublicKey:            make([]byte, crypto.KeySize),
				RoutingRulesSettings: routing.DefaultRoutingRulesSettings,
			}

			actualCustomer := routing.Customer{
				Code: "local",
				Name: "Local",
			}

			err = fs.AddCustomer(ctx, actualCustomer)
			assert.NoError(t, err)

			err = fs.AddBuyer(ctx, expected)
			assert.NoError(t, err)

			actual := expected
			actual.Live = true

			err = fs.SetBuyer(ctx, actual)
			assert.NoError(t, err)

			actual, err = fs.Buyer(expected.ID)
			assert.NoError(t, err)

			assert.NotEqual(t, expected, actual)
			actual.Live = false
			assert.Equal(t, expected, actual)
		})
	})

	t.Run("Seller", func(t *testing.T) {
		t.Run("seller not found", func(t *testing.T) {
			fs, err := storage.NewFirestore(ctx, "default", log.NewNopLogger())
			assert.NoError(t, err)

			defer func() {
				err := cleanFireStore(ctx, fs.Client)
				assert.NoError(t, err)
			}()

			seller, err := fs.Seller("id")
			assert.Empty(t, seller)
			assert.EqualError(t, err, "seller with reference id not found")
		})

		t.Run("success", func(t *testing.T) {
			fs, err := storage.NewFirestore(ctx, "default", log.NewNopLogger())
			assert.NoError(t, err)

			defer func() {
				err := cleanFireStore(ctx, fs.Client)
				assert.NoError(t, err)
			}()

			expected := routing.Seller{
				CompanyCode: "local",
				ID:          "id",
				Name:        "Local",
			}

			company := routing.Customer{
				Code: "local",
				Name: "Local",
			}

			err = fs.AddCustomer(ctx, company)
			assert.NoError(t, err)

			err = fs.AddSeller(ctx, expected)
			assert.NoError(t, err)

			actual, err := fs.Seller(expected.ID)
			assert.NoError(t, err)

			assert.Equal(t, expected, actual)
		})
	})

	t.Run("Sellers", func(t *testing.T) {
		fs, err := storage.NewFirestore(ctx, "default", log.NewNopLogger())
		assert.NoError(t, err)

		defer func() {
			err := cleanFireStore(ctx, fs.Client)
			assert.NoError(t, err)
		}()

		expected := []routing.Seller{
			{
				ID:                        "id1",
				CompanyCode:               "local",
				Name:                      "Local",
				IngressPriceNibblinsPerGB: 10,
				EgressPriceNibblinsPerGB:  20,
			},
			{
				ID:                        "id2",
				CompanyCode:               "local-local",
				Name:                      "Local Local",
				IngressPriceNibblinsPerGB: 10,
				EgressPriceNibblinsPerGB:  20,
			},
		}

		expectedCustomers := []routing.Customer{
			{
				Code: "local",
				Name: "Local",
			},
			{
				Code: "local-local",
				Name: "Local Local",
			},
		}

		for i := 0; i < len(expectedCustomers); i++ {
			err = fs.AddCustomer(ctx, expectedCustomers[i])
			assert.NoError(t, err)
		}

		for i := 0; i < len(expected); i++ {
			err = fs.AddSeller(ctx, expected[i])
			assert.NoError(t, err)
		}

		actual := fs.Sellers()
		assert.Equal(t, expected, actual)
	})

	t.Run("AddSeller", func(t *testing.T) {
		t.Run("seller already exists", func(t *testing.T) {
			fs, err := storage.NewFirestore(ctx, "default", log.NewNopLogger())
			assert.NoError(t, err)

			defer func() {
				err := cleanFireStore(ctx, fs.Client)
				assert.NoError(t, err)
			}()

			expected := routing.Seller{
				ID:                        "id",
				CompanyCode:               "local",
				Name:                      "Local",
				IngressPriceNibblinsPerGB: 10,
				EgressPriceNibblinsPerGB:  20,
			}

			actualCustomer := routing.Customer{
				Name: "Local",
				Code: "local",
			}

			err = fs.AddCustomer(ctx, actualCustomer)
			assert.NoError(t, err)

			err = fs.AddSeller(ctx, expected)
			assert.NoError(t, err)

			err = fs.AddSeller(ctx, expected)
			assert.Error(t, err)

			// Grab the seller to compare the reference on the customer
			sdocs := fs.Client.Collection("Seller").Documents(ctx)

			sdoc, err := sdocs.Next()
			assert.NoError(t, err)

			var sellerInRemoteStorage seller
			err = sdoc.DataTo(&sellerInRemoteStorage)
			assert.NoError(t, err)

			sdocs.Stop()

			assert.Equal(t, seller{
				Name:                       expected.Name,
				PricePublicIngressNibblins: int64(expected.IngressPriceNibblinsPerGB),
				PricePublicEgressNibblins:  int64(expected.EgressPriceNibblinsPerGB),
			}, sellerInRemoteStorage)
		})

		t.Run("success - add new customer", func(t *testing.T) {
			fs, err := storage.NewFirestore(ctx, "default", log.NewNopLogger())
			assert.NoError(t, err)

			defer func() {
				err := cleanFireStore(ctx, fs.Client)
				assert.NoError(t, err)
			}()

			expected := routing.Seller{
				CompanyCode:               "local",
				ID:                        "id",
				Name:                      "Local",
				IngressPriceNibblinsPerGB: 10,
				EgressPriceNibblinsPerGB:  20,
			}

			expectedCustomer := routing.Customer{
				Code:   "local",
				Name:   expected.Name,
				Active: true,
			}

			err = fs.AddCustomer(ctx, expectedCustomer)
			assert.NoError(t, err)

			err = fs.AddSeller(ctx, expected)
			assert.NoError(t, err)

			actual, err := fs.Seller(expected.ID)
			assert.NoError(t, err)

			assert.Equal(t, expected, actual)

			// Check that the customer exists and is properly linked to the seller

			// Grab the customer
			cdocs := fs.Client.Collection("Customer").Documents(ctx)

			cdoc, err := cdocs.Next()
			assert.NoError(t, err)

			var customerInRemoteStorage customer
			err = cdoc.DataTo(&customerInRemoteStorage)
			assert.NoError(t, err)

			cdocs.Stop()

			// Grab the seller to compare the reference on the customer
			sdocs := fs.Client.Collection("Seller").Documents(ctx)

			sdoc, err := sdocs.Next()
			assert.NoError(t, err)

			sdocs.Stop()

			expectedCustomer.SellerRef = sdoc.Ref

			assert.Equal(t, expectedCustomer.SellerRef.ID, customerInRemoteStorage.SellerRef.ID)
		})

		t.Run("success - update existing customer", func(t *testing.T) {
			fs, err := storage.NewFirestore(ctx, "default", log.NewNopLogger())
			assert.NoError(t, err)

			defer func() {
				err := cleanFireStore(ctx, fs.Client)
				assert.NoError(t, err)
			}()

			expected := routing.Seller{
				ID:                        "id",
				CompanyCode:               "local",
				Name:                      "Local",
				IngressPriceNibblinsPerGB: 10,
				EgressPriceNibblinsPerGB:  20,
			}

			expectedCustomer := routing.Customer{
				Code: "local",
				Name: "Local",
			}

			err = fs.AddCustomer(ctx, expectedCustomer)
			assert.NoError(t, err)

			err = fs.AddSeller(ctx, expected)
			assert.NoError(t, err)

			actual, err := fs.Seller(expected.ID)
			assert.NoError(t, err)

			assert.Equal(t, expected, actual)

			// Check that the customer exists and is properly linked to the seller

			// Grab the customer
			cdocs := fs.Client.Collection("Customer").Documents(ctx)

			cdoc, err := cdocs.Next()
			assert.NoError(t, err)

			var customerInRemoteStorage customer
			err = cdoc.DataTo(&customerInRemoteStorage)
			assert.NoError(t, err)

			// Check to make sure this is the only customer
			cdoc, err = cdocs.Next()
			assert.Error(t, err)

			cdocs.Stop()

			// Grab the seller to compare the reference on the customer
			sdocs := fs.Client.Collection("Seller").Documents(ctx)

			sdoc, err := sdocs.Next()
			assert.NoError(t, err)

			sdocs.Stop()

			expectedCustomer.SellerRef = sdoc.Ref

			assert.Equal(t, expectedCustomer.SellerRef.ID, customerInRemoteStorage.SellerRef.ID)
		})
	})

	t.Run("RemoveSeller", func(t *testing.T) {
		t.Run("seller not found", func(t *testing.T) {
			fs, err := storage.NewFirestore(ctx, "default", log.NewNopLogger())
			assert.NoError(t, err)

			defer func() {
				err := cleanFireStore(ctx, fs.Client)
				assert.NoError(t, err)
			}()

			err = fs.RemoveSeller(ctx, "id")
			assert.EqualError(t, err, "seller with reference id not found")
		})

		t.Run("success - removed customer", func(t *testing.T) {
			fs, err := storage.NewFirestore(ctx, "default", log.NewNopLogger())
			assert.NoError(t, err)

			defer func() {
				err := cleanFireStore(ctx, fs.Client)
				assert.NoError(t, err)
			}()

			actualCustomer := routing.Customer{
				Code: "local",
				Name: "Local",
			}

			err = fs.AddCustomer(ctx, actualCustomer)
			assert.NoError(t, err)

			err = fs.RemoveCustomer(ctx, actualCustomer.Code)
			assert.NoError(t, err)

			// Check that the customer was removed successfully
			cdocs := fs.Client.Collection("Customer").Documents(ctx)

			_, err = cdocs.Next()
			assert.Error(t, err)
		})

		t.Run("success - update existing customer", func(t *testing.T) {
			fs, err := storage.NewFirestore(ctx, "default", log.NewNopLogger())
			assert.NoError(t, err)

			defer func() {
				err := cleanFireStore(ctx, fs.Client)
				assert.NoError(t, err)
			}()

			seller := routing.Seller{
				CompanyCode:               "local",
				ID:                        "id",
				Name:                      "local",
				IngressPriceNibblinsPerGB: 10,
				EgressPriceNibblinsPerGB:  20,
			}

			// Add a buyer so that the customer isn't removed
			buyer := routing.Buyer{
				ID:          1,
				CompanyCode: "local",
			}

			actualCustomer := routing.Customer{
				Code: "local",
				Name: "Local",
			}

			err = fs.AddCustomer(ctx, actualCustomer)
			assert.NoError(t, err)

			err = fs.AddSeller(ctx, seller)
			assert.NoError(t, err)

			err = fs.AddBuyer(ctx, buyer)
			assert.NoError(t, err)

			err = fs.RemoveSeller(ctx, seller.ID)
			assert.NoError(t, err)

			// Check that the customer was updated successfully
			cdocs := fs.Client.Collection("Customer").Documents(ctx)

			cdoc, err := cdocs.Next()
			assert.NoError(t, err)

			var customerInRemoteStorage customer
			err = cdoc.DataTo(&customerInRemoteStorage)
			assert.NoError(t, err)

			assert.Nil(t, customerInRemoteStorage.SellerRef)
		})
	})

	t.Run("SetSeller", func(t *testing.T) {
		t.Run("seller not found", func(t *testing.T) {
			fs, err := storage.NewFirestore(ctx, "default", log.NewNopLogger())
			assert.NoError(t, err)

			defer func() {
				err := cleanFireStore(ctx, fs.Client)
				assert.NoError(t, err)
			}()

			seller := routing.Seller{
				ID:                        "id",
				Name:                      "local",
				IngressPriceNibblinsPerGB: 10,
				EgressPriceNibblinsPerGB:  20,
			}

			err = fs.SetSeller(ctx, seller)
			assert.EqualError(t, err, "seller with reference id not found")
		})

		t.Run("success", func(t *testing.T) {
			fs, err := storage.NewFirestore(ctx, "default", log.NewNopLogger())
			assert.NoError(t, err)

			defer func() {
				err := cleanFireStore(ctx, fs.Client)
				assert.NoError(t, err)
			}()

			expected := routing.Seller{
				ID:                        "id",
				CompanyCode:               "local",
				Name:                      "Local",
				IngressPriceNibblinsPerGB: 10,
				EgressPriceNibblinsPerGB:  20,
			}

			actualCustomer := routing.Customer{
				Code: "local",
				Name: "Local",
			}

			err = fs.AddCustomer(ctx, actualCustomer)
			assert.NoError(t, err)

			err = fs.AddSeller(ctx, expected)
			assert.NoError(t, err)

			actual := expected
			actual.IngressPriceNibblinsPerGB = 20
			actual.EgressPriceNibblinsPerGB = 10

			err = fs.SetSeller(ctx, actual)
			assert.NoError(t, err)

			actual, err = fs.Seller(expected.ID)
			assert.NoError(t, err)

			assert.NotEqual(t, expected, actual)
			actual.IngressPriceNibblinsPerGB = 10
			actual.EgressPriceNibblinsPerGB = 20
			assert.Equal(t, expected, actual)
		})
	})

	t.Run("SetCustomerLink", func(t *testing.T) {
		t.Run("customer not found", func(t *testing.T) {
			fs, err := storage.NewFirestore(ctx, "default", log.NewNopLogger())
			assert.NoError(t, err)

			defer func() {
				err := cleanFireStore(ctx, fs.Client)
				assert.NoError(t, err)
			}()

			err = fs.SetCustomerLink(ctx, "not found", 0, "")
			assert.EqualError(t, err, "customer with reference not found not found")
		})

		t.Run("clear buyer", func(t *testing.T) {
			fs, err := storage.NewFirestore(ctx, "default", log.NewNopLogger())
			assert.NoError(t, err)

			defer func() {
				err := cleanFireStore(ctx, fs.Client)
				assert.NoError(t, err)
			}()

			buyer := routing.Buyer{
				ID:          1,
				CompanyCode: "local",
			}

			actualCustomer := routing.Customer{
				Code: "local",
				Name: "Local",
			}

			err = fs.AddCustomer(ctx, actualCustomer)
			assert.NoError(t, err)

			err = fs.AddBuyer(ctx, buyer)
			assert.NoError(t, err)

			err = fs.SetCustomerLink(ctx, "local", 0, "")
			assert.NoError(t, err)

			// Check that the customer was updated successfully
			cdocs := fs.Client.Collection("Customer").Documents(ctx)

			cdoc, err := cdocs.Next()
			assert.NoError(t, err)

			var customerInRemoteStorage customer
			err = cdoc.DataTo(&customerInRemoteStorage)
			assert.NoError(t, err)

			assert.Nil(t, customerInRemoteStorage.BuyerRef)
		})

		t.Run("clear seller", func(t *testing.T) {
			fs, err := storage.NewFirestore(ctx, "default", log.NewNopLogger())
			assert.NoError(t, err)

			defer func() {
				err := cleanFireStore(ctx, fs.Client)
				assert.NoError(t, err)
			}()

			seller := routing.Seller{
				CompanyCode: "local",
				ID:          "sellerID",
				Name:        "Local",
			}

			actualCustomer := routing.Customer{
				Code: "local",
				Name: "Local",
			}

			err = fs.AddCustomer(ctx, actualCustomer)
			assert.NoError(t, err)

			err = fs.AddSeller(ctx, seller)
			assert.NoError(t, err)

			err = fs.SetCustomerLink(ctx, "local", 0, "")
			assert.NoError(t, err)

			// Check that the customer was updated successfully
			cdocs := fs.Client.Collection("Customer").Documents(ctx)

			cdoc, err := cdocs.Next()
			assert.NoError(t, err)

			var customerInRemoteStorage customer
			err = cdoc.DataTo(&customerInRemoteStorage)
			assert.NoError(t, err)

			assert.Nil(t, customerInRemoteStorage.SellerRef)
		})

		t.Run("change buyer", func(t *testing.T) {
			fs, err := storage.NewFirestore(ctx, "default", log.NewNopLogger())
			assert.NoError(t, err)

			defer func() {
				err := cleanFireStore(ctx, fs.Client)
				assert.NoError(t, err)
			}()

			oldBuyer := routing.Buyer{
				ID:          1,
				CompanyCode: "local",
			}

			newBuyer := routing.Buyer{
				ID:          2,
				CompanyCode: "local",
			}

			actualCustomer := routing.Customer{
				Code: "local",
				Name: "Test",
			}

			err = fs.AddCustomer(ctx, actualCustomer)
			assert.NoError(t, err)

			err = fs.AddBuyer(ctx, oldBuyer)
			assert.NoError(t, err)

			err = fs.AddBuyer(ctx, newBuyer)
			assert.NoError(t, err)

			// Check that the customer was updated successfully
			cdocs := fs.Client.Collection("Customer").Documents(ctx)

			cdoc, err := cdocs.Next()
			assert.NoError(t, err)

			var customerInRemoteStorage customer
			err = cdoc.DataTo(&customerInRemoteStorage)
			assert.NoError(t, err)

			// Verify that the buyer was set to the new buyer
			var b buyer
			bdoc, err := customerInRemoteStorage.BuyerRef.Get(ctx)
			assert.NoError(t, err)

			err = bdoc.DataTo(&b)
			assert.NoError(t, err)

			assert.Equal(t, newBuyer.ID, uint64(b.ID))
		})

		t.Run("change seller", func(t *testing.T) {
			fs, err := storage.NewFirestore(ctx, "default", log.NewNopLogger())
			assert.NoError(t, err)

			defer func() {
				err := cleanFireStore(ctx, fs.Client)
				assert.NoError(t, err)
			}()

			oldSeller := routing.Seller{
				CompanyCode: "local",
				ID:          "oldSellerID",
				Name:        "Local",
			}

			newSeller := routing.Seller{
				CompanyCode: "local",
				ID:          "newSellerID",
				Name:        "Local",
			}

			actualCustomer := routing.Customer{
				Code: "local",
				Name: "Local",
			}

			err = fs.AddCustomer(ctx, actualCustomer)
			assert.NoError(t, err)

			err = fs.AddSeller(ctx, oldSeller)
			assert.NoError(t, err)

			err = fs.AddSeller(ctx, newSeller)
			assert.NoError(t, err)

			// Check that the customer was updated successfully
			cdocs := fs.Client.Collection("Customer").Documents(ctx)

			cdoc, err := cdocs.Next()
			assert.NoError(t, err)

			var customerInRemoteStorage customer
			err = cdoc.DataTo(&customerInRemoteStorage)
			assert.NoError(t, err)

			assert.NotNil(t, customerInRemoteStorage.SellerRef)

			// Verify that the seller was set to the new seller
			sdoc, err := customerInRemoteStorage.SellerRef.Get(ctx)
			assert.NoError(t, err)

			assert.Equal(t, customerInRemoteStorage.SellerRef, sdoc.Ref)
		})
	})

	t.Run("BuyerIDFromCustomerName", func(t *testing.T) {
		t.Run("customer not found", func(t *testing.T) {
			fs, err := storage.NewFirestore(ctx, "default", log.NewNopLogger())
			assert.NoError(t, err)

			defer func() {
				err := cleanFireStore(ctx, fs.Client)
				assert.NoError(t, err)
			}()

			buyerID, err := fs.BuyerIDFromCustomerName(ctx, "not found")
			assert.Empty(t, buyerID)
			assert.EqualError(t, err, "customer with reference not found not found")
		})

		t.Run("success", func(t *testing.T) {
			fs, err := storage.NewFirestore(ctx, "default", log.NewNopLogger())
			assert.NoError(t, err)

			defer func() {
				err := cleanFireStore(ctx, fs.Client)
				assert.NoError(t, err)
			}()

			buyer := routing.Buyer{
				ID:          1,
				CompanyCode: "local",
			}

			company := routing.Customer{
				Code: "local",
				Name: "Local",
			}

			err = fs.AddCustomer(ctx, company)
			assert.NoError(t, err)

			err = fs.AddBuyer(ctx, buyer)
			assert.NoError(t, err)

			buyer, err = fs.BuyerWithCompanyCode("local")
			assert.NoError(t, err)
			assert.Equal(t, buyer.ID, buyer.ID)
		})
	})

	t.Run("SellerIDFromCustomerName", func(t *testing.T) {
		t.Run("customer not found", func(t *testing.T) {
			fs, err := storage.NewFirestore(ctx, "default", log.NewNopLogger())
			assert.NoError(t, err)

			defer func() {
				err := cleanFireStore(ctx, fs.Client)
				assert.NoError(t, err)
			}()

			buyerID, err := fs.SellerIDFromCustomerName(ctx, "not found")
			assert.Empty(t, buyerID)
			assert.EqualError(t, err, "customer with reference not found not found")
		})

		t.Run("success", func(t *testing.T) {
			fs, err := storage.NewFirestore(ctx, "default", log.NewNopLogger())
			assert.NoError(t, err)

			defer func() {
				err := cleanFireStore(ctx, fs.Client)
				assert.NoError(t, err)
			}()

			seller := routing.Seller{
				CompanyCode: "local",
				ID:          "sellerID",
				Name:        "Local",
			}

			company := routing.Customer{
				Code: "local",
				Name: "Local",
			}

			err = fs.AddCustomer(ctx, company)
			assert.NoError(t, err)

			err = fs.AddSeller(ctx, seller)
			assert.NoError(t, err)

			sellerID, err := fs.SellerIDFromCustomerName(ctx, "Local")
			assert.NoError(t, err)
			assert.Equal(t, seller.ID, sellerID)
		})
	})

	t.Run("Relay", func(t *testing.T) {
		t.Run("relay not found", func(t *testing.T) {
			fs, err := storage.NewFirestore(ctx, "default", log.NewNopLogger())
			assert.NoError(t, err)

			defer func() {
				err := cleanFireStore(ctx, fs.Client)
				assert.NoError(t, err)
			}()

			relay, err := fs.Relay(0)
			assert.Empty(t, relay)
			assert.EqualError(t, err, "relay with reference 0 not found")
		})

		t.Run("success", func(t *testing.T) {
			fs, err := storage.NewFirestore(ctx, "default", log.NewNopLogger())
			assert.NoError(t, err)

			defer func() {
				err := cleanFireStore(ctx, fs.Client)
				assert.NoError(t, err)
			}()

			addr, err := net.ResolveUDPAddr("udp", "127.0.0.1:40000")
			assert.NoError(t, err)

			seller := routing.Seller{
				CompanyCode:               "local",
				ID:                        "seller ID",
				Name:                      "Local",
				IngressPriceNibblinsPerGB: 10,
				EgressPriceNibblinsPerGB:  20,
			}

			company := routing.Customer{
				Code: "local",
				Name: "Local",
			}

			datacenter := routing.Datacenter{
				ID:      crypto.HashID("datacenter name"),
				Name:    "datacenter name",
				Enabled: true,
				Location: routing.Location{
					Latitude:  70.5,
					Longitude: 120.5,
				},
			}

			expected := routing.Relay{
				ID:           1,
				Name:         "local",
				Addr:         *addr,
				PublicKey:    make([]byte, crypto.KeySize),
				Seller:       seller,
				Datacenter:   datacenter,
				MRC:          19700000000000,
				Overage:      26000000000000,
				BWRule:       routing.BWRuleBurst,
				ContractTerm: 12,
				StartDate:    time.Now(),
				EndDate:      time.Now(),
				Type:         routing.BareMetal,
			}

			err = fs.AddCustomer(ctx, company)
			assert.NoError(t, err)

			err = fs.AddSeller(ctx, seller)
			assert.NoError(t, err)

			err = fs.AddDatacenter(ctx, datacenter)
			assert.NoError(t, err)

			err = fs.AddRelay(ctx, expected)
			assert.NoError(t, err)

			actual, err := fs.Relay(expected.ID)
			assert.NoError(t, err)

			assert.Equal(t, expected, actual)
		})
	})

	t.Run("Relays", func(t *testing.T) {
		fs, err := storage.NewFirestore(ctx, "default", log.NewNopLogger())
		assert.NoError(t, err)

		defer func() {
			err := cleanFireStore(ctx, fs.Client)
			assert.NoError(t, err)
		}()

		addr1, err := net.ResolveUDPAddr("udp", "127.0.0.1:40000")
		assert.NoError(t, err)

		addr2, err := net.ResolveUDPAddr("udp", "127.0.0.2:40000")
		assert.NoError(t, err)

		seller := routing.Seller{
			CompanyCode:               "local",
			ID:                        "seller ID",
			Name:                      "Local",
			IngressPriceNibblinsPerGB: 10,
			EgressPriceNibblinsPerGB:  20,
		}

		company := routing.Customer{
			Code: "local",
			Name: "Local",
		}

		datacenter := routing.Datacenter{
			ID:      crypto.HashID("datacenter name"),
			Name:    "datacenter name",
			Enabled: true,
			Location: routing.Location{
				Latitude:  70.5,
				Longitude: 120.5,
			},
		}

		expected := []routing.Relay{
			{
				ID:           1,
				Name:         "local",
				Addr:         *addr1,
				PublicKey:    make([]byte, crypto.KeySize),
				Seller:       seller,
				Datacenter:   datacenter,
				MRC:          19700000000000,
				Overage:      26000000000000,
				BWRule:       routing.BWRuleBurst,
				ContractTerm: 12,
				StartDate:    time.Now(),
				EndDate:      time.Now(),
				Type:         routing.BareMetal,
			},
			{
				ID:           2,
				Name:         "local",
				Addr:         *addr2,
				PublicKey:    make([]byte, crypto.KeySize),
				Seller:       seller,
				Datacenter:   datacenter,
				MRC:          19700000000000,
				Overage:      26000000000000,
				BWRule:       routing.BWRuleBurst,
				ContractTerm: 12,
				StartDate:    time.Now(),
				EndDate:      time.Now(),
				Type:         routing.VirtualMachine,
			},
		}

		err = fs.AddCustomer(ctx, company)
		assert.NoError(t, err)

		err = fs.AddSeller(ctx, seller)
		assert.NoError(t, err)

		err = fs.AddDatacenter(ctx, datacenter)
		assert.NoError(t, err)

		for i := 0; i < len(expected); i++ {
			err = fs.AddRelay(ctx, expected[i])
			assert.NoError(t, err)
		}

		actual := fs.Relays()
		assert.Equal(t, expected, actual)
	})

	t.Run("AddRelay", func(t *testing.T) {
		t.Run("seller not found", func(t *testing.T) {
			fs, err := storage.NewFirestore(ctx, "default", log.NewNopLogger())
			assert.NoError(t, err)

			defer func() {
				err := cleanFireStore(ctx, fs.Client)
				assert.NoError(t, err)
			}()

			addr, err := net.ResolveUDPAddr("udp", "127.0.0.1:40000")
			assert.NoError(t, err)

			expected := routing.Relay{
				ID:           1,
				Name:         "local",
				Addr:         *addr,
				PublicKey:    make([]byte, crypto.KeySize),
				MRC:          19700000000000,
				Overage:      26000000000000,
				BWRule:       routing.BWRuleBurst,
				ContractTerm: 12,
				StartDate:    time.Now(),
				EndDate:      time.Now(),
				Type:         routing.BareMetal,
			}

			err = fs.AddRelay(ctx, expected)
			assert.EqualError(t, err, "seller with reference  not found")
		})

		t.Run("datacenter not found", func(t *testing.T) {
			fs, err := storage.NewFirestore(ctx, "default", log.NewNopLogger())
			assert.NoError(t, err)

			defer func() {
				err := cleanFireStore(ctx, fs.Client)
				assert.NoError(t, err)
			}()

			addr, err := net.ResolveUDPAddr("udp", "127.0.0.1:40000")
			assert.NoError(t, err)

			seller := routing.Seller{
				CompanyCode:               "local",
				ID:                        "seller ID",
				Name:                      "seller name",
				IngressPriceNibblinsPerGB: 10,
				EgressPriceNibblinsPerGB:  20,
			}

			company := routing.Customer{
				Code: "local",
				Name: "Local",
			}

			expected := routing.Relay{
				ID:           1,
				Name:         "local",
				Addr:         *addr,
				PublicKey:    make([]byte, crypto.KeySize),
				Seller:       seller,
				MRC:          19700000000000,
				Overage:      26000000000000,
				BWRule:       routing.BWRuleBurst,
				ContractTerm: 12,
				StartDate:    time.Now(),
				EndDate:      time.Now(),
				Type:         routing.BareMetal,
			}

			err = fs.AddCustomer(ctx, company)
			assert.NoError(t, err)

			err = fs.AddSeller(ctx, seller)
			assert.NoError(t, err)

			err = fs.AddRelay(ctx, expected)
			assert.EqualError(t, err, "datacenter with reference 0 not found")
		})

		t.Run("success", func(t *testing.T) {
			fs, err := storage.NewFirestore(ctx, "default", log.NewNopLogger())
			assert.NoError(t, err)

			defer func() {
				err := cleanFireStore(ctx, fs.Client)
				assert.NoError(t, err)
			}()

			addr, err := net.ResolveUDPAddr("udp", "127.0.0.1:40000")
			assert.NoError(t, err)

			seller := routing.Seller{
				CompanyCode:               "local",
				ID:                        "seller ID",
				Name:                      "seller name",
				IngressPriceNibblinsPerGB: 10,
				EgressPriceNibblinsPerGB:  20,
			}

			company := routing.Customer{
				Code: "local",
				Name: "Local",
			}

			datacenter := routing.Datacenter{
				ID:      crypto.HashID("datacenter name"),
				Name:    "datacenter name",
				Enabled: true,
				Location: routing.Location{
					Latitude:  70.5,
					Longitude: 120.5,
				},
			}

			expected := routing.Relay{
				ID:           1,
				Name:         "local",
				Addr:         *addr,
				PublicKey:    make([]byte, crypto.KeySize),
				Seller:       seller,
				Datacenter:   datacenter,
				MRC:          19700000000000,
				Overage:      26000000000000,
				BWRule:       routing.BWRuleBurst,
				ContractTerm: 12,
				StartDate:    time.Now(),
				EndDate:      time.Now(),
				Type:         routing.BareMetal,
			}

			err = fs.AddCustomer(ctx, company)
			assert.NoError(t, err)

			err = fs.AddSeller(ctx, seller)
			assert.NoError(t, err)

			err = fs.AddDatacenter(ctx, datacenter)
			assert.NoError(t, err)

			err = fs.AddRelay(ctx, expected)
			assert.NoError(t, err)

			actual, err := fs.Relay(expected.ID)
			assert.NoError(t, err)

			assert.Equal(t, expected, actual)
		})
	})

	t.Run("RemoveRelay", func(t *testing.T) {
		t.Run("relay not found", func(t *testing.T) {
			fs, err := storage.NewFirestore(ctx, "default", log.NewNopLogger())
			assert.NoError(t, err)

			defer func() {
				err := cleanFireStore(ctx, fs.Client)
				assert.NoError(t, err)
			}()

			err = fs.RemoveRelay(ctx, 0)
			assert.EqualError(t, err, "relay with reference 0 not found")
		})

		t.Run("success", func(t *testing.T) {
			fs, err := storage.NewFirestore(ctx, "default", log.NewNopLogger())
			assert.NoError(t, err)

			defer func() {
				err := cleanFireStore(ctx, fs.Client)
				assert.NoError(t, err)
			}()

			addr, err := net.ResolveUDPAddr("udp", "127.0.0.1:40000")
			assert.NoError(t, err)

			seller := routing.Seller{
				CompanyCode:               "local",
				ID:                        "seller ID",
				Name:                      "Local",
				IngressPriceNibblinsPerGB: 10,
				EgressPriceNibblinsPerGB:  20,
			}

			company := routing.Customer{
				Code: "local",
				Name: "Local",
			}

			datacenter := routing.Datacenter{
				ID:      crypto.HashID("datacenter name"),
				Name:    "datacenter name",
				Enabled: true,
				Location: routing.Location{
					Latitude:  70.5,
					Longitude: 120.5,
				},
			}

			relay := routing.Relay{
				ID:           crypto.HashID(addr.String()),
				Name:         "local",
				Addr:         *addr,
				PublicKey:    make([]byte, crypto.KeySize),
				Seller:       seller,
				Datacenter:   datacenter,
				MRC:          19700000000000,
				Overage:      26000000000000,
				BWRule:       routing.BWRuleBurst,
				ContractTerm: 12,
				StartDate:    time.Now(),
				EndDate:      time.Now(),
				Type:         routing.BareMetal,
			}

			err = fs.AddCustomer(ctx, company)
			assert.NoError(t, err)

			err = fs.AddSeller(ctx, seller)
			assert.NoError(t, err)

			err = fs.AddDatacenter(ctx, datacenter)
			assert.NoError(t, err)

			err = fs.AddRelay(ctx, relay)
			assert.NoError(t, err)

			err = fs.RemoveRelay(ctx, relay.ID)
			assert.NoError(t, err)
		})
	})

	t.Run("SetRelay", func(t *testing.T) {
		t.Run("relay not found", func(t *testing.T) {
			fs, err := storage.NewFirestore(ctx, "default", log.NewNopLogger())
			assert.NoError(t, err)

			defer func() {
				err := cleanFireStore(ctx, fs.Client)
				assert.NoError(t, err)
			}()

			addr, err := net.ResolveUDPAddr("udp", "127.0.0.1:40000")
			assert.NoError(t, err)

			relay := routing.Relay{
				ID:        1,
				Name:      "local",
				Addr:      *addr,
				PublicKey: make([]byte, crypto.KeySize),
			}

			err = fs.SetRelay(ctx, relay)
			assert.EqualError(t, err, "relay with reference 1 not found")
		})

		t.Run("success", func(t *testing.T) {
			fs, err := storage.NewFirestore(ctx, "default", log.NewNopLogger())
			assert.NoError(t, err)

			defer func() {
				err := cleanFireStore(ctx, fs.Client)
				assert.NoError(t, err)
			}()

			addr, err := net.ResolveUDPAddr("udp", "127.0.0.1:40000")
			assert.NoError(t, err)

			seller := routing.Seller{
				CompanyCode:               "local",
				ID:                        "seller ID",
				Name:                      "Local",
				IngressPriceNibblinsPerGB: 10,
				EgressPriceNibblinsPerGB:  20,
			}

			company := routing.Customer{
				Code: "local",
				Name: "Local",
			}

			datacenter := routing.Datacenter{
				ID:      crypto.HashID("datacenter name"),
				Name:    "datacenter name",
				Enabled: true,
				Location: routing.Location{
					Latitude:  70.5,
					Longitude: 120.5,
				},
			}

			expected := routing.Relay{
				ID:           crypto.HashID(addr.String()),
				Name:         "local",
				Addr:         *addr,
				PublicKey:    make([]byte, crypto.KeySize),
				Seller:       seller,
				Datacenter:   datacenter,
				State:        routing.RelayStateEnabled,
				MRC:          19700000000000,
				Overage:      26000000000000,
				BWRule:       routing.BWRuleBurst,
				ContractTerm: 12,
				StartDate:    time.Now(),
				EndDate:      time.Now(),
				Type:         routing.BareMetal,
			}

			err = fs.AddCustomer(ctx, company)
			assert.NoError(t, err)

			err = fs.AddSeller(ctx, seller)
			assert.NoError(t, err)

			err = fs.AddDatacenter(ctx, datacenter)
			assert.NoError(t, err)

			err = fs.AddRelay(ctx, expected)
			assert.NoError(t, err)

			actual := expected
			actual.State = routing.RelayStateDisabled

			err = fs.SetRelay(ctx, actual)
			assert.NoError(t, err)

			actual, err = fs.Relay(expected.ID)
			assert.NoError(t, err)

			assert.NotEqual(t, expected, actual)
			actual.State = routing.RelayStateEnabled

			assert.Equal(t, expected.ID, actual.ID)
			assert.Equal(t, expected.Name, actual.Name)
			assert.Equal(t, expected.Addr, actual.Addr)
			assert.Equal(t, expected.PublicKey, actual.PublicKey)
			assert.Equal(t, expected.Seller, actual.Seller)
			assert.Equal(t, expected.Datacenter, actual.Datacenter)
		})
	})

	t.Run("Datacenter", func(t *testing.T) {
		t.Run("datacenter not found", func(t *testing.T) {
			fs, err := storage.NewFirestore(ctx, "default", log.NewNopLogger())
			assert.NoError(t, err)

			defer func() {
				err := cleanFireStore(ctx, fs.Client)
				assert.NoError(t, err)
			}()

			datacenter, err := fs.Datacenter(0)
			assert.Empty(t, datacenter)
			assert.EqualError(t, err, "datacenter with reference 0 not found")
		})

		t.Run("success", func(t *testing.T) {
			fs, err := storage.NewFirestore(ctx, "default", log.NewNopLogger())
			assert.NoError(t, err)

			defer func() {
				err := cleanFireStore(ctx, fs.Client)
				assert.NoError(t, err)
			}()

			expected := routing.Datacenter{
				ID:      1,
				Name:    "local",
				Enabled: true,
				Location: routing.Location{
					Latitude:  70.5,
					Longitude: 120.5,
				},
			}

			err = fs.AddDatacenter(ctx, expected)
			assert.NoError(t, err)

			actual, err := fs.Datacenter(expected.ID)
			assert.NoError(t, err)

			assert.Equal(t, expected, actual)
		})
	})

	t.Run("Datacenters", func(t *testing.T) {
		fs, err := storage.NewFirestore(ctx, "default", log.NewNopLogger())
		assert.NoError(t, err)

		defer func() {
			err := cleanFireStore(ctx, fs.Client)
			assert.NoError(t, err)
		}()

		expected := []routing.Datacenter{
			{
				ID:      1,
				Name:    "local",
				Enabled: true,
				Location: routing.Location{
					Latitude:  70.5,
					Longitude: 120.5,
				},
			},
			{
				ID:      2,
				Name:    "local",
				Enabled: false,
				Location: routing.Location{
					Latitude:  72.5,
					Longitude: 122.5,
				},
			},
		}

		for i := 0; i < len(expected); i++ {
			err = fs.AddDatacenter(ctx, expected[i])
			assert.NoError(t, err)
		}

		actual := fs.Datacenters()
		assert.Equal(t, expected, actual)
	})

	t.Run("AddDatacenter", func(t *testing.T) {
		fs, err := storage.NewFirestore(ctx, "default", log.NewNopLogger())
		assert.NoError(t, err)

		defer func() {
			err := cleanFireStore(ctx, fs.Client)
			assert.NoError(t, err)
		}()

		expected := routing.Datacenter{
			ID:      1,
			Name:    "local",
			Enabled: true,
			Location: routing.Location{
				Latitude:  70.5,
				Longitude: 120.5,
			},
		}

		err = fs.AddDatacenter(ctx, expected)
		assert.NoError(t, err)

		actual, err := fs.Datacenter(expected.ID)
		assert.NoError(t, err)

		assert.Equal(t, expected, actual)
	})

	t.Run("RemoveDatacenter", func(t *testing.T) {
		t.Run("datacenter not found", func(t *testing.T) {
			fs, err := storage.NewFirestore(ctx, "default", log.NewNopLogger())
			assert.NoError(t, err)

			defer func() {
				err := cleanFireStore(ctx, fs.Client)
				assert.NoError(t, err)
			}()

			err = fs.RemoveDatacenter(ctx, 0)
			assert.EqualError(t, err, "datacenter with reference 0 not found")
		})

		t.Run("success", func(t *testing.T) {
			fs, err := storage.NewFirestore(ctx, "default", log.NewNopLogger())
			assert.NoError(t, err)

			defer func() {
				err := cleanFireStore(ctx, fs.Client)
				assert.NoError(t, err)
			}()

			datacenter := routing.Datacenter{
				ID:      crypto.HashID("local"),
				Name:    "local",
				Enabled: true,
				Location: routing.Location{
					Latitude:  70.5,
					Longitude: 120.5,
				},
			}

			err = fs.AddDatacenter(ctx, datacenter)
			assert.NoError(t, err)

			err = fs.RemoveDatacenter(ctx, datacenter.ID)
			assert.NoError(t, err)
		})
	})

	t.Run("SetDatacenter", func(t *testing.T) {
		t.Run("datacenter not found", func(t *testing.T) {
			fs, err := storage.NewFirestore(ctx, "default", log.NewNopLogger())
			assert.NoError(t, err)

			defer func() {
				err := cleanFireStore(ctx, fs.Client)
				assert.NoError(t, err)
			}()

			datacenter := routing.Datacenter{
				ID:      1,
				Name:    "local",
				Enabled: true,
				Location: routing.Location{
					Latitude:  70.5,
					Longitude: 120.5,
				},
			}

			err = fs.SetDatacenter(ctx, datacenter)
			assert.EqualError(t, err, "datacenter with reference 1 not found")
		})

		t.Run("success", func(t *testing.T) {
			fs, err := storage.NewFirestore(ctx, "default", log.NewNopLogger())
			assert.NoError(t, err)

			defer func() {
				err := cleanFireStore(ctx, fs.Client)
				assert.NoError(t, err)
			}()

			expected := routing.Datacenter{
				ID:      crypto.HashID("local"),
				Name:    "local",
				Enabled: true,
				Location: routing.Location{
					Latitude:  70.5,
					Longitude: 120.5,
				},
			}

			err = fs.AddDatacenter(ctx, expected)
			assert.NoError(t, err)

			actual := expected
			actual.Enabled = false

			err = fs.SetDatacenter(ctx, actual)
			assert.NoError(t, err)

			actual, err = fs.Datacenter(expected.ID)
			assert.NoError(t, err)

			assert.NotEqual(t, expected, actual)
			actual.Enabled = true
			assert.Equal(t, expected, actual)
		})
	})

	t.Run("Add and Get DatacenterMap", func(t *testing.T) {
		fs, err := storage.NewFirestore(ctx, "default", log.NewNopLogger())
		assert.NoError(t, err)

		defer func() {
			err := cleanFireStore(ctx, fs.Client)
			assert.NoError(t, err)
		}()

		buyer := routing.Buyer{
			CompanyCode: "local",
			ID:          11,
		}

		expected := routing.DatacenterMap{
			BuyerID:    11,
			Datacenter: 1,
			Alias:      "local",
		}

		expectedCustomer := routing.Customer{
			Code: "local",
			Name: "Local",
		}

		id := crypto.HashID(expected.Alias + fmt.Sprintf("%x", expected.BuyerID) + fmt.Sprintf("%x", expected.Datacenter))

		datacenter := routing.Datacenter{
			ID:      1,
			Name:    "local",
			Enabled: true,
			Location: routing.Location{
				Latitude:  70.5,
				Longitude: 120.5,
			},
		}

		err = fs.AddCustomer(ctx, expectedCustomer)
		assert.NoError(t, err)

		err = fs.AddBuyer(ctx, buyer)
		assert.NoError(t, err)

		err = fs.AddDatacenter(ctx, datacenter)
		assert.NoError(t, err)

		err = fs.AddDatacenterMap(ctx, expected)
		assert.NoError(t, err)

		actual := fs.GetDatacenterMapsForBuyer(buyer.ID)
		assert.Equal(t, expected, actual[id])
	})

	t.Run("Add two and get the list", func(t *testing.T) {
		fs, err := storage.NewFirestore(ctx, "default", log.NewNopLogger())
		assert.NoError(t, err)

		defer func() {
			err := cleanFireStore(ctx, fs.Client)
			assert.NoError(t, err)
		}()

		buyer1 := routing.Buyer{
			CompanyCode: "local",
			ID:          11,
		}

		buyer2 := routing.Buyer{
			CompanyCode: "local-local",
			ID:          22,
		}

		company1 := routing.Customer{
			Code: "local",
			Name: "Local",
		}

		company2 := routing.Customer{
			Code: "local-local",
			Name: "Local Local",
		}

		expected1 := routing.DatacenterMap{
			BuyerID:    11,
			Datacenter: 1,
			Alias:      "local.alias",
		}

		expected2 := routing.DatacenterMap{
			BuyerID:    22,
			Datacenter: 1,
			Alias:      "other.local.alias",
		}

		datacenter := routing.Datacenter{
			ID:      1,
			Name:    "local",
			Enabled: true,
			Location: routing.Location{
				Latitude:  70.5,
				Longitude: 120.5,
			},
		}

		id1 := crypto.HashID(expected1.Alias + fmt.Sprintf("%x", expected1.BuyerID) + fmt.Sprintf("%x", expected1.Datacenter))
		id2 := crypto.HashID(expected2.Alias + fmt.Sprintf("%x", expected2.BuyerID) + fmt.Sprintf("%x", expected2.Datacenter))

		err = fs.AddCustomer(ctx, company1)
		assert.NoError(t, err)

		err = fs.AddCustomer(ctx, company2)
		assert.NoError(t, err)

		err = fs.AddBuyer(ctx, buyer1)
		assert.NoError(t, err)

		err = fs.AddBuyer(ctx, buyer2)
		assert.NoError(t, err)

		err = fs.AddDatacenter(ctx, datacenter)
		assert.NoError(t, err)

		err = fs.AddDatacenterMap(ctx, expected1)
		assert.NoError(t, err)

		err = fs.AddDatacenterMap(ctx, expected2)
		assert.NoError(t, err)

		actual := fs.ListDatacenterMaps(0)
		assert.Equal(t, expected1, actual[id1])
		assert.Equal(t, expected2, actual[id2])
	})

	t.Run("Add and Remove DatacenterMap", func(t *testing.T) {
		fs, err := storage.NewFirestore(ctx, "default", log.NewNopLogger())
		assert.NoError(t, err)

		defer func() {
			err := cleanFireStore(ctx, fs.Client)
			assert.NoError(t, err)
		}()

		actualCustomer := routing.Customer{
			Code: "local",
			Name: "Local",
		}

		buyer := routing.Buyer{
			ID:          11,
			CompanyCode: "local",
		}

		dcMap := routing.DatacenterMap{
			BuyerID:    11,
			Datacenter: 1,
			Alias:      "local",
		}

		datacenter := routing.Datacenter{
			ID:      1,
			Name:    "local",
			Enabled: true,
			Location: routing.Location{
				Latitude:  70.5,
				Longitude: 120.5,
			},
		}

		err = fs.AddCustomer(ctx, actualCustomer)
		assert.NoError(t, err)

		err = fs.AddBuyer(ctx, buyer)
		assert.NoError(t, err)

		err = fs.AddDatacenter(ctx, datacenter)
		assert.NoError(t, err)

		err = fs.AddDatacenterMap(ctx, dcMap)
		assert.NoError(t, err)

		err = fs.RemoveDatacenterMap(ctx, dcMap)
		assert.NoError(t, err)

		var dcMapsEmpty = make(map[uint64]routing.DatacenterMap)
		dcMapsEmpty = fs.GetDatacenterMapsForBuyer(buyer.ID)
		assert.Equal(t, 0, len(dcMapsEmpty))

	})
	t.Run("Sync", func(t *testing.T) {
		fs, err := storage.NewFirestore(ctx, "default", log.NewNopLogger())
		assert.NoError(t, err)

		defer func() {
			err := cleanFireStore(ctx, fs.Client)
			assert.NoError(t, err)
		}()

		expectedBuyer := routing.Buyer{
			CompanyCode:          "local",
			ID:                   1,
			Live:                 false,
			PublicKey:            make([]byte, crypto.KeySize),
			RouteShader:          core.NewRouteShader(),
			InternalConfig:       core.NewInternalConfig(),
			RoutingRulesSettings: routing.DefaultRoutingRulesSettings,
		}

		expectedSeller := routing.Seller{
			ID:                        "id",
			CompanyCode:               "local",
			Name:                      "Local",
			IngressPriceNibblinsPerGB: 10,
			EgressPriceNibblinsPerGB:  20,
		}

		expectedCustomer := routing.Customer{
			Code: "local",
			Name: "Local",
		}

		expectedDatacenter := routing.Datacenter{
			ID:      crypto.HashID("local"),
			Name:    "local",
			Enabled: true,
			Location: routing.Location{
				Latitude:  70.5,
				Longitude: 120.5,
			},
		}

		addr, err := net.ResolveUDPAddr("udp", "127.0.0.1:40000")
		assert.NoError(t, err)

		startDate, _ := time.Parse("January 2, 2006", "January 2, 2006")
		endDate, _ := time.Parse("January 2, 2006", "January 2, 2007")

		expectedRelay := routing.Relay{
			ID:           crypto.HashID(addr.String()),
			Name:         "local",
			Addr:         *addr,
			PublicKey:    make([]byte, crypto.KeySize),
			Seller:       expectedSeller,
			Datacenter:   expectedDatacenter,
			MaxSessions:  3000,
			UpdateKey:    make([]byte, 32),
			MRC:          19700000000000,
			Overage:      26000000000000,
			BWRule:       routing.BWRuleBurst,
			ContractTerm: 12,
			StartDate:    startDate,
			EndDate:      endDate,
			Type:         routing.BareMetal,
		}

		err = fs.SetSequenceNumber(ctx, -1)
		assert.NoError(t, err)

		err = fs.AddCustomer(ctx, expectedCustomer)
		assert.NoError(t, err)

		err = fs.AddBuyer(ctx, expectedBuyer)
		assert.NoError(t, err)

		err = fs.AddSeller(ctx, expectedSeller)
		assert.NoError(t, err)

		err = fs.AddDatacenter(ctx, expectedDatacenter)
		assert.NoError(t, err)

		err = fs.AddRelay(ctx, expectedRelay)
		assert.NoError(t, err)

		err = fs.Sync(ctx)
		assert.NoError(t, err)

		actualBuyer, err := fs.Buyer(expectedBuyer.ID)
		assert.NoError(t, err)

		actualSeller, err := fs.Seller(expectedSeller.ID)
		assert.NoError(t, err)

		actualDatacenter, err := fs.Datacenter(expectedDatacenter.ID)
		assert.NoError(t, err)

		actualRelay, err := fs.Relay(expectedRelay.ID)
		assert.NoError(t, err)

		assert.Equal(t, expectedBuyer, actualBuyer)
		assert.Equal(t, expectedSeller, actualSeller)
		assert.Equal(t, expectedDatacenter, actualDatacenter)

		// this is random, no easy way to test so just assert it is present
		expectedRelay.FirestoreID = actualRelay.FirestoreID
		assert.NotEmpty(t, expectedRelay.FirestoreID)

		assert.Equal(t, expectedRelay, actualRelay)
	})
}<|MERGE_RESOLUTION|>--- conflicted
+++ resolved
@@ -138,11 +138,7 @@
 
 	t.Run("NewFirestore", func(t *testing.T) {
 		t.Run("firestore client failure", func(t *testing.T) {
-<<<<<<< HEAD
-			t.Skip()
-=======
 			t.Skip() // fails locally but runs on semaphore
->>>>>>> 7bb8dcbd
 			_, err := storage.NewFirestore(ctx, "*detect-project-id*", log.NewNopLogger())
 			assert.Error(t, err)
 		})
