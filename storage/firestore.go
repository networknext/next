--- conflicted
+++ resolved
@@ -52,14 +52,11 @@
 	IncludedBandwithGB float32                `firestore:"includedBandwidthGB"`
 	Datacenter         *firestore.DocumentRef `firestore:"datacenter"`
 	Seller             *firestore.DocumentRef `firestore:"seller"`
-<<<<<<< HEAD
 	ManagementAddress  string                 `firestore:"managementAddress"`
 	SSHUser            string                 `firestore:"sshUser"`
 	SSHPort            int64                  `firestore:"sshPort"`
-=======
 	State              routing.RelayState     `firestore:"state"`
 	StateUpdateTime    time.Time              `firestore:"stateUpdateTime"`
->>>>>>> d3731e94
 }
 
 type datacenter struct {
@@ -303,14 +300,11 @@
 			PublicKey:           publicKey,
 			NICSpeedMbps:        int(r.NICSpeedMbps),
 			IncludedBandwidthGB: int(r.IncludedBandwithGB),
-<<<<<<< HEAD
 			ManagementAddr:      r.ManagementAddress,
 			SSHUser:             r.SSHUser,
 			SSHPort:             r.SSHPort,
-=======
 			State:               r.State,
 			LastUpdateTime:      r.StateUpdateTime,
->>>>>>> d3731e94
 		}
 
 		// Get datacenter
