--- conflicted
+++ resolved
@@ -86,12 +86,9 @@
 	EnableMultipathForJitter     bool    `firestore:"jitterMultipath"`
 	EnableMultipathForRTT        bool    `firestore:"rttMultipath"`
 	EnableABTest                 bool    `firestore:"abTest"`
-<<<<<<< HEAD
 	EnableTryBeforeYouBuy        bool    `firestore:"tryBeforeYouBuy"`
 	TryBeforeYouBuyMaxSlices     int8    `firestore:"tryBeforeYouBuyMaxSlices"`
-=======
 	SelectionPercentage          int64   `firestore:"selectionPercentage"`
->>>>>>> 32c87f8f
 }
 
 func NewFirestore(ctx context.Context, gcpProjectID string, logger log.Logger) (*Firestore, error) {
@@ -1086,12 +1083,9 @@
 		EnableMultipathForJitter:     rrs.EnableMultipathForJitter,
 		EnableMultipathForRTT:        rrs.EnableMultipathForRTT,
 		EnableABTest:                 rrs.EnableABTest,
-<<<<<<< HEAD
 		EnableTryBeforeYouBuy:        rrs.EnableTryBeforeYouBuy,
 		TryBeforeYouBuyMaxSlices:     rrs.TryBeforeYouBuyMaxSlices,
-=======
 		SelectionPercentage:          rrs.SelectionPercentage,
->>>>>>> 32c87f8f
 	}
 
 	// Attempt to create route shader for buyer
@@ -1149,12 +1143,9 @@
 	rrs.EnableMultipathForJitter = tempRRS.EnableMultipathForJitter
 	rrs.EnableMultipathForRTT = tempRRS.EnableMultipathForRTT
 	rrs.EnableABTest = tempRRS.EnableABTest
-<<<<<<< HEAD
 	rrs.EnableTryBeforeYouBuy = tempRRS.EnableTryBeforeYouBuy
 	rrs.TryBeforeYouBuyMaxSlices = tempRRS.TryBeforeYouBuyMaxSlices
-=======
 	rrs.SelectionPercentage = tempRRS.SelectionPercentage
->>>>>>> 32c87f8f
 
 	return rrs, nil
 }
@@ -1166,7 +1157,6 @@
 
 	// Convert RoutingRulesSettings struct to firestore map
 	rrsFirestore := map[string]interface{}{
-<<<<<<< HEAD
 		"displayName":              name,
 		"envelopeKbpsUp":           rrs.EnvelopeKbpsUp,
 		"envelopeKbpsDown":         rrs.EnvelopeKbpsDown,
@@ -1185,25 +1175,7 @@
 		"abTest":                   rrs.EnableABTest,
 		"tryBeforeYouBuy":          rrs.EnableTryBeforeYouBuy,
 		"tryBeforeYouBuyMaxSlices": rrs.TryBeforeYouBuyMaxSlices,
-=======
-		"displayName":           name,
-		"envelopeKbpsUp":        rrs.EnvelopeKbpsUp,
-		"envelopeKbpsDown":      rrs.EnvelopeKbpsDown,
-		"mode":                  rrs.Mode,
-		"maxPricePerGBNibblins": convertCentsToNibblins(rrs.MaxCentsPerGB),
-		"acceptableLatency":     rrs.AcceptableLatency,
-		"rttRouteSwitch":        rrs.RTTEpsilon,
-		"rttThreshold":          rrs.RTTThreshold,
-		"rttHysteresis":         rrs.RTTHysteresis,
-		"rttVeto":               rrs.RTTVeto,
-		"youOnlyLiveOnce":       rrs.EnableYouOnlyLiveOnce,
-		"packetLossSafety":      rrs.EnablePacketLossSafety,
-		"packetLossMultipath":   rrs.EnableMultipathForPacketLoss,
-		"jitterMultipath":       rrs.EnableMultipathForJitter,
-		"rttMultipath":          rrs.EnableMultipathForRTT,
-		"abTest":                rrs.EnableABTest,
-		"selectionPercentage":   rrs.SelectionPercentage,
->>>>>>> 32c87f8f
+		"selectionPercentage":      rrs.SelectionPercentage,
 	}
 
 	// Attempt to set route shader for buyer
