--- conflicted
+++ resolved
@@ -88,12 +88,8 @@
 	DecisionDatacenterHasNoRelays DecisionReason = 1 << 15
 	DecisionInitialSlice          DecisionReason = 1 << 16
 	DecisionNoNearRelays          DecisionReason = 1 << 17
-<<<<<<< HEAD
 	DecisionRTTHysteresis         DecisionReason = 1 << 18
-=======
-	DecisionRTTIncrease           DecisionReason = 1 << 18
 	DecisionVetoCommit            DecisionReason = 1 << 19
->>>>>>> a1ab30fa
 )
 
 // DecideUpgradeRTT will decide if the client should use the network next route if the RTT reduction is greater than the given threshold.
@@ -162,25 +158,11 @@
 
 			// If the route isn't vetoed, then it stays on network next
 			return Decision{prevDecision.OnNetworkNext, DecisionNoChange}
-<<<<<<< HEAD
-		} else {
-			// Handle the case where another decision function decided to switch back to direct due
-			// to RTT hysteresis, but the increase is so severe it should be vetoed.
-			// If the previous route was direct, then the last next stats should be empty,
-			// so the veto shouldn't affect direct routes
-			if prevDecision.Reason == DecisionRTTHysteresis {
-				if lastNextStats.RTT-directStats.RTT > rttVeto {
-					// If the buyer has YouOnlyLiveOnce safety setting enabled, add that reason to the DecisionReason
-					if yolo {
-						return Decision{false, DecisionVetoRTT | DecisionVetoYOLO}
-					}
-=======
-		}
->>>>>>> a1ab30fa
+		}
 
 		// Handle the case where another decision function decided to switch back to direct due
 		// to RTT increase, but the increase is so severe it should be vetoed.
-		if prevDecision.Reason == DecisionRTTIncrease {
+		if prevDecision.Reason == DecisionRTTHysteresis {
 			if lastNextStats.RTT-directStats.RTT > rttVeto {
 				// If the buyer has YouOnlyLiveOnce safety setting enabled, add that reason to the DecisionReason
 				if yolo {
@@ -262,12 +244,7 @@
 // IsVetoed returns true if the given route decision was a veto.
 func IsVetoed(decision Decision) bool {
 	if !decision.OnNetworkNext {
-<<<<<<< HEAD
-		if decision.Reason&DecisionVetoPacketLoss != 0 || decision.Reason&DecisionVetoRTT != 0 || decision.Reason&DecisionVetoYOLO != 0 {
-=======
-		if decision.Reason&DecisionVetoNoRoute != 0 || decision.Reason&DecisionVetoPacketLoss != 0 || decision.Reason&DecisionVetoRTT != 0 ||
-			decision.Reason&DecisionVetoYOLO != 0 || decision.Reason&DecisionVetoCommit != 0 {
->>>>>>> a1ab30fa
+		if decision.Reason&DecisionVetoPacketLoss != 0 || decision.Reason&DecisionVetoRTT != 0 || decision.Reason&DecisionVetoYOLO != 0 || decision.Reason&DecisionVetoCommit != 0 {
 			return true
 		}
 	}
