--- conflicted
+++ resolved
@@ -61,17 +61,12 @@
 		reason = "Veto RTT YOLO"
 	case DecisionVetoPacketLoss | DecisionVetoYOLO:
 		reason = "Veto Packet Loss YOLO"
-<<<<<<< HEAD
-	case DecisionRTTIncrease:
-		reason = "RTT Increase"
+	case DecisionRTTHysteresis:
+		reason = "RTT Hysteresis"
 	case DecisionVetoCommit:
 		reason = "RTT Veto Commit"
-=======
-	case DecisionRTTHysteresis:
-		reason = "RTT Hysteresis"
 	default:
 		reason = "Unused"
->>>>>>> 657b1d76
 	}
 
 	return fmt.Sprintf("%s (%d)", reason, dr)
