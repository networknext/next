package routing_test

import (
	"bytes"
	"encoding/binary"
<<<<<<< HEAD
	"errors"
	"fmt"
	"io/ioutil"
	"math/rand"
	"net/http"
	"net/http/httptest"
=======
	"io/ioutil"
	"math/rand"
	"net"
>>>>>>> d7c62ac6
	"os"
	"strings"
	"testing"

	"github.com/networknext/backend/crypto"
	"github.com/networknext/backend/routing"
	"github.com/stretchr/testify/assert"
)

// A buffer type that implements io.Write and io.Read but always returns an error for testing
type ErrorBuffer struct {
	buffer [0]byte
}

func (*ErrorBuffer) Write(p []byte) (int, error) {
	return 0, errors.New("descriptive error")
}

func (*ErrorBuffer) Read(p []byte) (int, error) {
	return 0, errors.New("descriptive error")
}

func getPopulatedCostMatrix(malformed bool) *routing.CostMatrix {
	var matrix routing.CostMatrix

	matrix.RelayIndicies = make(map[uint64]int)
	matrix.RelayIndicies[123] = 0
	matrix.RelayIndicies[456] = 1

	matrix.RelayIds = make([]uint64, 2)
	matrix.RelayIds[0] = 123
	matrix.RelayIds[1] = 456

	if !malformed {
		matrix.RelayNames = make([]string, 2)
		matrix.RelayNames[0] = "first"
		matrix.RelayNames[1] = "second"
	} else {
		matrix.RelayNames = make([]string, 1)
		matrix.RelayNames[0] = "first"
	}

	tmpAddr1 := make([]byte, routing.MaxRelayAddressLength)
	tmpAddr2 := make([]byte, routing.MaxRelayAddressLength)

	matrix.RelayAddresses = make([][]byte, 2)
	rand.Read(tmpAddr1)
	matrix.RelayAddresses[0] = tmpAddr1
	rand.Read(tmpAddr2)
	matrix.RelayAddresses[1] = tmpAddr2

	matrix.RelayPublicKeys = make([][]byte, 2)
	matrix.RelayPublicKeys[0] = RandomPublicKey()
	matrix.RelayPublicKeys[1] = RandomPublicKey()

	matrix.DatacenterIds = make([]uint64, 2)
	matrix.DatacenterIds[0] = 999
	matrix.DatacenterIds[1] = 111

	matrix.DatacenterNames = make([]string, 2)
	matrix.DatacenterNames[0] = "a name"
	matrix.DatacenterNames[1] = "another name"

	matrix.DatacenterRelays = make(map[uint64][]uint64)
	matrix.DatacenterRelays[999] = make([]uint64, 1)
	matrix.DatacenterRelays[999][0] = 123
	matrix.DatacenterRelays[111] = make([]uint64, 1)
	matrix.DatacenterRelays[111][0] = 456

	matrix.RTT = make([]int32, 1)
	matrix.RTT[0] = 7

	return &matrix
}

func getPopulatedRouteMatrix(malformed bool) *routing.RouteMatrix {
	var matrix routing.RouteMatrix

	matrix.RelayIndicies = make(map[uint64]int)
	matrix.RelayIndicies[123] = 0
	matrix.RelayIndicies[456] = 1

	matrix.RelayIds = make([]uint64, 2)
	matrix.RelayIds[0] = 123
	matrix.RelayIds[1] = 456

	if !malformed {
		matrix.RelayNames = make([]string, 2)
		matrix.RelayNames[0] = "first"
		matrix.RelayNames[1] = "second"
	} else {
		matrix.RelayNames = make([]string, 1)
		matrix.RelayNames[0] = "first"
	}

	tmpAddr1 := make([]byte, routing.MaxRelayAddressLength)
	tmpAddr2 := make([]byte, routing.MaxRelayAddressLength)

	matrix.RelayAddresses = make([][]byte, 2)
	rand.Read(tmpAddr1)
	matrix.RelayAddresses[0] = tmpAddr1
	rand.Read(tmpAddr2)
	matrix.RelayAddresses[1] = tmpAddr2

	matrix.RelayPublicKeys = make([][]byte, 2)
	matrix.RelayPublicKeys[0] = RandomPublicKey()
	matrix.RelayPublicKeys[1] = RandomPublicKey()

	matrix.DatacenterIds = make([]uint64, 2)
	matrix.DatacenterIds[0] = 999
	matrix.DatacenterIds[1] = 111

	matrix.DatacenterNames = make([]string, 2)
	matrix.DatacenterNames[0] = "a name"
	matrix.DatacenterNames[1] = "another name"

	matrix.DatacenterRelays = make(map[uint64][]uint64)
	matrix.DatacenterRelays[999] = make([]uint64, 1)
	matrix.DatacenterRelays[999][0] = 123
	matrix.DatacenterRelays[111] = make([]uint64, 1)
	matrix.DatacenterRelays[111][0] = 456

	matrix.Entries = []routing.RouteMatrixEntry{
		routing.RouteMatrixEntry{
			DirectRTT:      123,
			NumRoutes:      1,
			RouteRTT:       [8]int32{1},
			RouteNumRelays: [8]int32{2},
			RouteRelays:    [8][5]uint64{{123, 456}},
		},
	}

	return &matrix
}

func addrsToIDs(addrs []string) []uint64 {
	retval := make([]uint64, len(addrs))
	for i, addr := range addrs {
		retval[i] = uint64(crypto.HashID(addr))
	}
	return retval
}

func generateRouteMatrixEntries(entries []routing.RouteMatrixEntry) {
	for i := 0; i < len(entries); i++ {
		entry := routing.RouteMatrixEntry{
			DirectRTT: rand.Int31(),
			NumRoutes: 8,
		}

		var routeRtt [8]int32
		for j := 0; j < 8; j++ {
			routeRtt[j] = rand.Int31()
		}
		entry.RouteRTT = routeRtt

		var routeNumRelays [8]int32
		for j := 0; j < 8; j++ {
			routeNumRelays[j] = 5
		}
		entry.RouteNumRelays = routeNumRelays

		var routeRelays [8][5]uint64
		for j := 0; j < 8; j++ {
			for k := 0; k < 5; k++ {
				// doesn't have to be accurrate
				routeRelays[j][k] = rand.Uint64()
			}
		}
		entry.RouteRelays = routeRelays

		entries[i] = entry
	}
}

func putInt32s(buff []byte, offset *int, nums ...int32) {
	for _, num := range nums {
		putUint32s(buff, offset, uint32(num))
	}
}

func putUint32s(buff []byte, offset *int, nums ...uint32) {
	for _, num := range nums {
		binary.LittleEndian.PutUint32(buff[*offset:], num)
		*offset += 4
	}
}

func putUint64s(buff []byte, offset *int, nums ...uint64) {
	for _, num := range nums {
		binary.LittleEndian.PutUint64(buff[*offset:], num)
		*offset += 8
	}
}

func putStrings(buff []byte, offset *int, strings ...string) {
	for _, str := range strings {
		putUint32s(buff, offset, uint32(len(str)))
		copy(buff[*offset:], str)
		*offset += len(str)
	}
}

func putBytes(buff []byte, offset *int, bytes ...[]byte) {
	for _, arr := range bytes {
		copy(buff[*offset:], arr)
		*offset += len(arr)
	}
}

func putBytesOld(buff []byte, offset *int, bytes ...[]byte) {
	for _, arr := range bytes {
		putUint32s(buff, offset, uint32(len(arr)))
		putBytes(buff, offset, arr)
	}
}

func putVersionNumber(buff []byte, offset *int, version uint32) {
	putUint32s(buff, offset, version)
}

func putRelayIDs(buff []byte, offset *int, ids []uint64) {
	putUint32s(buff, offset, uint32(len(ids)))
	putUint64s(buff, offset, ids...)
}

func putRelayIDsOld(buff []byte, offset *int, ids []uint64) {
	putUint32s(buff, offset, uint32(len(ids)))

	for _, id := range ids {
		putUint32s(buff, offset, uint32(id))
	}
}

func putRelayNames(buff []byte, offset *int, names []string) {
	putStrings(buff, offset, names...)
}

func putDatacenterStuff(buff []byte, offset *int, ids []uint64, names []string) {
	putUint32s(buff, offset, uint32(len(ids)))

	for i := 0; i < len(ids); i++ {
		id, name := ids[i], names[i]
		putUint64s(buff, offset, id)
		putStrings(buff, offset, name)
	}
}

func putDatacenterStuffOld(buff []byte, offset *int, ids []uint64, names []string) {
	putUint32s(buff, offset, uint32(len(ids)))

	for i := 0; i < len(ids); i++ {
		id, name := ids[i], names[i]
		putUint32s(buff, offset, uint32(id))
		putStrings(buff, offset, name)
	}
}

func putRelayAddresses(buff []byte, offset *int, addrs []string) {
	for _, addr := range addrs {
		tmp := make([]byte, routing.MaxRelayAddressLength)
		copy(tmp, addr)
		putBytes(buff, offset, tmp)
	}
}

func putRelayAddressesOld(buff []byte, offset *int, addrs []string) {
	for _, addr := range addrs {
		putBytesOld(buff, offset, []byte(addr))
	}
}

func putRelayPublicKeys(buff []byte, offset *int, pks [][]byte) {
	putBytes(buff, offset, pks...)
}

func putRelayPublicKeysOld(buff []byte, offset *int, pks [][]byte) {
	putBytesOld(buff, offset, pks...)
}

func putDatacenters(buff []byte, offset *int, datacenterIDs []uint64, relayIDs [][]uint64) {
	putUint32s(buff, offset, uint32(len(datacenterIDs)))

	for i, dcID := range datacenterIDs {
		putUint64s(buff, offset, dcID)
		putUint32s(buff, offset, uint32(len(relayIDs[i])))
		putUint64s(buff, offset, relayIDs[i]...)
	}
}

func putDatacentersOld(buff []byte, offset *int, datacenterIDs []uint64, relayIDs [][]uint64) {
	putUint32s(buff, offset, uint32(len(datacenterIDs)))

	for i, dcID := range datacenterIDs {
		putUint32s(buff, offset, uint32(dcID))
		putUint32s(buff, offset, uint32(len(relayIDs[i])))
		for _, rID := range relayIDs[i] {
			putUint32s(buff, offset, uint32(rID))
		}
	}
}

func putRtts(buff []byte, offset *int, rtts []int32) {
	putInt32s(buff, offset, rtts...)
}

func putEntries(buff []byte, offset *int, entries []routing.RouteMatrixEntry) {
	for _, entry := range entries {
		putInt32s(buff, offset, entry.DirectRTT)
		putInt32s(buff, offset, entry.NumRoutes)

		for i := 0; i < int(entry.NumRoutes); i++ {
			putInt32s(buff, offset, entry.RouteRTT[i])
			putInt32s(buff, offset, entry.RouteNumRelays[i])
			putUint64s(buff, offset, entry.RouteRelays[i][:]...)
		}
	}
}

func putEntriesOld(buff []byte, offset *int, entries []routing.RouteMatrixEntry) {
	for _, entry := range entries {
		putInt32s(buff, offset, entry.DirectRTT)
		putInt32s(buff, offset, entry.NumRoutes)

		for i := 0; i < int(entry.NumRoutes); i++ {
			putInt32s(buff, offset, entry.RouteRTT[i])
			putInt32s(buff, offset, entry.RouteNumRelays[i])
			for _, id := range entry.RouteRelays[i] {
				putUint32s(buff, offset, uint32(id))
			}
		}
	}
}

func sizeofVersionNumber() int {
	return 4
}

func sizeofRelayCount() int {
	return 4
}

func sizeofRelayIDs32(ids []uint64) int {
	return 4 * len(ids)
}

func sizeofRelayIDs64(ids []uint64) int {
	return 8 * len(ids)
}

func sizeofRelayNames(names []string) int {
	length := 0
	for _, name := range names {
		length += 4 + len(name)
	}
	return length

}

func sizeofDatacenterCount() int {
	return 4
}

func sizeofDatacenterIDs32(datacenterIDs []uint64) int {
	return 4 * len(datacenterIDs)
}

func sizeofDatacenterIDs64(datacenterIDs []uint64) int {
	return 8 * len(datacenterIDs)
}

func sizeofDatacenterNames(names []string) int {
	length := 0
	for _, name := range names {
		length += 4 + len(name)
	}
	return length
}

func sizeofRelayAddressOld(addrs []string) int {
	length := 0
	for _, addr := range addrs {
		length += 4 + len(addr)
	}
	return length
}

func sizeofRelayAddress(addrs []string) int {
	return len(addrs) * routing.MaxRelayAddressLength
}

func sizeofRelayPublicKeysOld(keys [][]byte) int {
	length := 0
	for _, key := range keys {
		length += 4 + len(key)
	}
	return length
}

func sizeofRelayPublicKeys(keys [][]byte) int {
	return len(keys) * crypto.KeySize
}

// the second area the datacenter count is stored, as of right now identical to the other func
func sizeofDataCenterCount2() int {
	return 4
}

func sizeofRelaysInDatacenterCount(datacenterIDs []uint64) int {
	return 4 * len(datacenterIDs)
}

func sizeofRTTs(rtts []int32) int {
	return 4 * len(rtts)
}

func sizeofRouteMatrixEntry(entries []routing.RouteMatrixEntry) int {
	length := 0
	for range entries {
		length += 4 + 4 + 32 + 32 + 320
	}
	return length
}

func sizeofRouteMatrixEntryOld(entries []routing.RouteMatrixEntry) int {
	length := 0
	for range entries {
		length += 4 + 4 + 32 + 32 + 160
	}
	return length
}

func TestOptimize(t *testing.T) {
	t.Run("CostMatrix", func(t *testing.T) {
		t.Run("UnmarshalBinary()", func(t *testing.T) {
			unmarshalAssertionsVer0 := func(t *testing.T, matrix *routing.CostMatrix, numRelays, numDatacenters int, relayIDs, datacenters []uint64, relayAddrs []string, datacenterRelays [][]uint64, publicKeys [][]byte, rtts []int32) {
				assert.Len(t, matrix.RelayIds, numRelays)
				assert.Len(t, matrix.RelayAddresses, numRelays)
				assert.Len(t, matrix.RelayPublicKeys, numRelays)
				assert.Len(t, matrix.DatacenterRelays, numDatacenters)
				assert.Len(t, matrix.RTT, len(rtts))

				for _, id := range relayIDs {
					assert.Contains(t, matrix.RelayIds, id&0xFFFFFFFF)
				}

				for i, addr := range relayAddrs {
					tmp := make([]byte, len(addr))
					copy(tmp, addr)
					assert.Equal(t, matrix.RelayAddresses[i], tmp)
				}

				for i, pk := range publicKeys {
					assert.Equal(t, matrix.RelayPublicKeys[i], pk)
				}

				for i := 0; i < numDatacenters; i++ {
					assert.Contains(t, matrix.DatacenterRelays, datacenters[i]&0xFFFFFFFF)

					relays := matrix.DatacenterRelays[datacenters[i]]
					for j := 0; j < len(datacenterRelays[i]); j++ {
						assert.Equal(t, relays[j], datacenterRelays[i][j]&0xFFFFFFFF)
					}
				}

				for i, rtt := range rtts {
					assert.Equal(t, matrix.RTT[i], rtt)
				}
			}

			unmarshalAssertionsVer1 := func(t *testing.T, matrix *routing.CostMatrix, relayNames []string) {
				assert.Len(t, matrix.RelayNames, len(relayNames))
				for _, name := range relayNames {
					assert.Contains(t, matrix.RelayNames, name)
				}
			}

			unmarshalAssertionsVer2 := func(t *testing.T, matrix *routing.CostMatrix, datacenterIDs []uint64, datacenterNames []string) {
				assert.Len(t, matrix.DatacenterIds, len(datacenterIDs))
				assert.Len(t, matrix.DatacenterNames, len(datacenterNames))

				for _, id := range datacenterIDs {
					assert.Contains(t, matrix.DatacenterIds, id&0xFFFFFFFF)
				}

				for _, name := range datacenterNames {
					assert.Contains(t, matrix.DatacenterNames, name)
				}
			}

			unmarshalAssertionsVer3 := func(t *testing.T, matrix *routing.CostMatrix, numRelays, numDatacenters int, relayIDs, datacenters []uint64, relayAddrs []string, datacenterRelays [][]uint64, publicKeys [][]byte, rtts []int32, relayNames []string, datacenterIDs []uint64, datacenterNames []string) {
				assert.Len(t, matrix.RelayIds, numRelays)
				assert.Len(t, matrix.RelayAddresses, numRelays)
				assert.Len(t, matrix.RelayPublicKeys, numRelays)
				assert.Len(t, matrix.DatacenterRelays, numDatacenters)
				assert.Len(t, matrix.RTT, len(rtts))

				for _, id := range relayIDs {
					assert.Contains(t, matrix.RelayIds, id)
				}

				for _, addr := range relayAddrs {
					tmp := make([]byte, routing.MaxRelayAddressLength)
					copy(tmp, addr)
					assert.Contains(t, matrix.RelayAddresses, tmp)
				}

				for _, pk := range publicKeys {
					assert.Contains(t, matrix.RelayPublicKeys, pk)
				}

				for i := 0; i < numDatacenters; i++ {
					assert.Contains(t, matrix.DatacenterRelays, datacenters[i])

					relays := matrix.DatacenterRelays[datacenters[i]]
					for j := 0; j < len(datacenterRelays[i]); j++ {
						assert.Contains(t, relays, datacenterRelays[i][j])
					}
				}

				for i, rtt := range rtts {
					assert.Equal(t, matrix.RTT[i], rtt)
				}

				unmarshalAssertionsVer1(t, matrix, relayNames)

				assert.Len(t, matrix.DatacenterIds, len(datacenterIDs))
				assert.Len(t, matrix.DatacenterNames, len(datacenterNames))

				for _, id := range datacenterIDs {
					assert.Contains(t, matrix.DatacenterIds, id)
				}

				for _, name := range datacenterNames {
					assert.Contains(t, matrix.DatacenterNames, name)
				}
			}

			t.Run("version number == 0", func(t *testing.T) {
				relayAddrs := []string{"127.0.0.1", "127.0.0.2", "127.0.0.3", "127.0.0.4", "127.0.0.5"}

				relayIDs := addrsToIDs(relayAddrs)

				numRelays := len(relayAddrs)

				publicKeys := [][]byte{
					RandomPublicKey(),
					RandomPublicKey(),
					RandomPublicKey(),
					RandomPublicKey(),
					RandomPublicKey(),
				}

				datacenters := []uint64{0, 1, 2, 3, 4}

				numDatacenters := len(datacenters)

				datacenterRelays := [][]uint64{{relayIDs[0]}, {relayIDs[1]}, {relayIDs[2]}, {relayIDs[3]}, {relayIDs[4]}}

				rtts := make([]int32, routing.TriMatrixLength(numRelays))

				for i, _ := range rtts {
					rtts[i] = int32(rand.Int())
				}

				buffSize := 0
				// ...
				buffSize += sizeofVersionNumber()
				// relay count number
				buffSize += sizeofRelayCount()
				// all relay ids
				buffSize += sizeofRelayIDs32(relayIDs)
				// relay addresses in the old format
				buffSize += sizeofRelayAddressOld(relayAddrs)
				// relay public keys in the old format
				buffSize += sizeofRelayPublicKeysOld(publicKeys)
				// the second time the datacenter count is read
				buffSize += sizeofDataCenterCount2()
				// the datacenter ids that will be put into the map
				buffSize += sizeofDatacenterIDs32(datacenters)
				// the number of relays in the datacenter
				buffSize += sizeofRelaysInDatacenterCount(datacenters)
				// the relays in the datacenters
				buffSize += sizeofRelayIDs32(relayIDs)
				// the rtt entries
				buffSize += sizeofRTTs(rtts)

				buff := make([]byte, buffSize)

				offset := 0
				putVersionNumber(buff, &offset, 0)
				putRelayIDsOld(buff, &offset, addrsToIDs(relayAddrs))
				putRelayAddressesOld(buff, &offset, relayAddrs)
				putRelayPublicKeysOld(buff, &offset, publicKeys)
				putDatacentersOld(buff, &offset, datacenters, datacenterRelays)
				putRtts(buff, &offset, rtts)

				var matrix routing.CostMatrix
				err := matrix.UnmarshalBinary(buff)
				assert.Nil(t, err)
				unmarshalAssertionsVer0(t, &matrix, numRelays, numDatacenters, relayIDs, datacenters, relayAddrs, datacenterRelays, publicKeys, rtts)
			})

			t.Run("version number == 1", func(t *testing.T) {
				// version 0 stuff
				relayAddrs := []string{"127.0.0.1", "127.0.0.2", "127.0.0.3", "127.0.0.4", "127.0.0.5"}
				relayIDs := addrsToIDs(relayAddrs)
				numRelays := len(relayAddrs)
				publicKeys := [][]byte{
					RandomPublicKey(),
					RandomPublicKey(),
					RandomPublicKey(),
					RandomPublicKey(),
					RandomPublicKey(),
				}
				datacenters := []uint64{0, 1, 2, 3, 4}
				numDatacenters := len(datacenters)
				datacenterRelays := [][]uint64{{relayIDs[0]}, {relayIDs[1]}, {relayIDs[2]}, {relayIDs[3]}, {relayIDs[4]}}
				rtts := make([]int32, routing.TriMatrixLength(numRelays))
				for i, _ := range rtts {
					rtts[i] = int32(rand.Int())
				}

				// version 1 stuff
				relayNames := []string{"a name", "another name", "oh boy another", "they just keep coming", "i'm out of sarcasm"}

				buffSize := 0
				buffSize += sizeofVersionNumber()
				buffSize += sizeofRelayCount()
				buffSize += sizeofRelayIDs32(relayIDs)
				// the relay names
				buffSize += sizeofRelayNames(relayNames)
				buffSize += sizeofRelayAddressOld(relayAddrs)
				buffSize += sizeofRelayPublicKeysOld(publicKeys)
				buffSize += sizeofDataCenterCount2()
				buffSize += sizeofDatacenterIDs32(datacenters)
				buffSize += sizeofRelaysInDatacenterCount(datacenters)
				buffSize += sizeofRelayIDs32(relayIDs)
				buffSize += sizeofRTTs(rtts)

				buff := make([]byte, buffSize)

				offset := 0
				putVersionNumber(buff, &offset, 1)
				putRelayIDsOld(buff, &offset, addrsToIDs(relayAddrs))
				putRelayNames(buff, &offset, relayNames) //version >= 1
				putRelayAddressesOld(buff, &offset, relayAddrs)
				putRelayPublicKeysOld(buff, &offset, publicKeys)
				putDatacentersOld(buff, &offset, datacenters, datacenterRelays)
				putRtts(buff, &offset, rtts)

				var matrix routing.CostMatrix
				err := matrix.UnmarshalBinary(buff)
				assert.Nil(t, err)
				unmarshalAssertionsVer0(t, &matrix, numRelays, numDatacenters, relayIDs, datacenters, relayAddrs, datacenterRelays, publicKeys, rtts)
				unmarshalAssertionsVer1(t, &matrix, relayNames)
			})

			t.Run("version number >= 2", func(t *testing.T) {
				// version 0 stuff
				relayAddrs := []string{"127.0.0.1", "127.0.0.2", "127.0.0.3", "127.0.0.4", "127.0.0.5"}
				relayIDs := addrsToIDs(relayAddrs)
				numRelays := len(relayAddrs)
				publicKeys := [][]byte{
					RandomPublicKey(),
					RandomPublicKey(),
					RandomPublicKey(),
					RandomPublicKey(),
					RandomPublicKey(),
				}
				datacenters := []uint64{0, 1, 2, 3, 4}
				numDatacenters := len(datacenters)
				datacenterRelays := [][]uint64{{relayIDs[0]}, {relayIDs[1]}, {relayIDs[2]}, {relayIDs[3]}, {relayIDs[4]}}
				rtts := make([]int32, routing.TriMatrixLength(numRelays))
				for i, _ := range rtts {
					rtts[i] = int32(rand.Int())
				}

				// version 1 stuff
				relayNames := []string{"a name", "another name", "oh boy another", "they just keep coming", "i'm out of sarcasm"}
				// version 2 stuff
				// resusing datacenters for the ID array
				datacenterNames := []string{"a datacenter", "another datacenter", "third", "fourth", "fifth"}

				buffSize := 0
				buffSize += sizeofVersionNumber()
				buffSize += sizeofRelayCount()
				buffSize += sizeofRelayIDs32(relayIDs)
				buffSize += sizeofRelayNames(relayNames)
				// the first time the datacenter count is read
				buffSize += sizeofDatacenterCount()
				// all the individual datacenter ids
				buffSize += sizeofDatacenterIDs32(datacenters)
				// all the individual datacenter names
				buffSize += sizeofDatacenterNames(datacenterNames)
				buffSize += sizeofRelayAddressOld(relayAddrs)
				buffSize += sizeofRelayPublicKeysOld(publicKeys)
				buffSize += sizeofDataCenterCount2()
				buffSize += sizeofDatacenterIDs32(datacenters)
				buffSize += sizeofRelaysInDatacenterCount(datacenters)
				buffSize += sizeofRelayIDs32(relayIDs)
				buffSize += sizeofRTTs(rtts)

				buff := make([]byte, buffSize)

				offset := 0
				putVersionNumber(buff, &offset, 2)
				putRelayIDsOld(buff, &offset, addrsToIDs(relayAddrs))
				putRelayNames(buff, &offset, relayNames)                           // version 1
				putDatacenterStuffOld(buff, &offset, datacenters, datacenterNames) // version 2
				putRelayAddressesOld(buff, &offset, relayAddrs)
				putRelayPublicKeysOld(buff, &offset, publicKeys)
				putDatacentersOld(buff, &offset, datacenters, datacenterRelays)
				putRtts(buff, &offset, rtts)

				var matrix routing.CostMatrix
				err := matrix.UnmarshalBinary(buff)
				assert.Nil(t, err)
				unmarshalAssertionsVer0(t, &matrix, numRelays, numDatacenters, relayIDs, datacenters, relayAddrs, datacenterRelays, publicKeys, rtts)
				unmarshalAssertionsVer1(t, &matrix, relayNames)
				unmarshalAssertionsVer2(t, &matrix, datacenters, datacenterNames)
			})

			t.Run("version number >= 3", func(t *testing.T) {
				// version 0 stuff
				relayAddrs := []string{"127.0.0.1", "127.0.0.2", "127.0.0.3", "127.0.0.4", "127.0.0.5"}
				relayIDs := addrsToIDs(relayAddrs)
				numRelays := len(relayAddrs)
				publicKeys := [][]byte{
					RandomPublicKey(),
					RandomPublicKey(),
					RandomPublicKey(),
					RandomPublicKey(),
					RandomPublicKey(),
				}
				datacenters := []uint64{0, 1, 2, 3, 4}
				numDatacenters := len(datacenters)
				datacenterRelays := [][]uint64{{relayIDs[0]}, {relayIDs[1]}, {relayIDs[2]}, {relayIDs[3]}, {relayIDs[4]}}
				rtts := make([]int32, routing.TriMatrixLength(numRelays))
				for i, _ := range rtts {
					rtts[i] = int32(rand.Int())
				}

				// version 1 stuff
				relayNames := []string{"a name", "another name", "oh boy another", "they just keep coming", "i'm out of sarcasm"}
				// version 2 stuff
				// resusing datacenters for the ID array
				datacenterNames := []string{"a datacenter", "another datacenter", "third", "fourth", "fifth"}

				buffSize := 0
				buffSize += sizeofVersionNumber()
				buffSize += sizeofRelayCount()
				buffSize += sizeofRelayIDs64(relayIDs)
				buffSize += sizeofRelayNames(relayNames)
				buffSize += sizeofDatacenterCount()
				buffSize += sizeofDatacenterIDs64(datacenters)
				buffSize += sizeofDatacenterNames(datacenterNames)
				buffSize += sizeofRelayAddress(relayAddrs)
				buffSize += sizeofRelayPublicKeys(publicKeys)
				buffSize += sizeofDataCenterCount2()
				buffSize += sizeofDatacenterIDs64(datacenters)
				buffSize += sizeofRelaysInDatacenterCount(datacenters)
				buffSize += sizeofRelayIDs64(relayIDs)
				buffSize += sizeofRTTs(rtts)

				buff := make([]byte, buffSize)

				offset := 0
				putVersionNumber(buff, &offset, 3)
				putRelayIDs(buff, &offset, addrsToIDs(relayAddrs))
				putRelayNames(buff, &offset, relayNames)                        // version 1
				putDatacenterStuff(buff, &offset, datacenters, datacenterNames) // version 2
				putRelayAddresses(buff, &offset, relayAddrs)
				putRelayPublicKeys(buff, &offset, publicKeys)
				putDatacenters(buff, &offset, datacenters, datacenterRelays)
				putRtts(buff, &offset, rtts)

				var matrix routing.CostMatrix
				err := matrix.UnmarshalBinary(buff)
				assert.Nil(t, err)
				unmarshalAssertionsVer3(t, &matrix, numRelays, numDatacenters, relayIDs, datacenters, relayAddrs, datacenterRelays, publicKeys, rtts, relayNames, datacenters, datacenterNames)
			})

			t.Run("Error cases - v0", func(t *testing.T) {
				relayAddrs := []string{"127.0.0.1", "127.0.0.2", "127.0.0.3", "127.0.0.4", "127.0.0.5"}

				relayIDs := addrsToIDs(relayAddrs)

				numRelays := len(relayAddrs)

				publicKeys := [][]byte{
					RandomPublicKey(),
					RandomPublicKey(),
					RandomPublicKey(),
					RandomPublicKey(),
					RandomPublicKey(),
				}

				datacenters := []uint64{0, 1, 2, 3, 4}

				datacenterRelays := [][]uint64{{relayIDs[0]}, {relayIDs[1]}, {relayIDs[2]}, {relayIDs[3]}, {relayIDs[4]}}

				rtts := make([]int32, routing.TriMatrixLength(numRelays))

				for i, _ := range rtts {
					rtts[i] = int32(rand.Int())
				}

				buffSize := 0
				// ...
				buffSize += sizeofVersionNumber()
				// relay count number
				buffSize += sizeofRelayCount()
				// all relay ids
				buffSize += sizeofRelayIDs32(relayIDs)
				// relay addresses in the old format
				buffSize += sizeofRelayAddressOld(relayAddrs)
				// relay public keys in the old format
				buffSize += sizeofRelayPublicKeysOld(publicKeys)
				// the second time the datacenter count is read
				buffSize += sizeofDataCenterCount2()
				// the datacenter ids that will be put into the map
				buffSize += sizeofDatacenterIDs32(datacenters)
				// the number of relays in the datacenter
				buffSize += sizeofRelaysInDatacenterCount(datacenters)
				// the relays in the datacenters
				buffSize += sizeofRelayIDs32(relayIDs)
				// the rtt entries
				buffSize += sizeofRTTs(rtts)

				buff := make([]byte, buffSize)

				offset := 0
				putVersionNumber(buff, &offset, 0)
				putRelayIDsOld(buff, &offset, addrsToIDs(relayAddrs))
				putRelayAddressesOld(buff, &offset, relayAddrs)
				putRelayPublicKeysOld(buff, &offset, publicKeys)
				putDatacentersOld(buff, &offset, datacenters, datacenterRelays)
				putRtts(buff, &offset, rtts)

				t.Run("version of incoming bin data too high", func(t *testing.T) {
					buff := make([]byte, 4)
					offset := 0
					putVersionNumber(buff, &offset, 4)
					var matrix routing.CostMatrix

					err := matrix.UnmarshalBinary(buff)

					assert.EqualError(t, err, "unknown cost matrix version 4")
				})

				t.Run("Invalid version read", func(t *testing.T) {
					var matrix routing.CostMatrix
					offset := sizeofVersionNumber() - 1
					err := matrix.UnmarshalBinary(buff[:offset])
					assert.EqualError(t, err, "[CostMatrix] invalid read at version number")
				})

				t.Run("Invalid relay count read", func(t *testing.T) {
					var matrix routing.CostMatrix
					offset := sizeofRelayCount() + sizeofVersionNumber() - 1
					err := matrix.UnmarshalBinary(buff[:offset])
					assert.EqualError(t, err, "[CostMatrix] invalid read at number of relays")
				})

				t.Run("Invalid relay id read", func(t *testing.T) {
					var matrix routing.CostMatrix
					offset := sizeofRelayIDs32(relayIDs) + sizeofRelayCount() + sizeofVersionNumber() - 1
					err := matrix.UnmarshalBinary(buff[:offset])
					assert.EqualError(t, err, "[CostMatrix] invalid read at relay ids - ver < 3")
				})

				t.Run("Invalid relay address read", func(t *testing.T) {
					var matrix routing.CostMatrix
					offset := 4 + sizeofRelayIDs32(relayIDs) + sizeofRelayCount() + sizeofVersionNumber() - 1
					err := matrix.UnmarshalBinary(buff[:offset])
					assert.EqualError(t, err, "[CostMatrix] invalid read at relay addresses - ver < 3")
				})

				t.Run("Invalid relay public key read", func(t *testing.T) {
					var matrix routing.CostMatrix
					offset := 4 + sizeofRelayAddressOld(relayAddrs) + sizeofRelayIDs32(relayIDs) + sizeofRelayCount() + sizeofVersionNumber() - 1
					err := matrix.UnmarshalBinary(buff[:offset])
					assert.EqualError(t, err, "[CostMatrix] invalid read at relay public keys - ver < 3")
				})

				t.Run("Invalid datacenter count read second time", func(t *testing.T) {
					var matrix routing.CostMatrix
					offset := sizeofDataCenterCount2() + sizeofRelayPublicKeysOld(publicKeys) + sizeofRelayAddressOld(relayAddrs) + sizeofRelayIDs32(relayIDs) + sizeofRelayCount() + sizeofVersionNumber() - 1
					err := matrix.UnmarshalBinary(buff[:offset])
					assert.EqualError(t, err, "[CostMatrix] invalid read at number of datacenters (second time)")
				})

				t.Run("Invalid datacenter id read second time", func(t *testing.T) {
					var matrix routing.CostMatrix
					offset := 4 + sizeofDataCenterCount2() + sizeofRelayPublicKeysOld(publicKeys) + sizeofRelayAddressOld(relayAddrs) + sizeofRelayIDs32(relayIDs) + sizeofRelayCount() + sizeofVersionNumber() - 1
					err := matrix.UnmarshalBinary(buff[:offset])
					assert.EqualError(t, err, "[CostMatrix] invalid read at datacenter id - ver < 3")
				})

				t.Run("Invalid datacenter relay count read", func(t *testing.T) {
					var matrix routing.CostMatrix
					offset := 4 + 4 + sizeofDataCenterCount2() + sizeofRelayPublicKeysOld(publicKeys) + sizeofRelayAddressOld(relayAddrs) + sizeofRelayIDs32(relayIDs) + sizeofRelayCount() + sizeofVersionNumber() - 1
					err := matrix.UnmarshalBinary(buff[:offset])
					assert.EqualError(t, err, "[CostMatrix] invalid read at number of relays in datacenter")
				})

				t.Run("Invalid datacenter relay id read", func(t *testing.T) {
					var matrix routing.CostMatrix
					offset := 4 + 4 + 4 + sizeofDataCenterCount2() + sizeofRelayPublicKeysOld(publicKeys) + sizeofRelayAddressOld(relayAddrs) + sizeofRelayIDs32(relayIDs) + sizeofRelayCount() + sizeofVersionNumber() - 1
					err := matrix.UnmarshalBinary(buff[:offset])
					assert.EqualError(t, err, "[CostMatrix] invalid read at relay ids for datacenter - ver < 3")
				})

				t.Run("Invalid rtt read", func(t *testing.T) {
					var matrix routing.CostMatrix
					offset := sizeofRTTs(rtts) + sizeofRelayIDs32(relayIDs) + sizeofRelaysInDatacenterCount(datacenters) + sizeofDatacenterIDs32(datacenters) + sizeofDataCenterCount2() + sizeofRelayPublicKeysOld(publicKeys) + sizeofRelayAddressOld(relayAddrs) + sizeofRelayIDs32(relayIDs) + sizeofRelayCount() + sizeofVersionNumber() - 1
					err := matrix.UnmarshalBinary(buff[:offset])
					assert.EqualError(t, err, "[CostMatrix] invalid read at rtt")
				})
			})

			t.Run("Error cases - v1", func(t *testing.T) {
				// version 0 stuff
				relayAddrs := []string{"127.0.0.1", "127.0.0.2", "127.0.0.3", "127.0.0.4", "127.0.0.5"}
				relayIDs := addrsToIDs(relayAddrs)
				numRelays := len(relayAddrs)
				publicKeys := [][]byte{
					RandomPublicKey(),
					RandomPublicKey(),
					RandomPublicKey(),
					RandomPublicKey(),
					RandomPublicKey(),
				}
				datacenters := []uint64{0, 1, 2, 3, 4}
				datacenterRelays := [][]uint64{{relayIDs[0]}, {relayIDs[1]}, {relayIDs[2]}, {relayIDs[3]}, {relayIDs[4]}}
				rtts := make([]int32, routing.TriMatrixLength(numRelays))
				for i, _ := range rtts {
					rtts[i] = int32(rand.Int())
				}

				// version 1 stuff
				relayNames := []string{"a name", "another name", "oh boy another", "they just keep coming", "i'm out of sarcasm"}

				buffSize := 0
				buffSize += sizeofVersionNumber()
				buffSize += sizeofRelayCount()
				buffSize += sizeofRelayIDs32(relayIDs)
				// the relay names
				buffSize += sizeofRelayNames(relayNames)
				buffSize += sizeofRelayAddressOld(relayAddrs)
				buffSize += sizeofRelayPublicKeysOld(publicKeys)
				buffSize += sizeofDataCenterCount2()
				buffSize += sizeofDatacenterIDs32(datacenters)
				buffSize += sizeofRelaysInDatacenterCount(datacenters)
				buffSize += sizeofRelayIDs32(relayIDs)
				buffSize += sizeofRTTs(rtts)

				buff := make([]byte, buffSize)

				offset := 0
				putVersionNumber(buff, &offset, 1)
				putRelayIDsOld(buff, &offset, addrsToIDs(relayAddrs))
				putRelayNames(buff, &offset, relayNames) //version >= 1
				putRelayAddressesOld(buff, &offset, relayAddrs)
				putRelayPublicKeysOld(buff, &offset, publicKeys)
				putDatacentersOld(buff, &offset, datacenters, datacenterRelays)
				putRtts(buff, &offset, rtts)

				t.Run("version of incoming bin data too high", func(t *testing.T) {
					buff := make([]byte, 4)
					offset := 0
					putVersionNumber(buff, &offset, 4)
					var matrix routing.CostMatrix

					err := matrix.UnmarshalBinary(buff)

					assert.EqualError(t, err, "unknown cost matrix version 4")
				})

				t.Run("Invalid version read", func(t *testing.T) {
					var matrix routing.CostMatrix
					offset := sizeofVersionNumber() - 1
					err := matrix.UnmarshalBinary(buff[:offset])
					assert.EqualError(t, err, "[CostMatrix] invalid read at version number")
				})

				t.Run("Invalid relay count read", func(t *testing.T) {
					var matrix routing.CostMatrix
					offset := sizeofRelayCount() + sizeofVersionNumber() - 1
					err := matrix.UnmarshalBinary(buff[:offset])
					assert.EqualError(t, err, "[CostMatrix] invalid read at number of relays")
				})

				t.Run("Invalid relay id read", func(t *testing.T) {
					var matrix routing.CostMatrix
					offset := sizeofRelayIDs32(relayIDs) + sizeofRelayCount() + sizeofVersionNumber() - 1
					err := matrix.UnmarshalBinary(buff[:offset])
					assert.EqualError(t, err, "[CostMatrix] invalid read at relay ids - ver < 3")
				})

				t.Run("Invalid relay name read", func(t *testing.T) {
					var matrix routing.CostMatrix
					offset := sizeofRelayNames(relayNames) + sizeofRelayIDs32(relayIDs) + sizeofRelayCount() + sizeofVersionNumber() - 1
					err := matrix.UnmarshalBinary(buff[:offset])
					assert.EqualError(t, err, "[CostMatrix] invalid read at relay names")
				})

				t.Run("Invalid relay address read", func(t *testing.T) {
					var matrix routing.CostMatrix
					offset := 4 + sizeofRelayNames(relayNames) + sizeofRelayIDs32(relayIDs) + sizeofRelayCount() + sizeofVersionNumber() - 1
					err := matrix.UnmarshalBinary(buff[:offset])
					assert.EqualError(t, err, "[CostMatrix] invalid read at relay addresses - ver < 3")
				})

				t.Run("Invalid relay public key read", func(t *testing.T) {
					var matrix routing.CostMatrix
					offset := 4 + sizeofRelayAddressOld(relayAddrs) + sizeofRelayNames(relayNames) + sizeofRelayIDs32(relayIDs) + sizeofRelayCount() + sizeofVersionNumber() - 1
					err := matrix.UnmarshalBinary(buff[:offset])
					assert.EqualError(t, err, "[CostMatrix] invalid read at relay public keys - ver < 3")
				})

				t.Run("Invalid datacenter count read second time", func(t *testing.T) {
					var matrix routing.CostMatrix
					offset := sizeofDataCenterCount2() + sizeofRelayPublicKeysOld(publicKeys) + sizeofRelayAddressOld(relayAddrs) + sizeofRelayNames(relayNames) + sizeofRelayIDs32(relayIDs) + sizeofRelayCount() + sizeofVersionNumber() - 1
					err := matrix.UnmarshalBinary(buff[:offset])
					assert.EqualError(t, err, "[CostMatrix] invalid read at number of datacenters (second time)")
				})

				t.Run("Invalid datacenter id read second time", func(t *testing.T) {
					var matrix routing.CostMatrix
					offset := 4 + sizeofDataCenterCount2() + sizeofRelayPublicKeysOld(publicKeys) + sizeofRelayAddressOld(relayAddrs) + sizeofRelayNames(relayNames) + sizeofRelayIDs32(relayIDs) + sizeofRelayCount() + sizeofVersionNumber() - 1
					err := matrix.UnmarshalBinary(buff[:offset])
					assert.EqualError(t, err, "[CostMatrix] invalid read at datacenter id - ver < 3")
				})

				t.Run("Invalid datacenter relay count read", func(t *testing.T) {
					var matrix routing.CostMatrix
					offset := 4 + 4 + sizeofDataCenterCount2() + sizeofRelayPublicKeysOld(publicKeys) + sizeofRelayAddressOld(relayAddrs) + sizeofRelayNames(relayNames) + sizeofRelayIDs32(relayIDs) + sizeofRelayCount() + sizeofVersionNumber() - 1
					err := matrix.UnmarshalBinary(buff[:offset])
					assert.EqualError(t, err, "[CostMatrix] invalid read at number of relays in datacenter")
				})

				t.Run("Invalid datacenter relay id read", func(t *testing.T) {
					var matrix routing.CostMatrix
					offset := 4 + 4 + 4 + sizeofDataCenterCount2() + sizeofRelayPublicKeysOld(publicKeys) + sizeofRelayAddressOld(relayAddrs) + sizeofRelayNames(relayNames) + sizeofRelayIDs32(relayIDs) + sizeofRelayCount() + sizeofVersionNumber() - 1
					err := matrix.UnmarshalBinary(buff[:offset])
					assert.EqualError(t, err, "[CostMatrix] invalid read at relay ids for datacenter - ver < 3")
				})

				t.Run("Invalid rtt read", func(t *testing.T) {
					var matrix routing.CostMatrix
					offset := sizeofRTTs(rtts) + sizeofRelayIDs32(relayIDs) + sizeofRelaysInDatacenterCount(datacenters) + sizeofDatacenterIDs32(datacenters) + sizeofDataCenterCount2() + sizeofRelayPublicKeysOld(publicKeys) + sizeofRelayAddressOld(relayAddrs) + sizeofRelayNames(relayNames) + sizeofRelayIDs32(relayIDs) + sizeofRelayCount() + sizeofVersionNumber() - 1
					err := matrix.UnmarshalBinary(buff[:offset])
					assert.EqualError(t, err, "[CostMatrix] invalid read at rtt")
				})
			})

			t.Run("Error cases - v2", func(t *testing.T) {
				// version 0 stuff
				relayAddrs := []string{"127.0.0.1", "127.0.0.2", "127.0.0.3", "127.0.0.4", "127.0.0.5"}
				relayIDs := addrsToIDs(relayAddrs)
				numRelays := len(relayAddrs)
				publicKeys := [][]byte{
					RandomPublicKey(),
					RandomPublicKey(),
					RandomPublicKey(),
					RandomPublicKey(),
					RandomPublicKey(),
				}
				datacenters := []uint64{0, 1, 2, 3, 4}
				datacenterRelays := [][]uint64{{relayIDs[0]}, {relayIDs[1]}, {relayIDs[2]}, {relayIDs[3]}, {relayIDs[4]}}
				rtts := make([]int32, routing.TriMatrixLength(numRelays))
				for i, _ := range rtts {
					rtts[i] = int32(rand.Int())
				}

				// version 1 stuff
				relayNames := []string{"a name", "another name", "oh boy another", "they just keep coming", "i'm out of sarcasm"}
				// version 2 stuff
				// resusing datacenters for the ID array
				datacenterNames := []string{"a datacenter", "another datacenter", "third", "fourth", "fifth"}

				buffSize := 0
				buffSize += sizeofVersionNumber()
				buffSize += sizeofRelayCount()
				buffSize += sizeofRelayIDs32(relayIDs)
				buffSize += sizeofRelayNames(relayNames)
				// the first time the datacenter count is read
				buffSize += sizeofDatacenterCount()
				// all the individual datacenter ids
				buffSize += sizeofDatacenterIDs32(datacenters)
				// all the individual datacenter names
				buffSize += sizeofDatacenterNames(datacenterNames)
				buffSize += sizeofRelayAddressOld(relayAddrs)
				buffSize += sizeofRelayPublicKeysOld(publicKeys)
				buffSize += sizeofDataCenterCount2()
				buffSize += sizeofDatacenterIDs32(datacenters)
				buffSize += sizeofRelaysInDatacenterCount(datacenters)
				buffSize += sizeofRelayIDs32(relayIDs)
				buffSize += sizeofRTTs(rtts)

				buff := make([]byte, buffSize)

				offset := 0
				putVersionNumber(buff, &offset, 2)
				putRelayIDsOld(buff, &offset, addrsToIDs(relayAddrs))
				putRelayNames(buff, &offset, relayNames)                           // version 1
				putDatacenterStuffOld(buff, &offset, datacenters, datacenterNames) // version 2
				putRelayAddressesOld(buff, &offset, relayAddrs)
				putRelayPublicKeysOld(buff, &offset, publicKeys)
				putDatacentersOld(buff, &offset, datacenters, datacenterRelays)
				putRtts(buff, &offset, rtts)

				t.Run("version of incoming bin data too high", func(t *testing.T) {
					buff := make([]byte, 4)
					offset := 0
					putVersionNumber(buff, &offset, 4)
					var matrix routing.CostMatrix

					err := matrix.UnmarshalBinary(buff)

					assert.EqualError(t, err, "unknown cost matrix version 4")
				})

				t.Run("Invalid version read", func(t *testing.T) {
					var matrix routing.CostMatrix
					offset := sizeofVersionNumber() - 1
					err := matrix.UnmarshalBinary(buff[:offset])
					assert.EqualError(t, err, "[CostMatrix] invalid read at version number")
				})

				t.Run("Invalid relay count read", func(t *testing.T) {
					var matrix routing.CostMatrix
					offset := sizeofRelayCount() + sizeofVersionNumber() - 1
					err := matrix.UnmarshalBinary(buff[:offset])
					assert.EqualError(t, err, "[CostMatrix] invalid read at number of relays")
				})

				t.Run("Invalid relay id read", func(t *testing.T) {
					var matrix routing.CostMatrix
					offset := sizeofRelayIDs32(relayIDs) + sizeofRelayCount() + sizeofVersionNumber() - 1
					err := matrix.UnmarshalBinary(buff[:offset])
					assert.EqualError(t, err, "[CostMatrix] invalid read at relay ids - ver < 3")
				})

				t.Run("Invalid relay name read", func(t *testing.T) {
					var matrix routing.CostMatrix
					offset := sizeofRelayNames(relayNames) + sizeofRelayIDs32(relayIDs) + sizeofRelayCount() + sizeofVersionNumber() - 1
					err := matrix.UnmarshalBinary(buff[:offset])
					assert.EqualError(t, err, "[CostMatrix] invalid read at relay names")
				})

				t.Run("Invalid datacenter count read", func(t *testing.T) {
					var matrix routing.CostMatrix
					offset := sizeofDatacenterCount() + sizeofRelayNames(relayNames) + sizeofRelayIDs32(relayIDs) + sizeofRelayCount() + sizeofVersionNumber() - 1
					err := matrix.UnmarshalBinary(buff[:offset])
					assert.EqualError(t, err, "[CostMatrix] invalid read at datacenter count")
				})

				t.Run("Invalid datacenter id read", func(t *testing.T) {
					var matrix routing.CostMatrix
					offset := 4 + sizeofDatacenterCount() + sizeofRelayNames(relayNames) + sizeofRelayIDs32(relayIDs) + sizeofRelayCount() + sizeofVersionNumber() - 1
					err := matrix.UnmarshalBinary(buff[:offset])
					assert.EqualError(t, err, "[CostMatrix] invalid read at datacenter ids - ver < 3")
				})

				t.Run("Invalid datacenter name read", func(t *testing.T) {
					var matrix routing.CostMatrix
					offset := sizeofDatacenterNames(datacenterNames) + sizeofDatacenterCount() + sizeofRelayNames(relayNames) + sizeofRelayIDs32(relayIDs) + sizeofRelayCount() + sizeofVersionNumber() - 1
					err := matrix.UnmarshalBinary(buff[:offset])
					assert.EqualError(t, err, "[CostMatrix] invalid read at datacenter names")
				})

				t.Run("Invalid relay address read", func(t *testing.T) {
					var matrix routing.CostMatrix
					offset := 4 + sizeofDatacenterNames(datacenterNames) + sizeofDatacenterIDs32(datacenters) + sizeofDatacenterCount() + sizeofRelayNames(relayNames) + sizeofRelayIDs32(relayIDs) + sizeofRelayCount() + sizeofVersionNumber() - 1
					err := matrix.UnmarshalBinary(buff[:offset])
					assert.EqualError(t, err, "[CostMatrix] invalid read at relay addresses - ver < 3")
				})

				t.Run("Invalid relay public key read", func(t *testing.T) {
					var matrix routing.CostMatrix
					offset := 4 + sizeofRelayAddressOld(relayAddrs) + sizeofDatacenterNames(datacenterNames) + sizeofDatacenterIDs32(datacenters) + sizeofDatacenterCount() + sizeofRelayNames(relayNames) + sizeofRelayIDs32(relayIDs) + sizeofRelayCount() + sizeofVersionNumber() - 1
					err := matrix.UnmarshalBinary(buff[:offset])
					assert.EqualError(t, err, "[CostMatrix] invalid read at relay public keys - ver < 3")
				})

				t.Run("Invalid datacenter count read second time", func(t *testing.T) {
					var matrix routing.CostMatrix
					offset := sizeofDataCenterCount2() + sizeofRelayPublicKeysOld(publicKeys) + sizeofRelayAddressOld(relayAddrs) + sizeofDatacenterNames(datacenterNames) + sizeofDatacenterIDs32(datacenters) + sizeofDatacenterCount() + sizeofRelayNames(relayNames) + sizeofRelayIDs32(relayIDs) + sizeofRelayCount() + sizeofVersionNumber() - 1
					err := matrix.UnmarshalBinary(buff[:offset])
					assert.EqualError(t, err, "[CostMatrix] invalid read at number of datacenters (second time)")
				})

				t.Run("Invalid datacenter id read second time", func(t *testing.T) {
					var matrix routing.CostMatrix
					offset := 4 + sizeofDataCenterCount2() + sizeofRelayPublicKeysOld(publicKeys) + sizeofRelayAddressOld(relayAddrs) + sizeofDatacenterNames(datacenterNames) + sizeofDatacenterIDs32(datacenters) + sizeofDatacenterCount() + sizeofRelayNames(relayNames) + sizeofRelayIDs32(relayIDs) + sizeofRelayCount() + sizeofVersionNumber() - 1
					err := matrix.UnmarshalBinary(buff[:offset])
					assert.EqualError(t, err, "[CostMatrix] invalid read at datacenter id - ver < 3")
				})

				t.Run("Invalid datacenter relay count read", func(t *testing.T) {
					var matrix routing.CostMatrix
					offset := 4 + 4 + sizeofDataCenterCount2() + sizeofRelayPublicKeysOld(publicKeys) + sizeofRelayAddressOld(relayAddrs) + sizeofDatacenterNames(datacenterNames) + sizeofDatacenterIDs32(datacenters) + sizeofDatacenterCount() + sizeofRelayNames(relayNames) + sizeofRelayIDs32(relayIDs) + sizeofRelayCount() + sizeofVersionNumber() - 1
					err := matrix.UnmarshalBinary(buff[:offset])
					assert.EqualError(t, err, "[CostMatrix] invalid read at number of relays in datacenter")
				})

				t.Run("Invalid datacenter relay id read", func(t *testing.T) {
					var matrix routing.CostMatrix
					offset := 4 + 4 + 4 + sizeofDataCenterCount2() + sizeofRelayPublicKeysOld(publicKeys) + sizeofRelayAddressOld(relayAddrs) + sizeofDatacenterNames(datacenterNames) + sizeofDatacenterIDs32(datacenters) + sizeofDatacenterCount() + sizeofRelayNames(relayNames) + sizeofRelayIDs32(relayIDs) + sizeofRelayCount() + sizeofVersionNumber() - 1
					err := matrix.UnmarshalBinary(buff[:offset])
					assert.EqualError(t, err, "[CostMatrix] invalid read at relay ids for datacenter - ver < 3")
				})

				t.Run("Invalid rtt read", func(t *testing.T) {
					var matrix routing.CostMatrix
					offset := sizeofRTTs(rtts) + sizeofRelayIDs32(relayIDs) + sizeofRelaysInDatacenterCount(datacenters) + sizeofDatacenterIDs32(datacenters) + sizeofDataCenterCount2() + sizeofRelayPublicKeysOld(publicKeys) + sizeofRelayAddressOld(relayAddrs) + sizeofDatacenterNames(datacenterNames) + sizeofDatacenterIDs32(datacenters) + sizeofDatacenterCount() + sizeofRelayNames(relayNames) + sizeofRelayIDs32(relayIDs) + sizeofRelayCount() + sizeofVersionNumber() - 1
					err := matrix.UnmarshalBinary(buff[:offset])
					assert.EqualError(t, err, "[CostMatrix] invalid read at rtt")
				})
			})

			t.Run("Error cases - v3", func(t *testing.T) {
				// version 0 stuff
				relayAddrs := []string{"127.0.0.1", "127.0.0.2", "127.0.0.3", "127.0.0.4", "127.0.0.5"}
				relayIDs := addrsToIDs(relayAddrs)
				numRelays := len(relayAddrs)
				publicKeys := [][]byte{
					RandomPublicKey(),
					RandomPublicKey(),
					RandomPublicKey(),
					RandomPublicKey(),
					RandomPublicKey(),
				}
				datacenters := []uint64{0, 1, 2, 3, 4}
				datacenterRelays := [][]uint64{{relayIDs[0]}, {relayIDs[1]}, {relayIDs[2]}, {relayIDs[3]}, {relayIDs[4]}}
				rtts := make([]int32, routing.TriMatrixLength(numRelays))
				for i, _ := range rtts {
					rtts[i] = int32(rand.Int())
				}

				// version 1 stuff
				relayNames := []string{"a name", "another name", "oh boy another", "they just keep coming", "i'm out of sarcasm"}
				// version 2 stuff
				// resusing datacenters for the ID array
				datacenterNames := []string{"a datacenter", "another datacenter", "third", "fourth", "fifth"}

				buffSize := 0
				buffSize += sizeofVersionNumber()
				buffSize += sizeofRelayCount()
				buffSize += sizeofRelayIDs64(relayIDs)
				buffSize += sizeofRelayNames(relayNames)
				buffSize += sizeofDatacenterCount()
				buffSize += sizeofDatacenterIDs64(datacenters)
				buffSize += sizeofDatacenterNames(datacenterNames)
				buffSize += sizeofRelayAddress(relayAddrs)
				buffSize += sizeofRelayPublicKeys(publicKeys)
				buffSize += sizeofDataCenterCount2()
				buffSize += sizeofDatacenterIDs64(datacenters)
				buffSize += sizeofRelaysInDatacenterCount(datacenters)
				buffSize += sizeofRelayIDs64(relayIDs)
				buffSize += sizeofRTTs(rtts)

				buff := make([]byte, buffSize)

				offset := 0
				putVersionNumber(buff, &offset, 3)
				putRelayIDs(buff, &offset, addrsToIDs(relayAddrs))
				putRelayNames(buff, &offset, relayNames)                        // version 1
				putDatacenterStuff(buff, &offset, datacenters, datacenterNames) // version 2
				putRelayAddresses(buff, &offset, relayAddrs)
				putRelayPublicKeys(buff, &offset, publicKeys)
				putDatacenters(buff, &offset, datacenters, datacenterRelays)
				putRtts(buff, &offset, rtts)

				t.Run("version of incoming bin data too high", func(t *testing.T) {
					buff := make([]byte, 4)
					offset := 0
					putVersionNumber(buff, &offset, 4)
					var matrix routing.CostMatrix

					err := matrix.UnmarshalBinary(buff)

					assert.EqualError(t, err, "unknown cost matrix version 4")
				})

				t.Run("Invalid version read", func(t *testing.T) {
					var matrix routing.CostMatrix
					offset := sizeofVersionNumber() - 1
					err := matrix.UnmarshalBinary(buff[:offset])
					assert.EqualError(t, err, "[CostMatrix] invalid read at version number")
				})

				t.Run("Invalid relay count read", func(t *testing.T) {
					var matrix routing.CostMatrix
					offset := sizeofRelayCount() + sizeofVersionNumber() - 1
					err := matrix.UnmarshalBinary(buff[:offset])
					assert.EqualError(t, err, "[CostMatrix] invalid read at number of relays")
				})

				t.Run("Invalid relay id read", func(t *testing.T) {
					var matrix routing.CostMatrix
					offset := sizeofRelayIDs64(relayIDs) + sizeofRelayCount() + sizeofVersionNumber() - 1
					err := matrix.UnmarshalBinary(buff[:offset])
					assert.EqualError(t, err, "[CostMatrix] invalid read at relay ids - v3")
				})

				t.Run("Invalid relay name read", func(t *testing.T) {
					var matrix routing.CostMatrix
					offset := sizeofRelayNames(relayNames) + sizeofRelayIDs64(relayIDs) + sizeofRelayCount() + sizeofVersionNumber() - 1
					err := matrix.UnmarshalBinary(buff[:offset])
					assert.EqualError(t, err, "[CostMatrix] invalid read at relay names")
				})

				t.Run("Invalid datacenter count read", func(t *testing.T) {
					var matrix routing.CostMatrix
					offset := sizeofDatacenterCount() + sizeofRelayNames(relayNames) + sizeofRelayIDs64(relayIDs) + sizeofRelayCount() + sizeofVersionNumber() - 1
					err := matrix.UnmarshalBinary(buff[:offset])
					assert.EqualError(t, err, "[CostMatrix] invalid read at datacenter count")
				})

				t.Run("Invalid datacenter id read", func(t *testing.T) {
					var matrix routing.CostMatrix
					offset := 8 + sizeofDatacenterCount() + sizeofRelayNames(relayNames) + sizeofRelayIDs64(relayIDs) + sizeofRelayCount() + sizeofVersionNumber() - 1
					err := matrix.UnmarshalBinary(buff[:offset])
					assert.EqualError(t, err, "[CostMatrix] invalid read at datacenter ids - v3")
				})

				t.Run("Invalid datacenter name read", func(t *testing.T) {
					var matrix routing.CostMatrix
					offset := sizeofDatacenterNames(datacenterNames) + sizeofDatacenterCount() + sizeofRelayNames(relayNames) + sizeofRelayIDs64(relayIDs) + sizeofRelayCount() + sizeofVersionNumber() - 1
					err := matrix.UnmarshalBinary(buff[:offset])
					assert.EqualError(t, err, "[CostMatrix] invalid read at datacenter names")
				})

				t.Run("Invalid relay address read", func(t *testing.T) {
					var matrix routing.CostMatrix
					offset := sizeofRelayAddress(relayAddrs) + sizeofDatacenterNames(datacenterNames) + sizeofDatacenterIDs64(datacenters) + sizeofDatacenterCount() + sizeofRelayNames(relayNames) + sizeofRelayIDs64(relayIDs) + sizeofRelayCount() + sizeofVersionNumber() - 1
					err := matrix.UnmarshalBinary(buff[:offset])
					assert.EqualError(t, err, "[CostMatrix] invalid read at relay addresses - v3")
				})

				t.Run("Invalid relay public key read", func(t *testing.T) {
					var matrix routing.CostMatrix
					offset := sizeofRelayPublicKeys(publicKeys) + sizeofRelayAddress(relayAddrs) + sizeofDatacenterNames(datacenterNames) + sizeofDatacenterIDs64(datacenters) + sizeofDatacenterCount() + sizeofRelayNames(relayNames) + sizeofRelayIDs64(relayIDs) + sizeofRelayCount() + sizeofVersionNumber() - 1
					err := matrix.UnmarshalBinary(buff[:offset])
					assert.EqualError(t, err, "[CostMatrix] invalid read at relay public keys - v3")
				})

				t.Run("Invalid datacenter count read second time", func(t *testing.T) {
					var matrix routing.CostMatrix
					offset := sizeofDataCenterCount2() + sizeofRelayPublicKeys(publicKeys) + sizeofRelayAddress(relayAddrs) + sizeofDatacenterNames(datacenterNames) + sizeofDatacenterIDs64(datacenters) + sizeofDatacenterCount() + sizeofRelayNames(relayNames) + sizeofRelayIDs64(relayIDs) + sizeofRelayCount() + sizeofVersionNumber() - 1
					err := matrix.UnmarshalBinary(buff[:offset])
					assert.EqualError(t, err, "[CostMatrix] invalid read at number of datacenters (second time)")
				})

				t.Run("Invalid datacenter id read second time", func(t *testing.T) {
					var matrix routing.CostMatrix
					offset := 8 + sizeofDataCenterCount2() + sizeofRelayPublicKeys(publicKeys) + sizeofRelayAddress(relayAddrs) + sizeofDatacenterNames(datacenterNames) + sizeofDatacenterIDs64(datacenters) + sizeofDatacenterCount() + sizeofRelayNames(relayNames) + sizeofRelayIDs64(relayIDs) + sizeofRelayCount() + sizeofVersionNumber() - 1
					err := matrix.UnmarshalBinary(buff[:offset])
					assert.EqualError(t, err, "[CostMatrix] invalid read at datacenter id - v3")
				})

				t.Run("Invalid datacenter relay count read", func(t *testing.T) {
					var matrix routing.CostMatrix
					offset := 4 + 8 + sizeofDataCenterCount2() + sizeofRelayPublicKeys(publicKeys) + sizeofRelayAddress(relayAddrs) + sizeofDatacenterNames(datacenterNames) + sizeofDatacenterIDs64(datacenters) + sizeofDatacenterCount() + sizeofRelayNames(relayNames) + sizeofRelayIDs64(relayIDs) + sizeofRelayCount() + sizeofVersionNumber() - 1
					err := matrix.UnmarshalBinary(buff[:offset])
					assert.EqualError(t, err, "[CostMatrix] invalid read at number of relays in datacenter")
				})

				t.Run("Invalid datacenter relay id read", func(t *testing.T) {
					var matrix routing.CostMatrix
					offset := 8 + 4 + 8 + sizeofDataCenterCount2() + sizeofRelayPublicKeys(publicKeys) + sizeofRelayAddress(relayAddrs) + sizeofDatacenterNames(datacenterNames) + sizeofDatacenterIDs64(datacenters) + sizeofDatacenterCount() + sizeofRelayNames(relayNames) + sizeofRelayIDs64(relayIDs) + sizeofRelayCount() + sizeofVersionNumber() - 1
					err := matrix.UnmarshalBinary(buff[:offset])
					assert.EqualError(t, err, "[CostMatrix] invalid read at relay ids for datacenter - v3")
				})

				t.Run("Invalid rtt read", func(t *testing.T) {
					var matrix routing.CostMatrix
					offset := sizeofRTTs(rtts) + sizeofRelayIDs64(relayIDs) + sizeofRelaysInDatacenterCount(datacenters) + sizeofDatacenterIDs64(datacenters) + sizeofDataCenterCount2() + sizeofRelayPublicKeys(publicKeys) + sizeofRelayAddress(relayAddrs) + sizeofDatacenterNames(datacenterNames) + sizeofDatacenterIDs64(datacenters) + sizeofDatacenterCount() + sizeofRelayNames(relayNames) + sizeofRelayIDs64(relayIDs) + sizeofRelayCount() + sizeofVersionNumber() - 1
					err := matrix.UnmarshalBinary(buff[:offset])
					assert.EqualError(t, err, "[CostMatrix] invalid read at rtt")
				})
			})
		})

		t.Run("MarshalBinary()", func(t *testing.T) {
			t.Run("MarshalBinary -> UnmarshalBinary equality", func(t *testing.T) {
				matrix := getPopulatedCostMatrix(false)
				var other routing.CostMatrix

				bin, err := matrix.MarshalBinary()
				assert.NoError(t, err)

				// essentialy this asserts the result of MarshalBinary(),
				// if Unmarshal tests pass then the binary data from Marshal
				// is valid if unmarshaling equals the original
				err = other.UnmarshalBinary(bin)
				assert.NoError(t, err)

				assert.Equal(t, matrix, &other)
			})

			t.Run("Relay ID and name buffers different sizes", func(t *testing.T) {
				var matrix routing.CostMatrix

				matrix.RelayIds = make([]uint64, 2)
				matrix.RelayIds[0] = 123
				matrix.RelayIds[1] = 456

				matrix.RelayNames = make([]string, 1) // Only 1 name but 2 IDs
				matrix.RelayNames[0] = "first"

				_, err := matrix.MarshalBinary()
				errorString := fmt.Errorf("Length of Relay IDs not equal to length of Relay Names: %d != %d", len(matrix.RelayIds), len(matrix.RelayNames))
				assert.EqualError(t, err, errorString.Error())
			})

			t.Run("Datacenter ID and name buffers different sizes", func(t *testing.T) {
				var matrix routing.CostMatrix

				matrix.DatacenterIds = make([]uint64, 2)
				matrix.DatacenterIds[0] = 999
				matrix.DatacenterIds[1] = 111

				matrix.DatacenterNames = make([]string, 1) // Only 1 name but 2 IDs
				matrix.DatacenterNames[0] = "a name"

				_, err := matrix.MarshalBinary()
				errorString := fmt.Errorf("Length of Datacenter IDs not equal to length of Datacenter Names: %d != %d", len(matrix.DatacenterIds), len(matrix.DatacenterNames))
				assert.EqualError(t, err, errorString.Error())
			})
		})

		t.Run("ServeHTTP()", func(t *testing.T) {
			t.Run("Failure to serve HTTP", func(t *testing.T) {
				// Create and populate a malformed cost matrix
				matrix := getPopulatedCostMatrix(true)

				// Create a dummy http request to test ServeHTTP
				recorder := httptest.NewRecorder()
				request, err := http.NewRequest("GET", "/", nil)
				assert.NoError(t, err)

				matrix.ServeHTTP(recorder, request)

				// Get the response
				response := recorder.Result()

				assert.Equal(t, 500, response.StatusCode)
			})

			t.Run("Successful Serve", func(t *testing.T) {
				// Create and populate a cost matrix
				matrix := getPopulatedCostMatrix(false)

				// Create a dummy http request to test ServeHTTP
				recorder := httptest.NewRecorder()
				request, err := http.NewRequest("GET", "/", nil)
				assert.NoError(t, err)

				matrix.ServeHTTP(recorder, request)

				// Get the response
				response := recorder.Result()

				// Read the response body
				body, err := ioutil.ReadAll(response.Body)
				response.Body.Close()

				// Create a new matrix to store the response
				var receivedMatrix routing.CostMatrix
				err = receivedMatrix.UnmarshalBinary(body)
				assert.NoError(t, err)

				// Validate the response
				assert.Equal(t, "application/octet-stream", response.Header.Get("Content-Type"))
				assert.Equal(t, matrix, &receivedMatrix)
			})
		})

		t.Run("WriteTo()", func(t *testing.T) {
			t.Run("Error during MarshalBinary()", func(t *testing.T) {
				// Create and populate a malformed cost matrix
				matrix := getPopulatedCostMatrix(true)

				var buff bytes.Buffer
				_, err := matrix.WriteTo(&buff)
				assert.EqualError(t, err, fmt.Sprintf("Length of Relay IDs not equal to length of Relay Names: %v != %v", len(matrix.RelayIds), len(matrix.RelayNames)))
			})

			t.Run("Error during write", func(t *testing.T) {
				// Create and populate a cost matrix
				matrix := getPopulatedCostMatrix(false)

				var buff ErrorBuffer
				_, err := matrix.WriteTo(&buff)
				assert.Error(t, err)
			})

			t.Run("Success", func(t *testing.T) {
				// Create and populate a cost matrix
				matrix := getPopulatedCostMatrix(false)

				var buff bytes.Buffer
				_, err := matrix.WriteTo(&buff)
				assert.NoError(t, err)
			})
		})

		t.Run("ReadFrom()", func(t *testing.T) {
			t.Run("Error during read", func(t *testing.T) {
				// Create and populate a cost matrix
				matrix := getPopulatedCostMatrix(false)

				// Try to read into the ErrorBuffer
				var buff ErrorBuffer
				_, err := matrix.ReadFrom(&buff)
				assert.Error(t, err)
			})

			t.Run("Error during UnmarshalBinary()", func(t *testing.T) {
				// Create and populate a cost matrix
				matrix := getPopulatedCostMatrix(false)

				// Marshal the cost matrix, modify it, then attempt to unmarshal it
				buff, err := matrix.MarshalBinary()
				assert.NoError(t, err)

				buffSlice := buff[:3] // Only send the first 3 bytes so that the version read fails and throws an error

				_, err = matrix.ReadFrom(bytes.NewBuffer(buffSlice))
				assert.Error(t, err)
			})

			t.Run("Success", func(t *testing.T) {
				// Create and populate a cost matrix
				matrix := getPopulatedCostMatrix(false)

				// Marshal the cost matrix so we can read it in
				buff, err := matrix.MarshalBinary()
				assert.NoError(t, err)

				// Read into a byte buffer
				_, err = matrix.ReadFrom(bytes.NewBuffer(buff))
				assert.NoError(t, err)
			})
		})

		t.Run("Optimize()", func(t *testing.T) {
			t.Skip("using old Optimize() tests from core/core_test.go for now")
		})
	})

	t.Run("RouteMatrix", func(t *testing.T) {
		t.Run("UnmarshalBinary()", func(t *testing.T) {
			unmarshalAssertionsVer0 := func(t *testing.T, matrix *routing.RouteMatrix, numRelays, numDatacenters int, relayIDs, datacenters []uint64, relayAddrs []string, datacenterRelays [][]uint64, publicKeys [][]byte, entries []routing.RouteMatrixEntry) {
				assert.Len(t, matrix.RelayIds, numRelays)
				assert.Len(t, matrix.RelayAddresses, numRelays)
				assert.Len(t, matrix.RelayPublicKeys, numRelays)
				assert.Len(t, matrix.DatacenterRelays, numDatacenters)
				assert.Len(t, matrix.Entries, len(entries))

				for _, id := range relayIDs {
					assert.Contains(t, matrix.RelayIds, id&0xFFFFFFFF)
				}

				for _, addr := range relayAddrs {
					tmp := make([]byte, len(addr))
					copy(tmp, addr)
					assert.Contains(t, matrix.RelayAddresses, tmp)
				}

				for _, pk := range publicKeys {
					assert.Contains(t, matrix.RelayPublicKeys, pk)
				}

				for i := 0; i < numDatacenters; i++ {
					assert.Contains(t, matrix.DatacenterRelays, datacenters[i]&0xFFFFFFFF)

					relays := matrix.DatacenterRelays[datacenters[i]]
					for j := 0; j < len(datacenterRelays[i]); j++ {
						assert.Contains(t, relays, datacenterRelays[i][j]&0xFFFFFFFF)
					}
				}

				for i, expected := range entries {
					actual := matrix.Entries[i]

					assert.Equal(t, expected.DirectRTT, actual.DirectRTT)
					assert.Equal(t, expected.NumRoutes, actual.NumRoutes)
					assert.Equal(t, expected.RouteRTT, actual.RouteRTT)
					assert.Equal(t, expected.RouteNumRelays, actual.RouteNumRelays)

					for i, ids := range expected.RouteRelays {
						for j, id := range ids {
							assert.Equal(t, id&0xFFFFFFFF, actual.RouteRelays[i][j])
						}
					}
				}
			}

			unmarshalAssertionsVer1 := func(t *testing.T, matrix *routing.RouteMatrix, relayNames []string) {
				assert.Len(t, matrix.RelayNames, len(relayNames))
				assert.Len(t, matrix.RelayIds, len(relayNames))
				for _, name := range relayNames {
					assert.Contains(t, matrix.RelayNames, name)
				}
			}

			unmarshalAssertionsVer2 := func(t *testing.T, matrix *routing.RouteMatrix, datacenterIDs []uint64, datacenterNames []string) {
				assert.Len(t, matrix.DatacenterIds, len(datacenterIDs))
				assert.Len(t, matrix.DatacenterNames, len(datacenterNames))
				assert.Len(t, matrix.DatacenterIds, len(matrix.DatacenterNames))

				for _, id := range datacenterIDs {
					assert.Contains(t, matrix.DatacenterIds, id&0xFFFFFFFF)
				}

				for _, name := range datacenterNames {
					assert.Contains(t, matrix.DatacenterNames, name)
				}
			}

			unmarshalAssertionsVer3 := func(t *testing.T, matrix *routing.RouteMatrix, numRelays, numDatacenters int, relayIDs, datacenters []uint64, relayAddrs []string, datacenterRelays [][]uint64, publicKeys [][]byte, entries []routing.RouteMatrixEntry, relayNames []string, datacenterIDs []uint64, datacenterNames []string) {
				assert.Len(t, matrix.RelayIds, numRelays)
				assert.Len(t, matrix.RelayAddresses, numRelays)
				assert.Len(t, matrix.RelayPublicKeys, numRelays)
				assert.Len(t, matrix.DatacenterRelays, numDatacenters)
				assert.Len(t, matrix.Entries, len(entries))

				for _, id := range relayIDs {
					assert.Contains(t, matrix.RelayIds, id)
				}

				for _, addr := range relayAddrs {
					tmp := make([]byte, routing.MaxRelayAddressLength)
					copy(tmp, addr)
					assert.Contains(t, matrix.RelayAddresses, tmp)
				}

				for _, pk := range publicKeys {
					assert.Contains(t, matrix.RelayPublicKeys, pk)
				}

				for i := 0; i < numDatacenters; i++ {
					assert.Contains(t, matrix.DatacenterRelays, datacenters[i])

					relays := matrix.DatacenterRelays[datacenters[i]]
					for j := 0; j < len(datacenterRelays[i]); j++ {
						assert.Contains(t, relays, datacenterRelays[i][j])
					}
				}

				for i, entry := range entries {
					assert.Equal(t, matrix.Entries[i], entry)
				}

				unmarshalAssertionsVer1(t, matrix, relayNames)

				assert.Len(t, matrix.DatacenterIds, len(datacenterIDs))
				assert.Len(t, matrix.DatacenterNames, len(datacenterNames))

				for _, id := range datacenterIDs {
					assert.Contains(t, matrix.DatacenterIds, id)
				}

				for _, name := range datacenterNames {
					assert.Contains(t, matrix.DatacenterNames, name)
				}
			}

			t.Run("version number 0", func(t *testing.T) {
				relayAddrs := []string{"127.0.0.1", "127.0.0.2", "127.0.0.3", "127.0.0.4", "127.0.0.5"}

				relayIDs := addrsToIDs(relayAddrs)

				numRelays := len(relayAddrs)

				publicKeys := [][]byte{
					RandomPublicKey(),
					RandomPublicKey(),
					RandomPublicKey(),
					RandomPublicKey(),
					RandomPublicKey(),
				}

				datacenters := []uint64{0, 1, 2, 3, 4}

				numDatacenters := len(datacenters)

				datacenterRelays := [][]uint64{{relayIDs[0]}, {relayIDs[1]}, {relayIDs[2]}, {relayIDs[3]}, {relayIDs[4]}}

				numEntries := routing.TriMatrixLength(numRelays)
				entries := make([]routing.RouteMatrixEntry, numEntries)
				generateRouteMatrixEntries(entries)

				buffSize := 0
				buffSize += sizeofVersionNumber()
				buffSize += sizeofRelayCount()
				buffSize += sizeofRelayIDs32(relayIDs)
				buffSize += sizeofRelayAddressOld(relayAddrs)
				buffSize += sizeofRelayPublicKeysOld(publicKeys)
				buffSize += sizeofDataCenterCount2()
				buffSize += sizeofDatacenterIDs32(datacenters)
				buffSize += sizeofRelaysInDatacenterCount(datacenters)
				buffSize += sizeofRelayIDs32(relayIDs)
				// the size of each route entry
				buffSize += sizeofRouteMatrixEntryOld(entries)

				buff := make([]byte, buffSize)

				offset := 0
				putVersionNumber(buff, &offset, 0)
				putRelayIDsOld(buff, &offset, addrsToIDs(relayAddrs))
				putRelayAddressesOld(buff, &offset, relayAddrs)
				putRelayPublicKeysOld(buff, &offset, publicKeys)
				putDatacentersOld(buff, &offset, datacenters, datacenterRelays)
				putEntriesOld(buff, &offset, entries)

				var matrix routing.RouteMatrix
				err := matrix.UnmarshalBinary(buff)
				assert.Nil(t, err)
				unmarshalAssertionsVer0(t, &matrix, numRelays, numDatacenters, relayIDs, datacenters, relayAddrs, datacenterRelays, publicKeys, entries)
			})

			t.Run("version number 1", func(t *testing.T) {
				// version 0 stuff
				relayAddrs := []string{"127.0.0.1", "127.0.0.2", "127.0.0.3", "127.0.0.4", "127.0.0.5"}
				relayIDs := addrsToIDs(relayAddrs)
				numRelays := len(relayAddrs)
				publicKeys := [][]byte{
					RandomPublicKey(),
					RandomPublicKey(),
					RandomPublicKey(),
					RandomPublicKey(),
					RandomPublicKey(),
				}
				datacenters := []uint64{0, 1, 2, 3, 4}
				numDatacenters := len(datacenters)
				datacenterRelays := [][]uint64{{relayIDs[0]}, {relayIDs[1]}, {relayIDs[2]}, {relayIDs[3]}, {relayIDs[4]}}
				numEntries := routing.TriMatrixLength(numRelays)
				entries := make([]routing.RouteMatrixEntry, numEntries)
				generateRouteMatrixEntries(entries)

				// version 1 stuff
				relayNames := []string{"a name", "another name", "oh boy another", "they just keep coming", "i'm out of sarcasm"}

				buffSize := 0
				buffSize += sizeofVersionNumber()
				buffSize += sizeofRelayCount()
				buffSize += sizeofRelayIDs32(relayIDs)
				buffSize += sizeofRelayNames(relayNames)
				buffSize += sizeofRelayAddressOld(relayAddrs)
				buffSize += sizeofRelayPublicKeysOld(publicKeys)
				buffSize += sizeofDataCenterCount2()
				buffSize += sizeofDatacenterIDs32(datacenters)
				buffSize += sizeofRelaysInDatacenterCount(datacenters)
				buffSize += sizeofRelayIDs32(relayIDs)
				buffSize += sizeofRouteMatrixEntryOld(entries)

				buff := make([]byte, buffSize)

				offset := 0
				putVersionNumber(buff, &offset, 1)
				putRelayIDsOld(buff, &offset, addrsToIDs(relayAddrs))
				putRelayNames(buff, &offset, relayNames) //version >= 1
				putRelayAddressesOld(buff, &offset, relayAddrs)
				putRelayPublicKeysOld(buff, &offset, publicKeys)
				putDatacentersOld(buff, &offset, datacenters, datacenterRelays)
				putEntriesOld(buff, &offset, entries)

				var matrix routing.RouteMatrix
				err := matrix.UnmarshalBinary(buff)
				assert.Nil(t, err)
				unmarshalAssertionsVer0(t, &matrix, numRelays, numDatacenters, relayIDs, datacenters, relayAddrs, datacenterRelays, publicKeys, entries)
				unmarshalAssertionsVer1(t, &matrix, relayNames)
			})

			t.Run("version number 2", func(t *testing.T) {
				// version 0 stuff
				relayAddrs := []string{"127.0.0.1", "127.0.0.2", "127.0.0.3", "127.0.0.4", "127.0.0.5"}
				relayIDs := addrsToIDs(relayAddrs)
				numRelays := len(relayAddrs)
				publicKeys := [][]byte{
					RandomPublicKey(),
					RandomPublicKey(),
					RandomPublicKey(),
					RandomPublicKey(),
					RandomPublicKey(),
				}
				datacenters := []uint64{0, 1, 2, 3, 4}
				numDatacenters := len(datacenters)
				datacenterRelays := [][]uint64{{relayIDs[0]}, {relayIDs[1]}, {relayIDs[2]}, {relayIDs[3]}, {relayIDs[4]}}
				numEntries := routing.TriMatrixLength(numRelays)
				entries := make([]routing.RouteMatrixEntry, numEntries)
				generateRouteMatrixEntries(entries)

				// version 1 stuff
				relayNames := []string{"a name", "another name", "oh boy another", "they just keep coming", "i'm out of sarcasm"}

				// version 2 stuff
				// resusing datacenters for the ID array
				datacenterNames := []string{"a datacenter", "another datacenter", "third", "fourth", "fifth"}

				buffSize := 0
				buffSize += sizeofVersionNumber()
				buffSize += sizeofRelayCount()
				buffSize += sizeofRelayIDs32(relayIDs)
				buffSize += sizeofRelayNames(relayNames)
				buffSize += sizeofDatacenterCount()
				buffSize += sizeofDatacenterIDs32(datacenters)
				buffSize += sizeofDatacenterNames(datacenterNames)
				buffSize += sizeofRelayAddressOld(relayAddrs)
				buffSize += sizeofRelayPublicKeysOld(publicKeys)
				buffSize += sizeofDataCenterCount2()
				buffSize += sizeofDatacenterIDs32(datacenters)
				buffSize += sizeofRelaysInDatacenterCount(datacenters)
				buffSize += sizeofRelayIDs32(relayIDs)
				buffSize += sizeofRouteMatrixEntryOld(entries)

				buff := make([]byte, buffSize)

				offset := 0
				putVersionNumber(buff, &offset, 2)
				putRelayIDsOld(buff, &offset, addrsToIDs(relayAddrs))
				putRelayNames(buff, &offset, relayNames)                           // version 1
				putDatacenterStuffOld(buff, &offset, datacenters, datacenterNames) // version 2
				putRelayAddressesOld(buff, &offset, relayAddrs)
				putRelayPublicKeysOld(buff, &offset, publicKeys)
				putDatacentersOld(buff, &offset, datacenters, datacenterRelays)
				putEntriesOld(buff, &offset, entries)

				var matrix routing.RouteMatrix
				err := matrix.UnmarshalBinary(buff)
				assert.Nil(t, err)
				unmarshalAssertionsVer0(t, &matrix, numRelays, numDatacenters, relayIDs, datacenters, relayAddrs, datacenterRelays, publicKeys, entries)
				unmarshalAssertionsVer1(t, &matrix, relayNames)
				unmarshalAssertionsVer2(t, &matrix, datacenters, datacenterNames)
			})

			t.Run("version number 3", func(t *testing.T) {
				// version 0 stuff
				relayAddrs := []string{"127.0.0.1", "127.0.0.2", "127.0.0.3", "127.0.0.4", "127.0.0.5"}
				relayIDs := addrsToIDs(relayAddrs)
				numRelays := len(relayAddrs)
				publicKeys := [][]byte{
					RandomPublicKey(),
					RandomPublicKey(),
					RandomPublicKey(),
					RandomPublicKey(),
					RandomPublicKey(),
				}
				datacenters := []uint64{0, 1, 2, 3, 4}
				numDatacenters := len(datacenters)
				datacenterRelays := [][]uint64{{relayIDs[0]}, {relayIDs[1]}, {relayIDs[2]}, {relayIDs[3]}, {relayIDs[4]}}
				numEntries := routing.TriMatrixLength(numRelays)
				entries := make([]routing.RouteMatrixEntry, numEntries)
				generateRouteMatrixEntries(entries)

				// version 1 stuff
				relayNames := []string{"a name", "another name", "oh boy another", "they just keep coming", "i'm out of sarcasm"}

				// version 2 stuff
				// resusing datacenters for the ID array
				datacenterNames := []string{"a datacenter", "another datacenter", "third", "fourth", "fifth"}

				buffSize := 0
				buffSize += sizeofVersionNumber()
				buffSize += sizeofRelayCount()
				buffSize += sizeofRelayIDs64(relayIDs)
				buffSize += sizeofRelayNames(relayNames)
				buffSize += sizeofDatacenterCount()
				buffSize += sizeofDatacenterIDs64(datacenters)
				buffSize += sizeofDatacenterNames(datacenterNames)
				buffSize += sizeofRelayAddress(relayAddrs)
				buffSize += sizeofRelayPublicKeys(publicKeys)
				buffSize += sizeofDataCenterCount2()
				buffSize += sizeofDatacenterIDs64(datacenters)
				buffSize += sizeofRelaysInDatacenterCount(datacenters)
				buffSize += sizeofRelayIDs64(relayIDs)
				buffSize += sizeofRouteMatrixEntry(entries)

				buff := make([]byte, buffSize)

				offset := 0
				putVersionNumber(buff, &offset, 3)
				putRelayIDs(buff, &offset, addrsToIDs(relayAddrs))
				putRelayNames(buff, &offset, relayNames)                        // version 1
				putDatacenterStuff(buff, &offset, datacenters, datacenterNames) // version 2
				putRelayAddresses(buff, &offset, relayAddrs)
				putRelayPublicKeys(buff, &offset, publicKeys)
				putDatacenters(buff, &offset, datacenters, datacenterRelays)
				putEntries(buff, &offset, entries)

				var matrix routing.RouteMatrix
				err := matrix.UnmarshalBinary(buff)
				assert.Nil(t, err)
				unmarshalAssertionsVer3(t, &matrix, numRelays, numDatacenters, relayIDs, datacenters, relayAddrs, datacenterRelays, publicKeys, entries, relayNames, datacenters, datacenterNames)
			})

			t.Run("Error cases - v0", func(t *testing.T) {
				relayAddrs := []string{"127.0.0.1", "127.0.0.2", "127.0.0.3", "127.0.0.4", "127.0.0.5"}

				relayIDs := addrsToIDs(relayAddrs)

				numRelays := len(relayAddrs)

				publicKeys := [][]byte{
					RandomPublicKey(),
					RandomPublicKey(),
					RandomPublicKey(),
					RandomPublicKey(),
					RandomPublicKey(),
				}

				datacenters := []uint64{0, 1, 2, 3, 4}

				datacenterRelays := [][]uint64{{relayIDs[0]}, {relayIDs[1]}, {relayIDs[2]}, {relayIDs[3]}, {relayIDs[4]}}

				numEntries := routing.TriMatrixLength(numRelays)
				entries := make([]routing.RouteMatrixEntry, numEntries)
				generateRouteMatrixEntries(entries)

				buffSize := 0
				buffSize += sizeofVersionNumber()
				buffSize += sizeofRelayCount()
				buffSize += sizeofRelayIDs32(relayIDs)
				buffSize += sizeofRelayAddressOld(relayAddrs)
				buffSize += sizeofRelayPublicKeysOld(publicKeys)
				buffSize += sizeofDataCenterCount2()
				buffSize += sizeofDatacenterIDs32(datacenters)
				buffSize += sizeofRelaysInDatacenterCount(datacenters)
				buffSize += sizeofRelayIDs32(relayIDs)
				// the size of each route entry
				buffSize += sizeofRouteMatrixEntryOld(entries)

				buff := make([]byte, buffSize)

				offset := 0
				putVersionNumber(buff, &offset, 0)
				putRelayIDsOld(buff, &offset, addrsToIDs(relayAddrs))
				putRelayAddressesOld(buff, &offset, relayAddrs)
				putRelayPublicKeysOld(buff, &offset, publicKeys)
				putDatacentersOld(buff, &offset, datacenters, datacenterRelays)
				putEntriesOld(buff, &offset, entries)

				t.Run("version of incoming bin data too high", func(t *testing.T) {
					buff := make([]byte, 4)
					offset := 0
					putVersionNumber(buff, &offset, 4)
					var matrix routing.RouteMatrix

					err := matrix.UnmarshalBinary(buff)

					assert.EqualError(t, err, "unknown route matrix version: 4")
				})

				t.Run("Invalid version read", func(t *testing.T) {
					var matrix routing.RouteMatrix
					offset := sizeofVersionNumber() - 1
					err := matrix.UnmarshalBinary(buff[:offset])
					assert.EqualError(t, err, "[RouteMatrix] invalid read at version number")
				})

				t.Run("Invalid relay count read", func(t *testing.T) {
					var matrix routing.RouteMatrix
					offset := sizeofRelayCount() + sizeofVersionNumber() - 1
					err := matrix.UnmarshalBinary(buff[:offset])
					assert.EqualError(t, err, "[RouteMatrix] invalid read at number of relays")
				})

				t.Run("Invalid relay id read", func(t *testing.T) {
					var matrix routing.RouteMatrix
					offset := sizeofRelayIDs32(relayIDs) + sizeofRelayCount() + sizeofVersionNumber() - 1
					err := matrix.UnmarshalBinary(buff[:offset])
					assert.EqualError(t, err, "[RouteMatrix] invalid read at relay ids - ver < 3")
				})

				t.Run("Invalid relay address read", func(t *testing.T) {
					var matrix routing.RouteMatrix
					offset := 4 + sizeofRelayIDs32(relayIDs) + sizeofRelayCount() + sizeofVersionNumber() - 1
					err := matrix.UnmarshalBinary(buff[:offset])
					assert.EqualError(t, err, "[RouteMatrix] invalid read at relay addresses - ver < 3")
				})

				t.Run("Invalid relay public key read", func(t *testing.T) {
					var matrix routing.RouteMatrix
					offset := 4 + sizeofRelayAddressOld(relayAddrs) + sizeofRelayIDs32(relayIDs) + sizeofRelayCount() + sizeofVersionNumber() - 1
					err := matrix.UnmarshalBinary(buff[:offset])
					assert.EqualError(t, err, "[RouteMatrix] invalid read at relay public keys - ver < 3")
				})

				t.Run("Invalid datacenter count read second time", func(t *testing.T) {
					var matrix routing.RouteMatrix
					offset := sizeofRelayPublicKeysOld(publicKeys) + sizeofRelayAddressOld(relayAddrs) + sizeofRelayIDs32(relayIDs) + sizeofRelayCount() + sizeofVersionNumber() - 1
					err := matrix.UnmarshalBinary(buff[:offset])
					assert.EqualError(t, err, "[RouteMatrix] invalid read at number of datacenters (second time)")
				})

				t.Run("Invalid datacenter id read second time", func(t *testing.T) {
					var matrix routing.RouteMatrix
					offset := 4 + sizeofDataCenterCount2() + sizeofRelayPublicKeysOld(publicKeys) + sizeofRelayAddressOld(relayAddrs) + sizeofRelayIDs32(relayIDs) + sizeofRelayCount() + sizeofVersionNumber() - 1
					err := matrix.UnmarshalBinary(buff[:offset])
					assert.EqualError(t, err, "[RouteMatrix] invalid read at datacenter id - ver < 3")
				})

				t.Run("Invalid datacenter relay count read", func(t *testing.T) {
					var matrix routing.RouteMatrix
					offset := 4 + 4 + sizeofDataCenterCount2() + sizeofRelayPublicKeysOld(publicKeys) + sizeofRelayAddressOld(relayAddrs) + sizeofRelayIDs32(relayIDs) + sizeofRelayCount() + sizeofVersionNumber() - 1
					err := matrix.UnmarshalBinary(buff[:offset])
					assert.EqualError(t, err, "[RouteMatrix] invalid read at number of relays in datacenter")
				})

				t.Run("Invalid datacenter relay id read", func(t *testing.T) {
					var matrix routing.RouteMatrix
					offset := 4 + 4 + 4 + sizeofDataCenterCount2() + sizeofRelayPublicKeysOld(publicKeys) + sizeofRelayAddressOld(relayAddrs) + sizeofRelayIDs32(relayIDs) + sizeofRelayCount() + sizeofVersionNumber() - 1
					err := matrix.UnmarshalBinary(buff[:offset])
					assert.EqualError(t, err, "[RouteMatrix] invalid read at relay ids for datacenter - ver < 3")
				})

				t.Run("Invalid matrix entry read", func(t *testing.T) {
					t.Run("Invalid direct route RTT read in matrix entry", func(t *testing.T) {
						var matrix routing.RouteMatrix
						offset := 4 + sizeofRelayIDs32(relayIDs) + sizeofRelaysInDatacenterCount(datacenters) + sizeofDatacenterIDs32(datacenters) + sizeofDataCenterCount2() + sizeofRelayPublicKeysOld(publicKeys) + sizeofRelayAddressOld(relayAddrs) + sizeofRelayIDs32(relayIDs) + sizeofRelayCount() + sizeofVersionNumber() - 1
						err := matrix.UnmarshalBinary(buff[:offset])
						assert.EqualError(t, err, "[RouteMatrix] invalid read at direct rtt")
					})

					t.Run("Invalid route count read in matrix entry", func(t *testing.T) {
						var matrix routing.RouteMatrix
						offset := 4 + 4 + sizeofRelayIDs32(relayIDs) + sizeofRelaysInDatacenterCount(datacenters) + sizeofDatacenterIDs32(datacenters) + sizeofDataCenterCount2() + sizeofRelayPublicKeysOld(publicKeys) + sizeofRelayAddressOld(relayAddrs) + sizeofRelayIDs32(relayIDs) + sizeofRelayCount() + sizeofVersionNumber() - 1
						err := matrix.UnmarshalBinary(buff[:offset])
						assert.EqualError(t, err, "[RouteMatrix] invalid read at number of routes")
					})

					t.Run("Invalid route RTT read in matrix entry", func(t *testing.T) {
						var matrix routing.RouteMatrix
						offset := 32 + 4 + 4 + sizeofRelayIDs32(relayIDs) + sizeofRelaysInDatacenterCount(datacenters) + sizeofDatacenterIDs32(datacenters) + sizeofDataCenterCount2() + sizeofRelayPublicKeysOld(publicKeys) + sizeofRelayAddressOld(relayAddrs) + sizeofRelayIDs32(relayIDs) + sizeofRelayCount() + sizeofVersionNumber() - 1
						err := matrix.UnmarshalBinary(buff[:offset])
						assert.EqualError(t, err, "[RouteMatrix] invalid read at route rtt")
					})

					t.Run("Invalid relay count read in matrix entry", func(t *testing.T) {
						var matrix routing.RouteMatrix
						offset := 32 + 32 + 4 + 4 + sizeofRelayIDs32(relayIDs) + sizeofRelaysInDatacenterCount(datacenters) + sizeofDatacenterIDs32(datacenters) + sizeofDataCenterCount2() + sizeofRelayPublicKeysOld(publicKeys) + sizeofRelayAddressOld(relayAddrs) + sizeofRelayIDs32(relayIDs) + sizeofRelayCount() + sizeofVersionNumber() - 1
						err := matrix.UnmarshalBinary(buff[:offset])
						assert.EqualError(t, err, "[RouteMatrix] invalid read at number of relays in route")
					})

					t.Run("Invalid relay read in matrix entry", func(t *testing.T) {
						var matrix routing.RouteMatrix
						offset := sizeofRouteMatrixEntryOld(entries) + sizeofRelayIDs32(relayIDs) + sizeofRelaysInDatacenterCount(datacenters) + sizeofDatacenterIDs32(datacenters) + sizeofDataCenterCount2() + sizeofRelayPublicKeysOld(publicKeys) + sizeofRelayAddressOld(relayAddrs) + sizeofRelayIDs32(relayIDs) + sizeofRelayCount() + sizeofVersionNumber() - 1
						err := matrix.UnmarshalBinary(buff[:offset])
						assert.EqualError(t, err, "[RouteMatrix] invalid read at relays in route - ver < 3")
					})
				})
			})

			t.Run("Error cases - v1", func(t *testing.T) {
				// version 0 stuff
				relayAddrs := []string{"127.0.0.1", "127.0.0.2", "127.0.0.3", "127.0.0.4", "127.0.0.5"}
				relayIDs := addrsToIDs(relayAddrs)
				numRelays := len(relayAddrs)
				publicKeys := [][]byte{
					RandomPublicKey(),
					RandomPublicKey(),
					RandomPublicKey(),
					RandomPublicKey(),
					RandomPublicKey(),
				}
				datacenters := []uint64{0, 1, 2, 3, 4}
				datacenterRelays := [][]uint64{{relayIDs[0]}, {relayIDs[1]}, {relayIDs[2]}, {relayIDs[3]}, {relayIDs[4]}}
				numEntries := routing.TriMatrixLength(numRelays)
				entries := make([]routing.RouteMatrixEntry, numEntries)
				generateRouteMatrixEntries(entries)

				// version 1 stuff
				relayNames := []string{"a name", "another name", "oh boy another", "they just keep coming", "i'm out of sarcasm"}

				buffSize := 0
				buffSize += sizeofVersionNumber()
				buffSize += sizeofRelayCount()
				buffSize += sizeofRelayIDs32(relayIDs)
				buffSize += sizeofRelayNames(relayNames)
				buffSize += sizeofRelayAddressOld(relayAddrs)
				buffSize += sizeofRelayPublicKeysOld(publicKeys)
				buffSize += sizeofDataCenterCount2()
				buffSize += sizeofDatacenterIDs32(datacenters)
				buffSize += sizeofRelaysInDatacenterCount(datacenters)
				buffSize += sizeofRelayIDs32(relayIDs)
				buffSize += sizeofRouteMatrixEntryOld(entries)

				buff := make([]byte, buffSize)

				offset := 0
				putVersionNumber(buff, &offset, 1)
				putRelayIDsOld(buff, &offset, addrsToIDs(relayAddrs))
				putRelayNames(buff, &offset, relayNames) //version >= 1
				putRelayAddressesOld(buff, &offset, relayAddrs)
				putRelayPublicKeysOld(buff, &offset, publicKeys)
				putDatacentersOld(buff, &offset, datacenters, datacenterRelays)
				putEntriesOld(buff, &offset, entries)

				t.Run("version of incoming bin data too high", func(t *testing.T) {
					buff := make([]byte, 4)
					offset := 0
					putVersionNumber(buff, &offset, 4)
					var matrix routing.RouteMatrix

					err := matrix.UnmarshalBinary(buff)

					assert.EqualError(t, err, "unknown route matrix version: 4")
				})

				t.Run("Invalid version read", func(t *testing.T) {
					var matrix routing.RouteMatrix
					offset := sizeofVersionNumber() - 1
					err := matrix.UnmarshalBinary(buff[:offset])
					assert.EqualError(t, err, "[RouteMatrix] invalid read at version number")
				})

				t.Run("Invalid relay count read", func(t *testing.T) {
					var matrix routing.RouteMatrix
					offset := sizeofRelayCount() + sizeofVersionNumber() - 1
					err := matrix.UnmarshalBinary(buff[:offset])
					assert.EqualError(t, err, "[RouteMatrix] invalid read at number of relays")
				})

				t.Run("Invalid relay id read", func(t *testing.T) {
					var matrix routing.RouteMatrix
					offset := sizeofRelayIDs32(relayIDs) + sizeofRelayCount() + sizeofVersionNumber() - 1
					err := matrix.UnmarshalBinary(buff[:offset])
					assert.EqualError(t, err, "[RouteMatrix] invalid read at relay ids - ver < 3")
				})

				t.Run("Invalid relay name read", func(t *testing.T) {
					var matrix routing.RouteMatrix
					offset := sizeofRelayNames(relayNames) + sizeofRelayIDs32(relayIDs) + sizeofRelayCount() + sizeofVersionNumber() - 1
					err := matrix.UnmarshalBinary(buff[:offset])
					assert.EqualError(t, err, "[RouteMatrix] invalid read at relay names")
				})

				t.Run("Invalid relay address read", func(t *testing.T) {
					var matrix routing.RouteMatrix
					offset := 4 + sizeofRelayNames(relayNames) + sizeofRelayIDs32(relayIDs) + sizeofRelayCount() + sizeofVersionNumber() - 1
					err := matrix.UnmarshalBinary(buff[:offset])
					assert.EqualError(t, err, "[RouteMatrix] invalid read at relay addresses - ver < 3")
				})

				t.Run("Invalid relay public key read", func(t *testing.T) {
					var matrix routing.RouteMatrix
					offset := 4 + sizeofRelayAddressOld(relayAddrs) + sizeofRelayNames(relayNames) + sizeofRelayIDs32(relayIDs) + sizeofRelayCount() + sizeofVersionNumber() - 1
					err := matrix.UnmarshalBinary(buff[:offset])
					assert.EqualError(t, err, "[RouteMatrix] invalid read at relay public keys - ver < 3")
				})

				t.Run("Invalid datacenter count read second time", func(t *testing.T) {
					var matrix routing.RouteMatrix
					offset := sizeofRelayPublicKeysOld(publicKeys) + sizeofRelayAddressOld(relayAddrs) + sizeofRelayNames(relayNames) + sizeofRelayIDs32(relayIDs) + sizeofRelayCount() + sizeofVersionNumber() - 1
					err := matrix.UnmarshalBinary(buff[:offset])
					assert.EqualError(t, err, "[RouteMatrix] invalid read at number of datacenters (second time)")
				})

				t.Run("Invalid datacenter id read second time", func(t *testing.T) {
					var matrix routing.RouteMatrix
					offset := 4 + sizeofDataCenterCount2() + sizeofRelayPublicKeysOld(publicKeys) + sizeofRelayAddressOld(relayAddrs) + sizeofRelayNames(relayNames) + sizeofRelayIDs32(relayIDs) + sizeofRelayCount() + sizeofVersionNumber() - 1
					err := matrix.UnmarshalBinary(buff[:offset])
					assert.EqualError(t, err, "[RouteMatrix] invalid read at datacenter id - ver < 3")
				})

				t.Run("Invalid datacenter relay count read", func(t *testing.T) {
					var matrix routing.RouteMatrix
					offset := 4 + 4 + sizeofDataCenterCount2() + sizeofRelayPublicKeysOld(publicKeys) + sizeofRelayAddressOld(relayAddrs) + sizeofRelayNames(relayNames) + sizeofRelayIDs32(relayIDs) + sizeofRelayCount() + sizeofVersionNumber() - 1
					err := matrix.UnmarshalBinary(buff[:offset])
					assert.EqualError(t, err, "[RouteMatrix] invalid read at number of relays in datacenter")
				})

				t.Run("Invalid datacenter relay id read", func(t *testing.T) {
					var matrix routing.RouteMatrix
					offset := 4 + 4 + 4 + sizeofDataCenterCount2() + sizeofRelayPublicKeysOld(publicKeys) + sizeofRelayAddressOld(relayAddrs) + sizeofRelayNames(relayNames) + sizeofRelayIDs32(relayIDs) + sizeofRelayCount() + sizeofVersionNumber() - 1
					err := matrix.UnmarshalBinary(buff[:offset])
					assert.EqualError(t, err, "[RouteMatrix] invalid read at relay ids for datacenter - ver < 3")
				})

				t.Run("Invalid matrix entry read", func(t *testing.T) {
					t.Run("Invalid direct route RTT read in matrix entry", func(t *testing.T) {
						var matrix routing.RouteMatrix
						offset := 4 + sizeofRelayIDs32(relayIDs) + sizeofRelaysInDatacenterCount(datacenters) + sizeofDatacenterIDs32(datacenters) + sizeofDataCenterCount2() + sizeofRelayPublicKeysOld(publicKeys) + sizeofRelayAddressOld(relayAddrs) + sizeofRelayNames(relayNames) + sizeofRelayIDs32(relayIDs) + sizeofRelayCount() + sizeofVersionNumber() - 1
						err := matrix.UnmarshalBinary(buff[:offset])
						assert.EqualError(t, err, "[RouteMatrix] invalid read at direct rtt")
					})

					t.Run("Invalid route count read in matrix entry", func(t *testing.T) {
						var matrix routing.RouteMatrix
						offset := 4 + 4 + sizeofRelayIDs32(relayIDs) + sizeofRelaysInDatacenterCount(datacenters) + sizeofDatacenterIDs32(datacenters) + sizeofDataCenterCount2() + sizeofRelayPublicKeysOld(publicKeys) + sizeofRelayAddressOld(relayAddrs) + sizeofRelayNames(relayNames) + sizeofRelayIDs32(relayIDs) + sizeofRelayCount() + sizeofVersionNumber() - 1
						err := matrix.UnmarshalBinary(buff[:offset])
						assert.EqualError(t, err, "[RouteMatrix] invalid read at number of routes")
					})

					t.Run("Invalid route RTT read in matrix entry", func(t *testing.T) {
						var matrix routing.RouteMatrix
						offset := 32 + 4 + 4 + sizeofRelayIDs32(relayIDs) + sizeofRelaysInDatacenterCount(datacenters) + sizeofDatacenterIDs32(datacenters) + sizeofDataCenterCount2() + sizeofRelayPublicKeysOld(publicKeys) + sizeofRelayAddressOld(relayAddrs) + sizeofRelayNames(relayNames) + sizeofRelayIDs32(relayIDs) + sizeofRelayCount() + sizeofVersionNumber() - 1
						err := matrix.UnmarshalBinary(buff[:offset])
						assert.EqualError(t, err, "[RouteMatrix] invalid read at route rtt")
					})

					t.Run("Invalid relay count read in matrix entry", func(t *testing.T) {
						var matrix routing.RouteMatrix
						offset := 32 + 32 + 4 + 4 + sizeofRelayIDs32(relayIDs) + sizeofRelaysInDatacenterCount(datacenters) + sizeofDatacenterIDs32(datacenters) + sizeofDataCenterCount2() + sizeofRelayPublicKeysOld(publicKeys) + sizeofRelayAddressOld(relayAddrs) + sizeofRelayNames(relayNames) + sizeofRelayIDs32(relayIDs) + sizeofRelayCount() + sizeofVersionNumber() - 1
						err := matrix.UnmarshalBinary(buff[:offset])
						assert.EqualError(t, err, "[RouteMatrix] invalid read at number of relays in route")
					})

					t.Run("Invalid relay read in matrix entry", func(t *testing.T) {
						var matrix routing.RouteMatrix
						offset := sizeofRouteMatrixEntryOld(entries) + sizeofRelayIDs32(relayIDs) + sizeofRelaysInDatacenterCount(datacenters) + sizeofDatacenterIDs32(datacenters) + sizeofDataCenterCount2() + sizeofRelayPublicKeysOld(publicKeys) + sizeofRelayAddressOld(relayAddrs) + sizeofRelayNames(relayNames) + sizeofRelayIDs32(relayIDs) + sizeofRelayCount() + sizeofVersionNumber() - 1
						err := matrix.UnmarshalBinary(buff[:offset])
						assert.EqualError(t, err, "[RouteMatrix] invalid read at relays in route - ver < 3")
					})
				})
			})

			t.Run("Error cases - v2", func(t *testing.T) {
				// version 0 stuff
				relayAddrs := []string{"127.0.0.1", "127.0.0.2", "127.0.0.3", "127.0.0.4", "127.0.0.5"}
				relayIDs := addrsToIDs(relayAddrs)
				numRelays := len(relayAddrs)
				publicKeys := [][]byte{
					RandomPublicKey(),
					RandomPublicKey(),
					RandomPublicKey(),
					RandomPublicKey(),
					RandomPublicKey(),
				}
				datacenters := []uint64{0, 1, 2, 3, 4}
				datacenterRelays := [][]uint64{{relayIDs[0]}, {relayIDs[1]}, {relayIDs[2]}, {relayIDs[3]}, {relayIDs[4]}}
				numEntries := routing.TriMatrixLength(numRelays)
				entries := make([]routing.RouteMatrixEntry, numEntries)
				generateRouteMatrixEntries(entries)

				// version 1 stuff
				relayNames := []string{"a name", "another name", "oh boy another", "they just keep coming", "i'm out of sarcasm"}

				// version 2 stuff
				// resusing datacenters for the ID array
				datacenterNames := []string{"a datacenter", "another datacenter", "third", "fourth", "fifth"}

				buffSize := 0
				buffSize += sizeofVersionNumber()
				buffSize += sizeofRelayCount()
				buffSize += sizeofRelayIDs32(relayIDs)
				buffSize += sizeofRelayNames(relayNames)
				buffSize += sizeofDatacenterCount()
				buffSize += sizeofDatacenterIDs32(datacenters)
				buffSize += sizeofDatacenterNames(datacenterNames)
				buffSize += sizeofRelayAddressOld(relayAddrs)
				buffSize += sizeofRelayPublicKeysOld(publicKeys)
				buffSize += sizeofDataCenterCount2()
				buffSize += sizeofDatacenterIDs32(datacenters)
				buffSize += sizeofRelaysInDatacenterCount(datacenters)
				buffSize += sizeofRelayIDs32(relayIDs)
				buffSize += sizeofRouteMatrixEntryOld(entries)

				buff := make([]byte, buffSize)

				offset := 0
				putVersionNumber(buff, &offset, 2)
				putRelayIDsOld(buff, &offset, addrsToIDs(relayAddrs))
				putRelayNames(buff, &offset, relayNames)                           // version 1
				putDatacenterStuffOld(buff, &offset, datacenters, datacenterNames) // version 2
				putRelayAddressesOld(buff, &offset, relayAddrs)
				putRelayPublicKeysOld(buff, &offset, publicKeys)
				putDatacentersOld(buff, &offset, datacenters, datacenterRelays)
				putEntriesOld(buff, &offset, entries)

				t.Run("version of incoming bin data too high", func(t *testing.T) {
					buff := make([]byte, 4)
					offset := 0
					putVersionNumber(buff, &offset, 4)
					var matrix routing.RouteMatrix

					err := matrix.UnmarshalBinary(buff)

					assert.EqualError(t, err, "unknown route matrix version: 4")
				})

				t.Run("Invalid version read", func(t *testing.T) {
					var matrix routing.RouteMatrix
					offset := sizeofVersionNumber() - 1
					err := matrix.UnmarshalBinary(buff[:offset])
					assert.EqualError(t, err, "[RouteMatrix] invalid read at version number")
				})

				t.Run("Invalid relay count read", func(t *testing.T) {
					var matrix routing.RouteMatrix
					offset := sizeofRelayCount() + sizeofVersionNumber() - 1
					err := matrix.UnmarshalBinary(buff[:offset])
					assert.EqualError(t, err, "[RouteMatrix] invalid read at number of relays")
				})

				t.Run("Invalid relay id read", func(t *testing.T) {
					var matrix routing.RouteMatrix
					offset := sizeofRelayIDs32(relayIDs) + sizeofRelayCount() + sizeofVersionNumber() - 1
					err := matrix.UnmarshalBinary(buff[:offset])
					assert.EqualError(t, err, "[RouteMatrix] invalid read at relay ids - ver < 3")
				})

				t.Run("Invalid relay name read", func(t *testing.T) {
					var matrix routing.RouteMatrix
					offset := sizeofRelayNames(relayNames) + sizeofRelayIDs32(relayIDs) + sizeofRelayCount() + sizeofVersionNumber() - 1
					err := matrix.UnmarshalBinary(buff[:offset])
					assert.EqualError(t, err, "[RouteMatrix] invalid read at relay names")
				})

				t.Run("Invalid datacenter count read", func(t *testing.T) {
					var matrix routing.RouteMatrix
					offset := sizeofDatacenterCount() + sizeofRelayNames(relayNames) + sizeofRelayIDs32(relayIDs) + sizeofRelayCount() + sizeofVersionNumber() - 1
					err := matrix.UnmarshalBinary(buff[:offset])
					assert.EqualError(t, err, "[RouteMatrix] invalid read at datacenter count")
				})

				t.Run("Invalid datacenter id read", func(t *testing.T) {
					var matrix routing.RouteMatrix
					offset := 4 + sizeofDatacenterCount() + sizeofRelayNames(relayNames) + sizeofRelayIDs32(relayIDs) + sizeofRelayCount() + sizeofVersionNumber() - 1
					err := matrix.UnmarshalBinary(buff[:offset])
					assert.EqualError(t, err, "[RouteMatrix] invalid read at datacenter ids - ver < 3")
				})

				t.Run("Invalid datacenter name read", func(t *testing.T) {
					var matrix routing.RouteMatrix
					offset := sizeofDatacenterNames(datacenterNames) + sizeofDatacenterIDs32(datacenters) + sizeofDatacenterCount() + sizeofRelayNames(relayNames) + sizeofRelayIDs32(relayIDs) + sizeofRelayCount() + sizeofVersionNumber() - 1
					err := matrix.UnmarshalBinary(buff[:offset])
					assert.EqualError(t, err, "[RouteMatrix] invalid read at datacenter names")
				})

				t.Run("Invalid relay address read", func(t *testing.T) {
					var matrix routing.RouteMatrix
					offset := 4 + sizeofDatacenterNames(datacenterNames) + sizeofDatacenterIDs32(datacenters) + sizeofDatacenterCount() + sizeofRelayNames(relayNames) + sizeofRelayIDs32(relayIDs) + sizeofRelayCount() + sizeofVersionNumber() - 1
					err := matrix.UnmarshalBinary(buff[:offset])
					assert.EqualError(t, err, "[RouteMatrix] invalid read at relay addresses - ver < 3")
				})

				t.Run("Invalid relay public key read", func(t *testing.T) {
					var matrix routing.RouteMatrix
					offset := 4 + sizeofRelayAddressOld(relayAddrs) + sizeofDatacenterNames(datacenterNames) + sizeofDatacenterIDs32(datacenters) + sizeofDatacenterCount() + sizeofRelayNames(relayNames) + sizeofRelayIDs32(relayIDs) + sizeofRelayCount() + sizeofVersionNumber() - 1
					err := matrix.UnmarshalBinary(buff[:offset])
					assert.EqualError(t, err, "[RouteMatrix] invalid read at relay public keys - ver < 3")
				})

				t.Run("Invalid datacenter count read second time", func(t *testing.T) {
					var matrix routing.RouteMatrix
					offset := sizeofRelayPublicKeysOld(publicKeys) + sizeofRelayAddressOld(relayAddrs) + sizeofDatacenterNames(datacenterNames) + sizeofDatacenterIDs32(datacenters) + sizeofDatacenterCount() + sizeofRelayNames(relayNames) + sizeofRelayIDs32(relayIDs) + sizeofRelayCount() + sizeofVersionNumber() - 1
					err := matrix.UnmarshalBinary(buff[:offset])
					assert.EqualError(t, err, "[RouteMatrix] invalid read at number of datacenters (second time)")
				})

				t.Run("Invalid datacenter id read second time", func(t *testing.T) {
					var matrix routing.RouteMatrix
					offset := 4 + sizeofDataCenterCount2() + sizeofRelayPublicKeysOld(publicKeys) + sizeofRelayAddressOld(relayAddrs) + sizeofDatacenterNames(datacenterNames) + sizeofDatacenterIDs32(datacenters) + sizeofDatacenterCount() + sizeofRelayNames(relayNames) + sizeofRelayIDs32(relayIDs) + sizeofRelayCount() + sizeofVersionNumber() - 1
					err := matrix.UnmarshalBinary(buff[:offset])
					assert.EqualError(t, err, "[RouteMatrix] invalid read at datacenter id - ver < 3")
				})

				t.Run("Invalid datacenter relay count read", func(t *testing.T) {
					var matrix routing.RouteMatrix
					offset := 4 + 4 + sizeofDataCenterCount2() + sizeofRelayPublicKeysOld(publicKeys) + sizeofRelayAddressOld(relayAddrs) + sizeofDatacenterNames(datacenterNames) + sizeofDatacenterIDs32(datacenters) + sizeofDatacenterCount() + sizeofRelayNames(relayNames) + sizeofRelayIDs32(relayIDs) + sizeofRelayCount() + sizeofVersionNumber() - 1
					err := matrix.UnmarshalBinary(buff[:offset])
					assert.EqualError(t, err, "[RouteMatrix] invalid read at number of relays in datacenter")
				})

				t.Run("Invalid datacenter relay id read", func(t *testing.T) {
					var matrix routing.RouteMatrix
					offset := 4 + 4 + 4 + sizeofDataCenterCount2() + sizeofRelayPublicKeysOld(publicKeys) + sizeofRelayAddressOld(relayAddrs) + sizeofDatacenterNames(datacenterNames) + sizeofDatacenterIDs32(datacenters) + sizeofDatacenterCount() + sizeofRelayNames(relayNames) + sizeofRelayIDs32(relayIDs) + sizeofRelayCount() + sizeofVersionNumber() - 1
					err := matrix.UnmarshalBinary(buff[:offset])
					assert.EqualError(t, err, "[RouteMatrix] invalid read at relay ids for datacenter - ver < 3")
				})

				t.Run("Invalid matrix entry read", func(t *testing.T) {
					t.Run("Invalid direct route RTT read in matrix entry", func(t *testing.T) {
						var matrix routing.RouteMatrix
						offset := 4 + sizeofRelayIDs32(relayIDs) + sizeofRelaysInDatacenterCount(datacenters) + sizeofDatacenterIDs32(datacenters) + sizeofDataCenterCount2() + sizeofRelayPublicKeysOld(publicKeys) + sizeofRelayAddressOld(relayAddrs) + sizeofDatacenterNames(datacenterNames) + sizeofDatacenterIDs32(datacenters) + sizeofDatacenterCount() + sizeofRelayNames(relayNames) + sizeofRelayIDs32(relayIDs) + sizeofRelayCount() + sizeofVersionNumber() - 1
						err := matrix.UnmarshalBinary(buff[:offset])
						assert.EqualError(t, err, "[RouteMatrix] invalid read at direct rtt")
					})

					t.Run("Invalid route count read in matrix entry", func(t *testing.T) {
						var matrix routing.RouteMatrix
						offset := 4 + 4 + sizeofRelayIDs32(relayIDs) + sizeofRelaysInDatacenterCount(datacenters) + sizeofDatacenterIDs32(datacenters) + sizeofDataCenterCount2() + sizeofRelayPublicKeysOld(publicKeys) + sizeofRelayAddressOld(relayAddrs) + sizeofDatacenterNames(datacenterNames) + sizeofDatacenterIDs32(datacenters) + sizeofDatacenterCount() + sizeofRelayNames(relayNames) + sizeofRelayIDs32(relayIDs) + sizeofRelayCount() + sizeofVersionNumber() - 1
						err := matrix.UnmarshalBinary(buff[:offset])
						assert.EqualError(t, err, "[RouteMatrix] invalid read at number of routes")
					})

					t.Run("Invalid route RTT read in matrix entry", func(t *testing.T) {
						var matrix routing.RouteMatrix
						offset := 32 + 4 + 4 + sizeofRelayIDs32(relayIDs) + sizeofRelaysInDatacenterCount(datacenters) + sizeofDatacenterIDs32(datacenters) + sizeofDataCenterCount2() + sizeofRelayPublicKeysOld(publicKeys) + sizeofRelayAddressOld(relayAddrs) + sizeofDatacenterNames(datacenterNames) + sizeofDatacenterIDs32(datacenters) + sizeofDatacenterCount() + sizeofRelayNames(relayNames) + sizeofRelayIDs32(relayIDs) + sizeofRelayCount() + sizeofVersionNumber() - 1
						err := matrix.UnmarshalBinary(buff[:offset])
						assert.EqualError(t, err, "[RouteMatrix] invalid read at route rtt")
					})

					t.Run("Invalid relay count read in matrix entry", func(t *testing.T) {
						var matrix routing.RouteMatrix
						offset := 32 + 32 + 4 + 4 + sizeofRelayIDs32(relayIDs) + sizeofRelaysInDatacenterCount(datacenters) + sizeofDatacenterIDs32(datacenters) + sizeofDataCenterCount2() + sizeofRelayPublicKeysOld(publicKeys) + sizeofRelayAddressOld(relayAddrs) + sizeofDatacenterNames(datacenterNames) + sizeofDatacenterIDs32(datacenters) + sizeofDatacenterCount() + sizeofRelayNames(relayNames) + sizeofRelayIDs32(relayIDs) + sizeofRelayCount() + sizeofVersionNumber() - 1
						err := matrix.UnmarshalBinary(buff[:offset])
						assert.EqualError(t, err, "[RouteMatrix] invalid read at number of relays in route")
					})

					t.Run("Invalid relay read in matrix entry", func(t *testing.T) {
						var matrix routing.RouteMatrix
						offset := sizeofRouteMatrixEntryOld(entries) + sizeofRelayIDs32(relayIDs) + sizeofRelaysInDatacenterCount(datacenters) + sizeofDatacenterIDs32(datacenters) + sizeofDataCenterCount2() + sizeofRelayPublicKeysOld(publicKeys) + sizeofRelayAddressOld(relayAddrs) + sizeofDatacenterNames(datacenterNames) + sizeofDatacenterIDs32(datacenters) + sizeofDatacenterCount() + sizeofRelayNames(relayNames) + sizeofRelayIDs32(relayIDs) + sizeofRelayCount() + sizeofVersionNumber() - 1
						err := matrix.UnmarshalBinary(buff[:offset])
						assert.EqualError(t, err, "[RouteMatrix] invalid read at relays in route - ver < 3")
					})
				})
			})

			t.Run("Error cases - v3", func(t *testing.T) {
				// version 0 stuff
				relayAddrs := []string{"127.0.0.1", "127.0.0.2", "127.0.0.3", "127.0.0.4", "127.0.0.5"}
				relayIDs := addrsToIDs(relayAddrs)
				numRelays := len(relayAddrs)
				publicKeys := [][]byte{
					RandomPublicKey(),
					RandomPublicKey(),
					RandomPublicKey(),
					RandomPublicKey(),
					RandomPublicKey(),
				}
				datacenters := []uint64{0, 1, 2, 3, 4}
				datacenterRelays := [][]uint64{{relayIDs[0]}, {relayIDs[1]}, {relayIDs[2]}, {relayIDs[3]}, {relayIDs[4]}}
				numEntries := routing.TriMatrixLength(numRelays)
				entries := make([]routing.RouteMatrixEntry, numEntries)
				generateRouteMatrixEntries(entries)

				// version 1 stuff
				relayNames := []string{"a name", "another name", "oh boy another", "they just keep coming", "i'm out of sarcasm"}

				// version 2 stuff
				// resusing datacenters for the ID array
				datacenterNames := []string{"a datacenter", "another datacenter", "third", "fourth", "fifth"}

				buffSize := 0
				buffSize += sizeofVersionNumber()
				buffSize += sizeofRelayCount()
				buffSize += sizeofRelayIDs64(relayIDs)
				buffSize += sizeofRelayNames(relayNames)
				buffSize += sizeofDatacenterCount()
				buffSize += sizeofDatacenterIDs64(datacenters)
				buffSize += sizeofDatacenterNames(datacenterNames)
				buffSize += sizeofRelayAddress(relayAddrs)
				buffSize += sizeofRelayPublicKeys(publicKeys)
				buffSize += sizeofDataCenterCount2()
				buffSize += sizeofDatacenterIDs64(datacenters)
				buffSize += sizeofRelaysInDatacenterCount(datacenters)
				buffSize += sizeofRelayIDs64(relayIDs)
				buffSize += sizeofRouteMatrixEntry(entries)

				buff := make([]byte, buffSize)

				offset := 0
				putVersionNumber(buff, &offset, 3)
				putRelayIDs(buff, &offset, addrsToIDs(relayAddrs))
				putRelayNames(buff, &offset, relayNames)                        // version 1
				putDatacenterStuff(buff, &offset, datacenters, datacenterNames) // version 2
				putRelayAddresses(buff, &offset, relayAddrs)
				putRelayPublicKeys(buff, &offset, publicKeys)
				putDatacenters(buff, &offset, datacenters, datacenterRelays)
				putEntries(buff, &offset, entries)

				t.Run("version of incoming bin data too high", func(t *testing.T) {
					buff := make([]byte, 4)
					offset := 0
					putVersionNumber(buff, &offset, 4)
					var matrix routing.RouteMatrix

					err := matrix.UnmarshalBinary(buff)

					assert.EqualError(t, err, "unknown route matrix version: 4")
				})

				t.Run("Invalid version read", func(t *testing.T) {
					var matrix routing.RouteMatrix
					offset := sizeofVersionNumber() - 1
					err := matrix.UnmarshalBinary(buff[:offset])
					assert.EqualError(t, err, "[RouteMatrix] invalid read at version number")
				})

				t.Run("Invalid relay count read", func(t *testing.T) {
					var matrix routing.RouteMatrix
					offset := sizeofRelayCount() + sizeofVersionNumber() - 1
					err := matrix.UnmarshalBinary(buff[:offset])
					assert.EqualError(t, err, "[RouteMatrix] invalid read at number of relays")
				})

				t.Run("Invalid relay id read", func(t *testing.T) {
					var matrix routing.RouteMatrix
					offset := sizeofRelayIDs64(relayIDs) + sizeofRelayCount() + sizeofVersionNumber() - 1
					err := matrix.UnmarshalBinary(buff[:offset])
					assert.EqualError(t, err, "[RouteMatrix] invalid read at relay ids - v3")
				})

				t.Run("Invalid relay name read", func(t *testing.T) {
					var matrix routing.RouteMatrix
					offset := sizeofRelayNames(relayNames) + sizeofRelayIDs64(relayIDs) + sizeofRelayCount() + sizeofVersionNumber() - 1
					err := matrix.UnmarshalBinary(buff[:offset])
					assert.EqualError(t, err, "[RouteMatrix] invalid read at relay names")
				})

				t.Run("Invalid datacenter count read", func(t *testing.T) {
					var matrix routing.RouteMatrix
					offset := sizeofDatacenterCount() + sizeofRelayNames(relayNames) + sizeofRelayIDs64(relayIDs) + sizeofRelayCount() + sizeofVersionNumber() - 1
					err := matrix.UnmarshalBinary(buff[:offset])
					assert.EqualError(t, err, "[RouteMatrix] invalid read at datacenter count")
				})

				t.Run("Invalid datacenter id read", func(t *testing.T) {
					var matrix routing.RouteMatrix
					offset := 8 + sizeofDatacenterCount() + sizeofRelayNames(relayNames) + sizeofRelayIDs64(relayIDs) + sizeofRelayCount() + sizeofVersionNumber() - 1
					err := matrix.UnmarshalBinary(buff[:offset])
					assert.EqualError(t, err, "[RouteMatrix] invalid read at datacenter ids - v3")
				})

				t.Run("Invalid datacenter name read", func(t *testing.T) {
					var matrix routing.RouteMatrix
					offset := sizeofDatacenterNames(datacenterNames) + sizeofDatacenterCount() + sizeofRelayNames(relayNames) + sizeofRelayIDs64(relayIDs) + sizeofRelayCount() + sizeofVersionNumber() - 1
					err := matrix.UnmarshalBinary(buff[:offset])
					assert.EqualError(t, err, "[RouteMatrix] invalid read at datacenter names")
				})

				t.Run("Invalid relay address read", func(t *testing.T) {
					var matrix routing.RouteMatrix
					offset := sizeofRelayAddress(relayAddrs) + sizeofDatacenterNames(datacenterNames) + sizeofDatacenterIDs64(datacenters) + sizeofDatacenterCount() + sizeofRelayNames(relayNames) + sizeofRelayIDs64(relayIDs) + sizeofRelayCount() + sizeofVersionNumber() - 1
					err := matrix.UnmarshalBinary(buff[:offset])
					assert.EqualError(t, err, "[RouteMatrix] invalid read at relay addresses - v3")
				})

				t.Run("Invalid relay public key read", func(t *testing.T) {
					var matrix routing.RouteMatrix
					offset := sizeofRelayPublicKeys(publicKeys) + sizeofRelayAddress(relayAddrs) + sizeofDatacenterNames(datacenterNames) + sizeofDatacenterIDs64(datacenters) + sizeofDatacenterCount() + sizeofRelayNames(relayNames) + sizeofRelayIDs64(relayIDs) + sizeofRelayCount() + sizeofVersionNumber() - 1
					err := matrix.UnmarshalBinary(buff[:offset])
					assert.EqualError(t, err, "[RouteMatrix] invalid read at relay public keys - v3")
				})

				t.Run("Invalid datacenter count read second time", func(t *testing.T) {
					var matrix routing.RouteMatrix
					offset := sizeofDataCenterCount2() + sizeofRelayPublicKeys(publicKeys) + sizeofRelayAddress(relayAddrs) + sizeofDatacenterNames(datacenterNames) + sizeofDatacenterIDs64(datacenters) + sizeofDatacenterCount() + sizeofRelayNames(relayNames) + sizeofRelayIDs64(relayIDs) + sizeofRelayCount() + sizeofVersionNumber() - 1
					err := matrix.UnmarshalBinary(buff[:offset])
					assert.EqualError(t, err, "[RouteMatrix] invalid read at number of datacenters (second time)")
				})

				t.Run("Invalid datacenter id read second time", func(t *testing.T) {
					var matrix routing.RouteMatrix
					offset := 8 + sizeofDataCenterCount2() + sizeofRelayPublicKeys(publicKeys) + sizeofRelayAddress(relayAddrs) + sizeofDatacenterNames(datacenterNames) + sizeofDatacenterIDs64(datacenters) + sizeofDatacenterCount() + sizeofRelayNames(relayNames) + sizeofRelayIDs64(relayIDs) + sizeofRelayCount() + sizeofVersionNumber() - 1
					err := matrix.UnmarshalBinary(buff[:offset])
					assert.EqualError(t, err, "[RouteMatrix] invalid read at datacenter id - v3")
				})

				t.Run("Invalid datacenter relay count read", func(t *testing.T) {
					var matrix routing.RouteMatrix
					offset := 4 + 8 + sizeofDataCenterCount2() + sizeofRelayPublicKeys(publicKeys) + sizeofRelayAddress(relayAddrs) + sizeofDatacenterNames(datacenterNames) + sizeofDatacenterIDs64(datacenters) + sizeofDatacenterCount() + sizeofRelayNames(relayNames) + sizeofRelayIDs64(relayIDs) + sizeofRelayCount() + sizeofVersionNumber() - 1
					err := matrix.UnmarshalBinary(buff[:offset])
					assert.EqualError(t, err, "[RouteMatrix] invalid read at number of relays in datacenter")
				})

				t.Run("Invalid datacenter relay id read", func(t *testing.T) {
					var matrix routing.RouteMatrix
					offset := 8 + 4 + 8 + sizeofDataCenterCount2() + sizeofRelayPublicKeys(publicKeys) + sizeofRelayAddress(relayAddrs) + sizeofDatacenterNames(datacenterNames) + sizeofDatacenterIDs64(datacenters) + sizeofDatacenterCount() + sizeofRelayNames(relayNames) + sizeofRelayIDs64(relayIDs) + sizeofRelayCount() + sizeofVersionNumber() - 1
					err := matrix.UnmarshalBinary(buff[:offset])
					assert.EqualError(t, err, "[RouteMatrix] invalid read at relay ids for datacenter - v3")
				})

				t.Run("Invalid matrix entry read", func(t *testing.T) {
					t.Run("Invalid direct route RTT read in matrix entry", func(t *testing.T) {
						var matrix routing.RouteMatrix
						offset := 4 + sizeofRelayIDs64(relayIDs) + sizeofRelaysInDatacenterCount(datacenters) + sizeofDatacenterIDs64(datacenters) + sizeofDataCenterCount2() + sizeofRelayPublicKeys(publicKeys) + sizeofRelayAddress(relayAddrs) + sizeofDatacenterNames(datacenterNames) + sizeofDatacenterIDs64(datacenters) + sizeofDatacenterCount() + sizeofRelayNames(relayNames) + sizeofRelayIDs64(relayIDs) + sizeofRelayCount() + sizeofVersionNumber() - 1
						err := matrix.UnmarshalBinary(buff[:offset])
						assert.EqualError(t, err, "[RouteMatrix] invalid read at direct rtt")
					})

					t.Run("Invalid route count read in matrix entry", func(t *testing.T) {
						var matrix routing.RouteMatrix
						offset := 4 + 4 + sizeofRelayIDs64(relayIDs) + sizeofRelaysInDatacenterCount(datacenters) + sizeofDatacenterIDs64(datacenters) + sizeofDataCenterCount2() + sizeofRelayPublicKeys(publicKeys) + sizeofRelayAddress(relayAddrs) + sizeofDatacenterNames(datacenterNames) + sizeofDatacenterIDs64(datacenters) + sizeofDatacenterCount() + sizeofRelayNames(relayNames) + sizeofRelayIDs64(relayIDs) + sizeofRelayCount() + sizeofVersionNumber() - 1
						err := matrix.UnmarshalBinary(buff[:offset])
						assert.EqualError(t, err, "[RouteMatrix] invalid read at number of routes")
					})

					t.Run("Invalid route RTT read in matrix entry", func(t *testing.T) {
						var matrix routing.RouteMatrix
						offset := 4 + 4 + 4 + sizeofRelayIDs64(relayIDs) + sizeofRelaysInDatacenterCount(datacenters) + sizeofDatacenterIDs64(datacenters) + sizeofDataCenterCount2() + sizeofRelayPublicKeys(publicKeys) + sizeofRelayAddress(relayAddrs) + sizeofDatacenterNames(datacenterNames) + sizeofDatacenterIDs64(datacenters) + sizeofDatacenterCount() + sizeofRelayNames(relayNames) + sizeofRelayIDs64(relayIDs) + sizeofRelayCount() + sizeofVersionNumber() - 1
						err := matrix.UnmarshalBinary(buff[:offset])
						assert.EqualError(t, err, "[RouteMatrix] invalid read at route rtt")
					})

					t.Run("Invalid relay count read in matrix entry", func(t *testing.T) {
						var matrix routing.RouteMatrix
						offset := 8 + 4 + 4 + sizeofRelayIDs64(relayIDs) + sizeofRelaysInDatacenterCount(datacenters) + sizeofDatacenterIDs64(datacenters) + sizeofDataCenterCount2() + sizeofRelayPublicKeys(publicKeys) + sizeofRelayAddress(relayAddrs) + sizeofDatacenterNames(datacenterNames) + sizeofDatacenterIDs64(datacenters) + sizeofDatacenterCount() + sizeofRelayNames(relayNames) + sizeofRelayIDs64(relayIDs) + sizeofRelayCount() + sizeofVersionNumber() - 1
						err := matrix.UnmarshalBinary(buff[:offset])
						assert.EqualError(t, err, "[RouteMatrix] invalid read at number of relays in route")
					})

					t.Run("Invalid relay read in matrix entry", func(t *testing.T) {
						var matrix routing.RouteMatrix
						offset := sizeofRouteMatrixEntry(entries) + sizeofRelayIDs64(relayIDs) + sizeofRelaysInDatacenterCount(datacenters) + sizeofDatacenterIDs64(datacenters) + sizeofDataCenterCount2() + sizeofRelayPublicKeys(publicKeys) + sizeofRelayAddress(relayAddrs) + sizeofDatacenterNames(datacenterNames) + sizeofDatacenterIDs64(datacenters) + sizeofDatacenterCount() + sizeofRelayNames(relayNames) + sizeofRelayIDs64(relayIDs) + sizeofRelayCount() + sizeofVersionNumber() - 1
						err := matrix.UnmarshalBinary(buff[:offset])
						assert.EqualError(t, err, "[RouteMatrix] invalid read at relays in route - v3")
					})
				})
			})
		})

		t.Run("MarshalBinary()", func(t *testing.T) {
			t.Run("MarshalBinary -> UnmarshalBinary equality", func(t *testing.T) {
				matrix := getPopulatedRouteMatrix(false)

				var other routing.RouteMatrix

				bin, err := matrix.MarshalBinary()

				// essentialy this asserts the result of MarshalBinary(),
				// if Unmarshal tests pass then the binary data from Marshal
				// is valid if unmarshaling equals the original
				other.UnmarshalBinary(bin)

				assert.Nil(t, err)
				assert.Equal(t, matrix, &other)
			})

			t.Run("Relay ID and name buffers different sizes", func(t *testing.T) {
				var matrix routing.RouteMatrix

				matrix.RelayIds = make([]uint64, 2)
				matrix.RelayIds[0] = 123
				matrix.RelayIds[1] = 456

				matrix.RelayNames = make([]string, 1) // Only 1 name but 2 IDs
				matrix.RelayNames[0] = "first"

				_, err := matrix.MarshalBinary()
				errorString := fmt.Errorf("Length of Relay IDs not equal to length of Relay Names: %d != %d", len(matrix.RelayIds), len(matrix.RelayNames))
				assert.EqualError(t, err, errorString.Error())
			})

			t.Run("Datacenter ID and name buffers different sizes", func(t *testing.T) {
				var matrix routing.RouteMatrix

				matrix.DatacenterIds = make([]uint64, 2)
				matrix.DatacenterIds[0] = 999
				matrix.DatacenterIds[1] = 111

				matrix.DatacenterNames = make([]string, 1) // Only 1 name but 2 IDs
				matrix.DatacenterNames[0] = "a name"

				_, err := matrix.MarshalBinary()
				errorString := fmt.Errorf("Length of Datacenter IDs not equal to length of Datacenter Names: %d != %d", len(matrix.DatacenterIds), len(matrix.DatacenterNames))
				assert.EqualError(t, err, errorString.Error())
			})
		})

		t.Run("ServeHTTP()", func(t *testing.T) {
			t.Run("Failure to serve HTTP", func(t *testing.T) {
				// Create and populate a malformed route matrix
				matrix := getPopulatedRouteMatrix(true)

				// Create a dummy http request to test ServeHTTP
				recorder := httptest.NewRecorder()
				request, err := http.NewRequest("GET", "/", nil)
				assert.NoError(t, err)

				matrix.ServeHTTP(recorder, request)

				// Get the response
				response := recorder.Result()

				assert.Equal(t, 500, response.StatusCode)
			})

			t.Run("Successful Serve", func(t *testing.T) {
				// Create and populate a route matrix
				matrix := getPopulatedRouteMatrix(false)

				// Create a dummy http request to test ServeHTTP
				recorder := httptest.NewRecorder()
				request, err := http.NewRequest("GET", "/", nil)
				assert.NoError(t, err)

				matrix.ServeHTTP(recorder, request)

				// Get the response
				response := recorder.Result()

				// Read the response body
				body, err := ioutil.ReadAll(response.Body)
				response.Body.Close()

				// Create a new matrix to store the response
				var receivedMatrix routing.RouteMatrix
				err = receivedMatrix.UnmarshalBinary(body)
				assert.NoError(t, err)

				// Validate the response
				assert.Equal(t, "application/octet-stream", response.Header.Get("Content-Type"))
				assert.Equal(t, matrix, &receivedMatrix)
			})
		})

		t.Run("WriteTo()", func(t *testing.T) {
			t.Run("Error during MarshalBinary()", func(t *testing.T) {
				// Create and populate a malformed route matrix
				matrix := getPopulatedRouteMatrix(true)

				var buff bytes.Buffer
				_, err := matrix.WriteTo(&buff)
				assert.EqualError(t, err, fmt.Sprintf("Length of Relay IDs not equal to length of Relay Names: %v != %v", len(matrix.RelayIds), len(matrix.RelayNames)))
			})

			t.Run("Error during write", func(t *testing.T) {
				// Create and populate a route matrix
				matrix := getPopulatedRouteMatrix(false)

				var buff ErrorBuffer
				_, err := matrix.WriteTo(&buff)
				assert.Error(t, err)
			})

			t.Run("Success", func(t *testing.T) {
				// Create and populate a route matrix
				matrix := getPopulatedRouteMatrix(false)

				var buff bytes.Buffer
				_, err := matrix.WriteTo(&buff)
				assert.NoError(t, err)
			})
		})

		t.Run("ReadFrom()", func(t *testing.T) {
			t.Run("Error during read", func(t *testing.T) {
				// Create and populate a route matrix
				matrix := getPopulatedRouteMatrix(false)

				// Try to read into the ErrorBuffer
				var buff ErrorBuffer
				_, err := matrix.ReadFrom(&buff)
				assert.Error(t, err)
			})

			t.Run("Error during UnmarshalBinary()", func(t *testing.T) {
				// Create and populate a route matrix
				matrix := getPopulatedRouteMatrix(false)

				// Marshal the route matrix, modify it, then attempt to unmarshal it
				buff, err := matrix.MarshalBinary()
				assert.NoError(t, err)

				buffSlice := buff[:3] // Only send the first 3 bytes so that the version read fails and throws an error

				_, err = matrix.ReadFrom(bytes.NewBuffer(buffSlice))
				assert.Error(t, err)
			})

			t.Run("Success", func(t *testing.T) {
				// Create and populate a route matrix
				matrix := getPopulatedRouteMatrix(false)

				// Marshal the route matrix so we can read it in
				buff, err := matrix.MarshalBinary()
				assert.NoError(t, err)

				// Read into a byte buffer
				_, err = matrix.ReadFrom(bytes.NewBuffer(buff))
				assert.NoError(t, err)
			})
		})
	})

	t.Run("Old tests from core/core_test.go", func(t *testing.T) {
		analyze := func(t *testing.T, route_matrix *routing.RouteMatrix) {
			src := route_matrix.RelayIds
			dest := route_matrix.RelayIds

			entries := make([]int32, 0, len(src)*len(dest))

			numRelayPairs := 0
			numValidRelayPairs := 0
			numValidRelayPairsWithoutImprovement := 0

			buckets := make([]int, 11)

			for i := range src {
				for j := range dest {
					if j < i {
						numRelayPairs++
						abFlatIndex := routing.TriMatrixIndex(i, j)
						if len(route_matrix.Entries[abFlatIndex].RouteRTT) > 0 {
							numValidRelayPairs++
							improvement := route_matrix.Entries[abFlatIndex].DirectRTT - route_matrix.Entries[abFlatIndex].RouteRTT[0]
							if improvement > 0.0 {
								entries = append(entries, improvement)
								if improvement <= 5 {
									buckets[0]++
								} else if improvement <= 10 {
									buckets[1]++
								} else if improvement <= 15 {
									buckets[2]++
								} else if improvement <= 20 {
									buckets[3]++
								} else if improvement <= 25 {
									buckets[4]++
								} else if improvement <= 30 {
									buckets[5]++
								} else if improvement <= 35 {
									buckets[6]++
								} else if improvement <= 40 {
									buckets[7]++
								} else if improvement <= 45 {
									buckets[8]++
								} else if improvement <= 50 {
									buckets[9]++
								} else {
									buckets[10]++
								}
							} else {
								numValidRelayPairsWithoutImprovement++
							}
						}
					}
				}
			}

			assert.Equal(t, 43916, numValidRelayPairsWithoutImprovement, "optimizer is broken")

			expected := []int{2561, 8443, 6531, 4690, 3208, 2336, 1775, 1364, 1078, 749, 5159}

			assert.Equal(t, expected, buckets, "optimizer is broken")
		}

		t.Run("TestCostMatrix() - cost matrix assertions with version 0 data", func(t *testing.T) {
			raw, err := ioutil.ReadFile("test_data/cost.bin")
			assert.Nil(t, err)
			assert.Equal(t, len(raw), 355188, "cost.bin should be 355188 bytes")

			var costMatrix routing.CostMatrix
			err = costMatrix.UnmarshalBinary(raw)
			assert.Nil(t, err)

			costMatrixData, err := costMatrix.MarshalBinary()

			var readCostMatrix routing.CostMatrix
			err = readCostMatrix.UnmarshalBinary(costMatrixData)
			assert.Nil(t, err)

			assert.Equal(t, costMatrix.RelayIds, readCostMatrix.RelayIds, "relay id mismatch")

			// this was the old line however because relay addresses are written with extra 0's this is how they must be checked
			// assert.Equal(t, costMatrix.RelayAddresses, readCostMatrix.RelayAddresses, "relay address mismatch")

			assert.Len(t, readCostMatrix.RelayAddresses, len(costMatrix.RelayAddresses))
			for i, addr := range costMatrix.RelayAddresses {
				assert.Equal(t, string(addr), strings.Trim(string(readCostMatrix.RelayAddresses[i]), string([]byte{0x0})))
			}

			assert.Equal(t, costMatrix.RelayPublicKeys, readCostMatrix.RelayPublicKeys, "relay public key mismatch")
			assert.Equal(t, costMatrix.DatacenterRelays, readCostMatrix.DatacenterRelays, "datacenter relays mismatch")
			assert.Equal(t, costMatrix.RTT, readCostMatrix.RTT, "relay rtt mismatch")
		})

		t.Run("TestRouteMatrixSanity() - test using version 2 example data", func(t *testing.T) {
			var cmatrix routing.CostMatrix
			var rmatrix routing.RouteMatrix

			raw, err := ioutil.ReadFile("test_data/cost-for-sanity-check.bin")
			assert.Nil(t, err)

			err = cmatrix.UnmarshalBinary(raw)
			assert.Nil(t, err)

			err = cmatrix.Optimize(&rmatrix, 1.0)
			assert.Nil(t, err)

			src := rmatrix.RelayIds
			dest := rmatrix.RelayIds

			for i := range src {
				for j := range dest {
					if j < i {
						ijFlatIndex := routing.TriMatrixIndex(i, j)

						entries := rmatrix.Entries[ijFlatIndex]
						for k := 0; k < int(entries.NumRoutes); k++ {
							numRelays := entries.RouteNumRelays[k]
							firstRelay := entries.RouteRelays[k][0]
							lastRelay := entries.RouteRelays[k][numRelays-1]

							assert.Equal(t, src[firstRelay], dest[i], "invalid route entry #%d at (%d,%d), near relay %d (idx %d) != %d (idx %d)\n", k, i, j, src[firstRelay], firstRelay, dest[i], i)
							assert.Equal(t, src[lastRelay], dest[j], "invalid route entry #%d at (%d,%d), dest relay %d (idx %d) != %d (idx %d)\n", k, i, j, src[lastRelay], lastRelay, dest[j], j)
						}
					}
				}
			}
		})

		t.Run("TestRouteMatrix() - another test with different version 0 sample data", func(t *testing.T) {
			raw, err := ioutil.ReadFile("test_data/cost.bin")
			assert.Nil(t, err)
			assert.Equal(t, len(raw), 355188, "cost.bin should be 355188 bytes")

			var costMatrix routing.CostMatrix
			err = costMatrix.UnmarshalBinary(raw)
			assert.Nil(t, err)

			costMatrixData, err := costMatrix.MarshalBinary()
			assert.Nil(t, err)

			var readCostMatrix routing.CostMatrix
			err = readCostMatrix.UnmarshalBinary(costMatrixData)
			assert.Nil(t, err)

			var routeMatrix routing.RouteMatrix
			costMatrix.Optimize(&routeMatrix, 5)
			assert.NotNil(t, routeMatrix)
			assert.Equal(t, costMatrix.RelayIds, routeMatrix.RelayIds, "relay id mismatch")
			assert.Equal(t, costMatrix.RelayAddresses, routeMatrix.RelayAddresses, "relay address mismatch")
			assert.Equal(t, costMatrix.RelayPublicKeys, routeMatrix.RelayPublicKeys, "relay public key mismatch")

			routeMatrixData, err := routeMatrix.MarshalBinary()
			assert.Nil(t, err)

			var readRouteMatrix routing.RouteMatrix
			err = readRouteMatrix.UnmarshalBinary(routeMatrixData)
			assert.Nil(t, err)

			assert.Equal(t, routeMatrix.RelayIds, readRouteMatrix.RelayIds, "relay id mismatch")
			// todo: relay names soon
			// this was the old line however because relay addresses are written with extra 0's this is how they must be checked
			// assert.Equal(t, routeMatrix.RelayAddresses, readRouteMatrix.RelayAddresses, "relay address mismatch")

			assert.Len(t, readCostMatrix.RelayAddresses, len(costMatrix.RelayAddresses))
			for i, addr := range costMatrix.RelayAddresses {
				assert.Equal(t, string(addr), strings.Trim(string(readCostMatrix.RelayAddresses[i]), string([]byte{0x0})))
			}
			assert.Equal(t, routeMatrix.RelayPublicKeys, readRouteMatrix.RelayPublicKeys, "relay public key mismatch")
			assert.Equal(t, routeMatrix.DatacenterRelays, readRouteMatrix.DatacenterRelays, "datacenter relays mismatch")

			equal := true

			assert.Len(t, readRouteMatrix.Entries, len(routeMatrix.Entries))
			for i := 0; i < len(routeMatrix.Entries); i++ {

				if routeMatrix.Entries[i].DirectRTT != readRouteMatrix.Entries[i].DirectRTT {
					t.Errorf("DirectRTT mismatch: %d != %d\n", routeMatrix.Entries[i].DirectRTT, readRouteMatrix.Entries[i].DirectRTT)
					equal = false
					break
				}

				if routeMatrix.Entries[i].NumRoutes != readRouteMatrix.Entries[i].NumRoutes {
					t.Errorf("NumRoutes mismatch\n")
					equal = false
					break
				}

				for j := 0; j < int(routeMatrix.Entries[i].NumRoutes); j++ {

					if routeMatrix.Entries[i].RouteRTT[j] != readRouteMatrix.Entries[i].RouteRTT[j] {
						t.Errorf("RouteRTT mismatch\n")
						equal = false
						break
					}

					if routeMatrix.Entries[i].RouteNumRelays[j] != readRouteMatrix.Entries[i].RouteNumRelays[j] {
						t.Errorf("RouteNumRelays mismatch\n")
						equal = false
						break
					}

					for k := 0; k < int(routeMatrix.Entries[i].RouteNumRelays[j]); k++ {
						if routeMatrix.Entries[i].RouteRelays[j][k] != readRouteMatrix.Entries[i].RouteRelays[j][k] {
							t.Errorf("RouteRelayId mismatch\n")
							equal = false
							break
						}
					}
				}
			}

			assert.True(t, equal, "route matrix entries mismatch")
			analyze(t, &readRouteMatrix)
		})
	})
}

func TestRouting(t *testing.T) {
	t.Run("ResolveRelay", func(t *testing.T) {
		costfile, err := os.Open("./test_data/cost.bin")
		assert.NoError(t, err)

		var costMatrix routing.CostMatrix
		_, err = costMatrix.ReadFrom(costfile)
		assert.NoError(t, err)

		var routeMatrix routing.RouteMatrix
		err = costMatrix.Optimize(&routeMatrix, 1)
		assert.NoError(t, err)

		expected := routing.Relay{
			ID: 2836356269,
			Addr: net.UDPAddr{
				IP:   net.ParseIP("13.238.77.175"),
				Port: 40000,
			},
			PublicKey: []byte{0x58, 0xaf, 0x19, 0x5, 0xf7, 0xa8, 0xae, 0x73, 0xc6, 0xd3, 0xec, 0x85, 0x2f, 0xd8, 0x9b, 0x5a, 0xce, 0x0, 0x38, 0xca, 0x26, 0x39, 0xa4, 0x5d, 0x82, 0x3c, 0x71, 0xa8, 0x4, 0x11, 0xfb, 0x32},
		}

		actual, err := routeMatrix.ResolveRelay(2836356269)
		assert.NoError(t, err)
		assert.Equal(t, expected, actual)

		_, err = routeMatrix.ResolveRelay(0)
		assert.Error(t, err)
	})

	t.Run("RelaysIn", func(t *testing.T) {
		costfile, err := os.Open("./test_data/cost.bin")
		assert.NoError(t, err)

		var costMatrix routing.CostMatrix
		_, err = costMatrix.ReadFrom(costfile)
		assert.NoError(t, err)

		var routeMatrix routing.RouteMatrix
		err = costMatrix.Optimize(&routeMatrix, 1)
		assert.NoError(t, err)

		tests := []struct {
			name     string
			input    routing.Datacenter
			expected []routing.Relay
		}{
			{"datacenter not found", routing.Datacenter{ID: 0}, nil},
			{
				"datacenter with relays",
				routing.Datacenter{ID: 69517923},
				[]routing.Relay{
					{ID: 3407334631, Addr: net.UDPAddr{IP: net.ParseIP("162.253.71.170"), Port: 40000}, PublicKey: []byte{0x87, 0xde, 0x7, 0x9, 0x35, 0xee, 0xdd, 0xb0, 0xf0, 0xfe, 0xfe, 0xa7, 0xa5, 0x4e, 0x14, 0xd1, 0x2d, 0x3b, 0xd9, 0x8c, 0x0, 0x49, 0xcd, 0xf0, 0x14, 0x7e, 0xa5, 0xe0, 0x52, 0xb4, 0xe6, 0x76}},
					{ID: 1447163127, Addr: net.UDPAddr{IP: net.ParseIP("172.98.66.170"), Port: 40000}, PublicKey: []byte{0x1e, 0x80, 0x89, 0x6a, 0x46, 0xa9, 0xb4, 0x6d, 0x27, 0x54, 0x28, 0x16, 0x56, 0xe, 0x1f, 0x6f, 0xee, 0xee, 0x6a, 0x98, 0x5a, 0xbb, 0x8b, 0x83, 0x96, 0xcb, 0x13, 0xc5, 0x66, 0x8, 0x92, 0x31}},
				},
			},
		}

		for _, test := range tests {
			t.Run(test.name, func(t *testing.T) {
				actual := routeMatrix.RelaysIn(test.input)
				assert.Equal(t, test.expected, actual)
			})
		}
	})

	t.Run("Routes", func(t *testing.T) {
		costfile, err := os.Open("./test_data/cost.bin")
		assert.NoError(t, err)

		var costMatrix routing.CostMatrix
		_, err = costMatrix.ReadFrom(costfile)
		assert.NoError(t, err)

		var routeMatrix routing.RouteMatrix
		err = costMatrix.Optimize(&routeMatrix, 1)
		assert.NoError(t, err)

		tests := []struct {
			name     string
			from     []routing.Relay
			to       []routing.Relay
			expected []routing.Route
		}{
			{"empty from/to sets", []routing.Relay{}, []routing.Relay{}, nil},
			{"relays not found", []routing.Relay{{ID: 1}}, []routing.Relay{{ID: 2}}, nil},
			{"one relay found", []routing.Relay{{ID: 1}}, []routing.Relay{{ID: 1500948990}}, nil},
			{
				"routes found",
				[]routing.Relay{{ID: 2836356269}},
				[]routing.Relay{{ID: 3263834878}, {ID: 1500948990}},
				[]routing.Route{
					routing.Route{
						Relays: []routing.Relay{{ID: 2836356269}, {ID: 1370686037}, {ID: 2923051732}, {ID: 1884974764}, {ID: 3263834878}},
						Stats:  routing.Stats{RTT: 182},
					},
					routing.Route{
						Relays: []routing.Relay{{ID: 2836356269}, {ID: 1370686037}, {ID: 2641807504}, {ID: 3263834878}},
						Stats:  routing.Stats{RTT: 182},
					},
					routing.Route{
						Relays: []routing.Relay{{ID: 2836356269}, {ID: 1370686037}, {ID: 1348914502}, {ID: 1884974764}, {ID: 3263834878}},
						Stats:  routing.Stats{RTT: 182},
					},
					routing.Route{
						Relays: []routing.Relay{{ID: 2836356269}, {ID: 1370686037}, {ID: 2576485547}, {ID: 1835585494}, {ID: 3263834878}},
						Stats:  routing.Stats{RTT: 183},
					},
					routing.Route{
						Relays: []routing.Relay{{ID: 2836356269}, {ID: 1348914502}, {ID: 1884974764}, {ID: 3263834878}},
						Stats:  routing.Stats{RTT: 183},
					},
					routing.Route{
						Relays: []routing.Relay{{ID: 2836356269}, {ID: 1370686037}, {ID: 2663193268}, {ID: 2504465311}, {ID: 3263834878}},
						Stats:  routing.Stats{RTT: 184},
					},
					routing.Route{
						Relays: []routing.Relay{{ID: 2836356269}, {ID: 1370686037}, {ID: 427962386}, {ID: 2504465311}, {ID: 3263834878}},
						Stats:  routing.Stats{RTT: 184},
					},
					routing.Route{
						Relays: []routing.Relay{{ID: 2836356269}, {ID: 1370686037}, {ID: 4058587524}, {ID: 1350942731}, {ID: 3263834878}},
						Stats:  routing.Stats{RTT: 184},
					},
					routing.Route{
						Relays: []routing.Relay{{ID: 2836356269}, {ID: 1500948990}},
						Stats:  routing.Stats{RTT: 311},
					},
				},
			},
		}

		for _, test := range tests {
			t.Run(test.name, func(t *testing.T) {
				actual := routeMatrix.Routes(test.from, test.to)
				for routeidx, route := range actual {
					for relayidx := range route.Relays {
						assert.Equal(t, test.expected[routeidx].Relays[relayidx].ID, actual[routeidx].Relays[relayidx].ID)
						assert.NotNil(t, actual[routeidx].Relays[relayidx].Addr.IP)
						assert.False(t, actual[routeidx].Relays[relayidx].Addr.IP.IsLoopback())
						assert.Greater(t, actual[routeidx].Relays[relayidx].Addr.Port, 0)
						assert.NotNil(t, actual[routeidx].Relays[relayidx].PublicKey)
						assert.Equal(t, crypto.KeySize, len(actual[routeidx].Relays[relayidx].PublicKey))
					}

					assert.Equal(t, test.expected[routeidx].Stats, actual[routeidx].Stats)
				}
			})
		}
	})

	// t.Run("AllRoutes", func(t *testing.T) {
	// 	costfile, err := os.Open("./test_data/cost.bin")
	// 	assert.NoError(t, err)

	// 	var costMatrix routing.CostMatrix
	// 	_, err = costMatrix.ReadFrom(costfile)
	// 	assert.NoError(t, err)

	// 	var routeMatrix routing.RouteMatrix
	// 	err = costMatrix.Optimize(&routeMatrix, 1)
	// 	assert.NoError(t, err)

	// 	DatacenterRelays: map[uint64][]uint64{
	// 		1: []uint64{1, 2, 3},
	// 		2: []uint64{4, 5, 6},
	// 		3: []uint64{},
	// 	},

	// 	relays := routeMatrix.AllRoutes()
	// })
}

func BenchmarkOptimize(b *testing.B) {
	costfile, _ := os.Open("./test_data/cost.bin")

	var costMatrix routing.CostMatrix
	costMatrix.ReadFrom(costfile)

	var routeMatrix routing.RouteMatrix

	b.ReportAllocs()
	b.ResetTimer()
	for i := 0; i < b.N; i++ {
		costMatrix.Optimize(&routeMatrix, 1)
	}
}

func BenchmarkRouting(b *testing.B) {
	costfile, _ := os.Open("./test_data/cost.bin")

	var costMatrix routing.CostMatrix
	costMatrix.ReadFrom(costfile)

	var routeMatrix routing.RouteMatrix
	costMatrix.Optimize(&routeMatrix, 1)

	from := []routing.Relay{{ID: 2836356269}}
	to := []routing.Relay{{ID: 3263834878}, {ID: 1500948990}}

	b.ReportAllocs()
	b.ResetTimer()

	for i := 0; i < b.N; i++ {
		routeMatrix.Routes(from, to)
	}
}

func BenchmarkResolveRelay(b *testing.B) {
	costfile, _ := os.Open("./test_data/cost.bin")

	var costMatrix routing.CostMatrix
	costMatrix.ReadFrom(costfile)

	var routeMatrix routing.RouteMatrix
	costMatrix.Optimize(&routeMatrix, 1)

	b.ReportAllocs()
	b.ResetTimer()

	for i := 0; i < b.N; i++ {
		routeMatrix.ResolveRelay(2836356269)
	}
}

// Benchmarks fetching all relays in the given datacenter for the first data center in the file
func BenchmarkRelaysIn(b *testing.B) {
	costfile, _ := os.Open("./test_data/cost-for-sanity-check.bin") // This file actually has datacenters in it

	var costMatrix routing.CostMatrix
	costMatrix.ReadFrom(costfile)

	var routeMatrix routing.RouteMatrix
	costMatrix.Optimize(&routeMatrix, 1)

	b.ReportAllocs()
	b.ResetTimer()

	for i := 0; i < b.N; i++ {
		routeMatrix.RelaysIn(routing.Datacenter{ID: routeMatrix.DatacenterIds[0], Name: routeMatrix.DatacenterNames[0]})
	}
}

// Benchmarks all routes from the first datacenter in the file to every other relay in the route matrix
func BenchmarkAllRoutes(b *testing.B) {
	costfile, _ := os.Open("./test_data/cost-for-sanity-check.bin") // This file actually has datacenters in it

	var costMatrix routing.CostMatrix
	costMatrix.ReadFrom(costfile)

	var routeMatrix routing.RouteMatrix
	costMatrix.Optimize(&routeMatrix, 1)

	if len(routeMatrix.DatacenterIds) == 0 {
		b.FailNow()
		return
	}

	relays := make([]routing.Relay, len(routeMatrix.RelayIds))
	for i := 0; i < len(relays); i++ {
		relays[i] = routing.Relay{ID: routeMatrix.RelayIds[i], Name: routeMatrix.RelayNames[i]}
	}

	b.ReportAllocs()
	b.ResetTimer()

	for i := 0; i < b.N; i++ {
		routeMatrix.AllRoutes(routing.Datacenter{ID: routeMatrix.DatacenterIds[0], Name: routeMatrix.DatacenterNames[0]}, relays)
	}
}<|MERGE_RESOLUTION|>--- conflicted
+++ resolved
@@ -3,18 +3,13 @@
 import (
 	"bytes"
 	"encoding/binary"
-<<<<<<< HEAD
 	"errors"
 	"fmt"
 	"io/ioutil"
 	"math/rand"
+	"net"
 	"net/http"
 	"net/http/httptest"
-=======
-	"io/ioutil"
-	"math/rand"
-	"net"
->>>>>>> d7c62ac6
 	"os"
 	"strings"
 	"testing"
@@ -3008,32 +3003,68 @@
 
 func TestRouting(t *testing.T) {
 	t.Run("ResolveRelay", func(t *testing.T) {
-		costfile, err := os.Open("./test_data/cost.bin")
-		assert.NoError(t, err)
-
-		var costMatrix routing.CostMatrix
-		_, err = costMatrix.ReadFrom(costfile)
-		assert.NoError(t, err)
-
-		var routeMatrix routing.RouteMatrix
-		err = costMatrix.Optimize(&routeMatrix, 1)
-		assert.NoError(t, err)
-
-		expected := routing.Relay{
-			ID: 2836356269,
-			Addr: net.UDPAddr{
-				IP:   net.ParseIP("13.238.77.175"),
-				Port: 40000,
-			},
-			PublicKey: []byte{0x58, 0xaf, 0x19, 0x5, 0xf7, 0xa8, 0xae, 0x73, 0xc6, 0xd3, 0xec, 0x85, 0x2f, 0xd8, 0x9b, 0x5a, 0xce, 0x0, 0x38, 0xca, 0x26, 0x39, 0xa4, 0x5d, 0x82, 0x3c, 0x71, 0xa8, 0x4, 0x11, 0xfb, 0x32},
-		}
-
-		actual, err := routeMatrix.ResolveRelay(2836356269)
-		assert.NoError(t, err)
-		assert.Equal(t, expected, actual)
-
-		_, err = routeMatrix.ResolveRelay(0)
-		assert.Error(t, err)
+		t.Run("Success", func(t *testing.T) {
+			costfile, err := os.Open("./test_data/cost.bin")
+			assert.NoError(t, err)
+
+			var costMatrix routing.CostMatrix
+			_, err = costMatrix.ReadFrom(costfile)
+			assert.NoError(t, err)
+
+			var routeMatrix routing.RouteMatrix
+			err = costMatrix.Optimize(&routeMatrix, 1)
+			assert.NoError(t, err)
+
+			expected := routing.Relay{
+				ID: 2836356269,
+				Addr: net.UDPAddr{
+					IP:   net.ParseIP("13.238.77.175"),
+					Port: 40000,
+				},
+				PublicKey: []byte{0x58, 0xaf, 0x19, 0x5, 0xf7, 0xa8, 0xae, 0x73, 0xc6, 0xd3, 0xec, 0x85, 0x2f, 0xd8, 0x9b, 0x5a, 0xce, 0x0, 0x38, 0xca, 0x26, 0x39, 0xa4, 0x5d, 0x82, 0x3c, 0x71, 0xa8, 0x4, 0x11, 0xfb, 0x32},
+			}
+
+			actual, err := routeMatrix.ResolveRelay(2836356269)
+			assert.NoError(t, err)
+			assert.Equal(t, expected, actual)
+		})
+
+		t.Run("Relay ID not found", func(t *testing.T) {
+			routeMatrix := routing.RouteMatrix{
+				RelayIndicies: map[uint64]int{},
+			}
+			_, err := routeMatrix.ResolveRelay(0)
+			assert.EqualError(t, err, "relay 0 not in matrix")
+		})
+
+		t.Run("Invalid relay index", func(t *testing.T) {
+			routeMatrix := routing.RouteMatrix{
+				RelayIndicies:  map[uint64]int{0: 10},
+				RelayAddresses: [][]byte{},
+			}
+			_, err := routeMatrix.ResolveRelay(0)
+			assert.EqualError(t, err, "relay 0 has an invalid index 10")
+		})
+
+		t.Run("Invalid relay address", func(t *testing.T) {
+			routeMatrix := routing.RouteMatrix{
+				RelayIndicies:   map[uint64]int{0: 0},
+				RelayAddresses:  [][]byte{[]byte("Invalid")},
+				RelayPublicKeys: [][]byte{{0x58, 0xaf, 0x19, 0x5, 0xf7, 0xa8, 0xae, 0x73, 0xc6, 0xd3, 0xec, 0x85, 0x2f, 0xd8, 0x9b, 0x5a, 0xce, 0x0, 0x38, 0xca, 0x26, 0x39, 0xa4, 0x5d, 0x82, 0x3c, 0x71, 0xa8, 0x4, 0x11, 0xfb, 0x32}},
+			}
+			_, err := routeMatrix.ResolveRelay(0)
+			assert.Error(t, err)
+		})
+
+		t.Run("Failed to parse port", func(t *testing.T) {
+			routeMatrix := routing.RouteMatrix{
+				RelayIndicies:   map[uint64]int{0: 0},
+				RelayAddresses:  [][]byte{[]byte("127.0.0.1:abcde")},
+				RelayPublicKeys: [][]byte{{0x58, 0xaf, 0x19, 0x5, 0xf7, 0xa8, 0xae, 0x73, 0xc6, 0xd3, 0xec, 0x85, 0x2f, 0xd8, 0x9b, 0x5a, 0xce, 0x0, 0x38, 0xca, 0x26, 0x39, 0xa4, 0x5d, 0x82, 0x3c, 0x71, 0xa8, 0x4, 0x11, 0xfb, 0x32}},
+			}
+			_, err := routeMatrix.ResolveRelay(0)
+			assert.Error(t, err)
+		})
 	})
 
 	t.Run("RelaysIn", func(t *testing.T) {
@@ -3070,6 +3101,21 @@
 				assert.Equal(t, test.expected, actual)
 			})
 		}
+
+		// relay length is 0
+		routeMatrix.DatacenterRelays[0] = []uint64{}
+		relays := routeMatrix.RelaysIn(routing.Datacenter{ID: 0})
+		assert.Nil(t, relays)
+
+		// error while resolving at least one relay
+		routeMatrix = routing.RouteMatrix{
+			RelayIndicies:    map[uint64]int{0: 0},
+			RelayAddresses:   [][]byte{[]byte("127.0.0.1:abcde")},
+			RelayPublicKeys:  [][]byte{{0x58, 0xaf, 0x19, 0x5, 0xf7, 0xa8, 0xae, 0x73, 0xc6, 0xd3, 0xec, 0x85, 0x2f, 0xd8, 0x9b, 0x5a, 0xce, 0x0, 0x38, 0xca, 0x26, 0x39, 0xa4, 0x5d, 0x82, 0x3c, 0x71, 0xa8, 0x4, 0x11, 0xfb, 0x32}},
+			DatacenterRelays: map[uint64][]uint64{0: []uint64{0, 1}},
+		}
+		relays = routeMatrix.RelaysIn(routing.Datacenter{ID: 0})
+		assert.NotNil(t, relays)
 	})
 
 	t.Run("Routes", func(t *testing.T) {
