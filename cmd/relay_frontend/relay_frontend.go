package main

import (
	"context"
	"encoding/json"
	"expvar"
	"fmt"
	"net/http"
	_ "net/http/pprof"
	"os"
	"os/signal"
	"runtime"
	"strings"
	"sync"
	"syscall"
	"time"

	"github.com/networknext/backend/modules/backend"
	"github.com/networknext/backend/modules/core"
	"github.com/networknext/backend/modules/envvar"
	"github.com/networknext/backend/modules/metrics"
	"github.com/networknext/backend/modules/transport/middleware"

	frontend "github.com/networknext/backend/modules/relay_frontend"
	"github.com/networknext/backend/modules/storage"
	"github.com/networknext/backend/modules/transport"

	"github.com/gorilla/mux"
)

var (
	buildtime     string
	commitMessage string
	sha           string
	tag           string
	keys          middleware.JWKS
)

func main() {
	os.Exit(mainReturnWithCode())
}

func mainReturnWithCode() int {

	serviceName := "relay_frontend"
	fmt.Printf("%s: Git Hash: %s - Commit: %s\n", serviceName, sha, commitMessage)

	est, _ := time.LoadLocation("EST")
	startTime := time.Now().In(est)

	// Setup the service
	ctx, cancel := context.WithCancel(context.Background())
	gcpProjectID := backend.GetGCPProjectID()
	logger, err := backend.GetLogger(ctx, gcpProjectID, serviceName)
	if err != nil {
		core.Error("failed to get logger: %v", err)
		return 1
	}

	cfg, err := GetRelayFrontendConfig()
	if err != nil {
		core.Error("failed to get relay frontend config: %v", err)
		return 1
	}

	metricsHandler, err := backend.GetMetricsHandler(ctx, logger, gcpProjectID)
	if err != nil {
		core.Error("failed to get metrics handler: %v", err)
		return 1
	}

	if gcpProjectID != "" {
		if err := backend.InitStackDriverProfiler(gcpProjectID, serviceName, cfg.Env); err != nil {
			core.Error("failed to initialize StackDriver profiler: %v", err)
			return 1
		}
	}

	frontendMetrics, err := metrics.NewRelayFrontendMetrics(ctx, metricsHandler)
	if err != nil {
		core.Error("failed to get relay frontend metrics: %v", err)
		return 1
	}

	// Get the redis matrix store
	store, err := storage.NewRedisMatrixStore(cfg.MatrixStoreAddress, cfg.MatrixStorePassword, cfg.MSMaxIdleConnections, cfg.MSMaxActiveConnections, cfg.MSReadTimeout, cfg.MSWriteTimeout, cfg.MSMatrixExpireTimeout)
	if err != nil {
		core.Error("failed to get redis matrix store: %v", err)
		return 1
	}

	// Get the relay frontend
	frontendClient, err := frontend.NewRelayFrontend(store, cfg)
	if err != nil {
		core.Error("failed to get relay frontend client: %v", err)
		return 1
	}

	// Create an error chan for exiting from goroutines
	errChan := make(chan error, 1)

<<<<<<< HEAD
	auth0Domain := os.Getenv("AUTH0_DOMAIN")

	newKeys, err := middleware.FetchAuth0Cert(auth0Domain)
=======
	// Fetch the Auth0 Cert and refresh occasionally
	newKeys, err := middleware.FetchAuth0Cert()
>>>>>>> 7cbe83cc
	if err != nil {
		core.Error("failed to fetch auth0 cert: %v", err)
		return 1
	}
	keys = newKeys

	fetchAuthCertInterval, err := envvar.GetDuration("AUTH_CERT_INTERVAL", time.Minute*10)
	if err != nil {
		core.Error("invalid AUTH_CERT_INTERVAL: %v", err)
		return 1
	}

	go func() {
		ticker := time.NewTicker(fetchAuthCertInterval)
		for {
<<<<<<< HEAD
			newKeys, err := middleware.FetchAuth0Cert(auth0Domain)
			if err != nil {
				continue
=======
			select {
			case <-ticker.C:
				newKeys, err := middleware.FetchAuth0Cert()
				if err != nil {
					continue
				}
				keys = newKeys
			case <-ctx.Done():
				return
>>>>>>> 7cbe83cc
			}

		}
	}()

	matrixSyncInterval, err := envvar.GetDuration("MATRIX_SYNC_INTERVAL", time.Second*1)
	if err != nil {
		core.Error("invalid MATRIX_SYNC_INTERVAL: %v", err)
		return 1
	}

	// Start a goroutine for updating the master relay backend
	go func() {
		ticker := time.NewTicker(matrixSyncInterval)
		for {
			select {
			case <-ctx.Done():
				// Shutdown signal received
				return
			case <-ticker.C:
				if frontendClient.ReachedRetryLimit() {
					// Couldn't get the master relay backend for UPDATE_RETRY_COUNT attempts
					// Reset the cost and route matrix cache
					frontendClient.ResetCachedMatrix(frontend.MatrixTypeCost)
					frontendClient.ResetCachedMatrix(frontend.MatrixTypeNormal)
					core.Error("reached retry limit, reset cost and route matrix cache")
				}

				// Get the oldest relay backend
				frontendMetrics.MasterSelect.Add(1)

				err := frontendClient.UpdateRelayBackendMaster()
				if err != nil {
					frontendClient.RetryCount++
					frontendMetrics.ErrorMetrics.MasterSelectError.Add(1)
					core.Error("failed ot update master relay backend (retry counter %d): %v", frontendClient.RetryCount, err)
					continue
				}
				frontendClient.RetryCount = 0
				frontendMetrics.MasterSelectSuccess.Add(1)

				// Create waitgroup for worker goroutines
				wg := sync.WaitGroup{}

				// Cache the cost matrix
				wg.Add(1)
				go func() {
					defer wg.Done()

					frontendMetrics.CostMatrix.Invocations.Add(1)

					err = frontendClient.CacheMatrix(frontend.MatrixTypeCost)
					if err != nil {
						frontendMetrics.CostMatrix.Error.Add(1)
						core.Error("error getting cost matrix: %v", err)
						return
					}

					frontendMetrics.CostMatrix.Success.Add(1)
				}()

				// Cache the route matrix
				wg.Add(1)
				go func() {
					defer wg.Done()

					frontendMetrics.RouteMatrix.Invocations.Add(1)

					err = frontendClient.CacheMatrix(frontend.MatrixTypeNormal)
					if err != nil {
						frontendMetrics.RouteMatrix.Error.Add(1)
						core.Error("error getting route matrix: %v", err)
						return
					}

					frontendMetrics.RouteMatrix.Success.Add(1)
				}()

				wg.Wait()
			}
		}
	}()

	// Setup the status handler info

	statusData := &metrics.RelayFrontendStatus{}
	var statusMutex sync.RWMutex

	{
		memoryUsed := func() float64 {
			var m runtime.MemStats
			runtime.ReadMemStats(&m)
			return float64(m.Alloc) / (1000.0 * 1000.0)
		}

		go func() {
			for {
				frontendMetrics.FrontendServiceMetrics.Goroutines.Set(float64(runtime.NumGoroutine()))
				frontendMetrics.FrontendServiceMetrics.MemoryAllocated.Set(memoryUsed())

				newStatusData := &metrics.RelayFrontendStatus{}

				// Service Information
				newStatusData.ServiceName = serviceName
				newStatusData.GitHash = sha
				newStatusData.Started = startTime.Format("Mon, 02 Jan 2006 15:04:05 EST")
				newStatusData.Uptime = time.Since(startTime).String()

				// Invocations
				newStatusData.MasterSelectInvocations = int(frontendMetrics.MasterSelect.Value())
				newStatusData.CostMatrixInvocations = int(frontendMetrics.CostMatrix.Invocations.Value())
				newStatusData.RouteMatrixInvocations = int(frontendMetrics.RouteMatrix.Invocations.Value())

				// Success
				newStatusData.MasterSelectSuccessCount = int(frontendMetrics.MasterSelectSuccess.Value())
				newStatusData.CostMatrixSuccessCount = int(frontendMetrics.CostMatrix.Success.Value())
				newStatusData.RouteMatrixSuccessCount = int(frontendMetrics.RouteMatrix.Success.Value())

				// Error
				newStatusData.MasterSelectError = int(frontendMetrics.ErrorMetrics.MasterSelectError.Value())
				newStatusData.CostMatrixError = int(frontendMetrics.CostMatrix.Error.Value())
				newStatusData.RouteMatrixError = int(frontendMetrics.RouteMatrix.Error.Value())

				statusMutex.Lock()
				statusData = newStatusData
				statusMutex.Unlock()

				time.Sleep(time.Second * 10)
			}
		}()
	}

	serveStatusFunc := func(w http.ResponseWriter, r *http.Request) {
		statusMutex.RLock()
		data := statusData
		statusMutex.RUnlock()

		w.Header().Set("Content-Type", "application/json")
		if err := json.NewEncoder(w).Encode(data); err != nil {
			core.Error("could not write status data to json: %v\n%+v", err, data)
			w.WriteHeader(http.StatusInternalServerError)
		}
	}

	// Start HTTP Server
	{
		allowedOrigins := envvar.Get("ALLOWED_ORIGINS", "")
		if allowedOrigins == "" {
			core.Debug("unable to parse ALLOWED_ORIGINS environment variable")
		}

		audience := envvar.Get("JWT_AUDIENCE", "")
		if audience == "" {
			core.Error("unable to parse JWT_AUDIENCE environment variable")
		}

		port := envvar.Get("PORT", "30005")

		router := mux.NewRouter()
		router.HandleFunc("/health", transport.HealthHandlerFunc())
		router.HandleFunc("/version", transport.VersionHandlerFunc(buildtime, sha, tag, commitMessage, []string{}))
		router.HandleFunc("/status", serveStatusFunc).Methods("GET")
		router.HandleFunc("/route_matrix", frontendClient.GetRouteMatrixHandlerFunc()).Methods("GET")
		router.HandleFunc("/database_version", frontendClient.GetRelayBackendHandlerFunc("/database_version")).Methods("GET")
		router.HandleFunc("/dest_relays", frontendClient.GetRelayBackendHandlerFunc("/dest_relays")).Methods("GET")
		router.HandleFunc("/master_status", frontendClient.GetRelayBackendHandlerFunc("/status")).Methods("GET")
		router.HandleFunc("/master", frontendClient.GetRelayBackendMasterHandlerFunc()).Methods("GET")
		router.Handle("/debug/vars", expvar.Handler())

		// Wrap the following endpoints in auth and CORS middleware
		// NOTE: the next tool is unaware of CORS and its requests simply pass through
		costMatrixHandler := http.HandlerFunc(frontendClient.GetCostMatrixHandlerFunc())
		router.Handle("/cost_matrix", middleware.PlainHttpAuthMiddleware(keys, audience, costMatrixHandler, strings.Split(allowedOrigins, ",")))

		relaysCsvHandler := http.HandlerFunc(frontendClient.GetRelayBackendHandlerFunc("/relays"))
		router.Handle("/relays", middleware.PlainHttpAuthMiddleware(keys, audience, relaysCsvHandler, strings.Split(allowedOrigins, ",")))

		jsonDashboardHandler := http.HandlerFunc(frontendClient.GetRelayDashboardDataHandlerFunc())
		router.Handle("/relay_dashboard_data", middleware.PlainHttpAuthMiddleware(keys, audience, jsonDashboardHandler, strings.Split(allowedOrigins, ",")))

		jsonDashboardAnalysisHandler := http.HandlerFunc(frontendClient.GetRelayDashboardAnalysisHandlerFunc())
		router.Handle("/relay_dashboard_analysis", middleware.PlainHttpAuthMiddleware(keys, audience, jsonDashboardAnalysisHandler, strings.Split(allowedOrigins, ",")))

		enablePProf, err := envvar.GetBool("FEATURE_ENABLE_PPROF", false)
		if err != nil {
			core.Error("could not parse FEATURE_ENABLE_PPROF: %v", err)
		}
		if enablePProf {
			router.PathPrefix("/debug/pprof/").Handler(http.DefaultServeMux)
		}

		go func() {
			fmt.Printf("starting http server on port %s\n", port)
			err := http.ListenAndServe(":"+port, router)
			if err != nil {
				core.Error("could not start http server: %v", err)
				errChan <- err
			}
		}()
	}

	// Wait for shutdown signal
	termChan := make(chan os.Signal, 1)
	signal.Notify(termChan, os.Interrupt, syscall.SIGTERM)

	select {
	case <-termChan: // Exit with an error code of 0 if we receive SIGINT or SIGTERM
		fmt.Println("Received shutdown signal.")

		cancel()

		fmt.Println("Successfully shutdown.")
		return 0
	case <-errChan: // Exit with an error code of 1 if we receive any errors from goroutines
		cancel()
		return 1
	}

	return 0
}

func GetRelayFrontendConfig() (*frontend.RelayFrontendConfig, error) {
	cfg := new(frontend.RelayFrontendConfig)
	var err error

	cfg.Env = envvar.Get("ENV", "local")

	cfg.MasterTimeVariance, err = envvar.GetDuration("MASTER_TIME_VARIANCE", 5*time.Second)
	if err != nil {
		return nil, err
	}

	cfg.UpdateRetryCount, err = envvar.GetInt("UPDATE_RETRY_COUNT", 5)
	if err != nil {
		return nil, err
	}

	cfg.MatrixStoreAddress = envvar.Get("MATRIX_STORE_ADDRESS", "")
	if cfg.MatrixStoreAddress == "" {
		return nil, fmt.Errorf("MATRIX_STORE_ADDRESS not set")
	}

	cfg.MatrixStorePassword = envvar.Get("MATRIX_STORE_PASSWORD", "")

	maxIdleConnections, err := envvar.GetInt("MATRIX_STORE_MAX_IDLE_CONNS", 5)
	if err != nil {
		return nil, err
	}
	cfg.MSMaxIdleConnections = maxIdleConnections

	maxActiveConnections, err := envvar.GetInt("MATRIX_STORE_MAX_ACTIVE_CONNS", 5)
	if err != nil {
		return nil, err
	}
	cfg.MSMaxActiveConnections = maxActiveConnections

	cfg.MSReadTimeout, err = envvar.GetDuration("MATRIX_STORE_READ_TIMEOUT", 250*time.Millisecond)
	if err != nil {
		return nil, err
	}

	cfg.MSWriteTimeout, err = envvar.GetDuration("MATRIX_STORE_WRITE_TIMEOUT", 250*time.Millisecond)
	if err != nil {
		return nil, err
	}

	cfg.MSMatrixExpireTimeout, err = envvar.GetDuration("MATRIX_STORE_EXPIRE_TIMEOUT", 5*time.Second)
	if err != nil {
		return nil, err
	}

	return cfg, nil
}<|MERGE_RESOLUTION|>--- conflicted
+++ resolved
@@ -99,14 +99,8 @@
 	// Create an error chan for exiting from goroutines
 	errChan := make(chan error, 1)
 
-<<<<<<< HEAD
 	auth0Domain := os.Getenv("AUTH0_DOMAIN")
-
 	newKeys, err := middleware.FetchAuth0Cert(auth0Domain)
-=======
-	// Fetch the Auth0 Cert and refresh occasionally
-	newKeys, err := middleware.FetchAuth0Cert()
->>>>>>> 7cbe83cc
 	if err != nil {
 		core.Error("failed to fetch auth0 cert: %v", err)
 		return 1
@@ -122,23 +116,16 @@
 	go func() {
 		ticker := time.NewTicker(fetchAuthCertInterval)
 		for {
-<<<<<<< HEAD
-			newKeys, err := middleware.FetchAuth0Cert(auth0Domain)
-			if err != nil {
-				continue
-=======
 			select {
 			case <-ticker.C:
-				newKeys, err := middleware.FetchAuth0Cert()
-				if err != nil {
-					continue
+			  newKeys, err := middleware.FetchAuth0Cert(auth0Domain)
+			  if err != nil {
+				  continue
 				}
 				keys = newKeys
 			case <-ctx.Done():
 				return
->>>>>>> 7cbe83cc
 			}
-
 		}
 	}()
 
