--- conflicted
+++ resolved
@@ -125,17 +125,12 @@
 }
 
 func healthHandler(w http.ResponseWriter, r *http.Request) {
-<<<<<<< HEAD
-	
-	readyMutex.RLock()
+
+readyMutex.RLock()
 	not_ready := !ready
 	readyMutex.RUnlock()
 	
 	if not_ready {
-=======
-
-	if !ready {
->>>>>>> 589a6a32
 		w.WriteHeader(http.StatusInternalServerError)
 		fmt.Fprintf(w, "not ready")
 	} else {
