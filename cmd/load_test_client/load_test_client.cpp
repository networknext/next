/*
    Network Next. Copyright © 2017 - 2020 Network Next, Inc.

    Redistribution and use in source and binary forms, with or without modification, are permitted provided that the following
    conditions are met:

    1. Redistributions of source code must retain the above copyright notice, this list of conditions and the following disclaimer.

    2. Redistributions in binary form must reproduce the above copyright notice, this list of conditions
       and the following disclaimer in the documentation and/or other materials provided with the distribution.

    3. Neither the name of the copyright holder nor the names of its contributors may be used to endorse or promote
       products derived from this software without specific prior written permission.

    THIS SOFTWARE IS PROVIDED BY THE COPYRIGHT HOLDERS AND CONTRIBUTORS "AS IS" AND ANY EXPRESS OR IMPLIED WARRANTIES,
    INCLUDING, BUT NOT LIMITED TO, THE IMPLIED WARRANTIES OF MERCHANTABILITY AND FITNESS FOR A PARTICULAR PURPOSE ARE DISCLAIMED.
    IN NO EVENT SHALL THE COPYRIGHT HOLDER OR CONTRIBUTORS BE LIABLE FOR ANY DIRECT, INDIRECT, INCIDENTAL, SPECIAL, EXEMPLARY, OR
    CONSEQUENTIAL DAMAGES (INCLUDING, BUT NOT LIMITED TO, PROCUREMENT OF SUBSTITUTE GOODS OR SERVICES; LOSS OF USE, DATA, OR PROFITS;
    OR BUSINESS INTERRUPTION) HOWEVER CAUSED AND ON ANY THEORY OF LIABILITY, WHETHER IN CONTRACT, STRICT LIABILITY, OR TORT (INCLUDING
    NEGLIGENCE OR OTHERWISE) ARISING IN ANY WAY OUT OF THE USE OF THIS SOFTWARE, EVEN IF ADVISED OF THE POSSIBILITY OF SUCH DAMAGE.
*/

#include "next.h"
#include <chrono>
#include <fstream>
#include <inttypes.h>
#include <net/if.h>
#include <netinet/in.h>
#include <signal.h>
#include <sstream>
#include <stdint.h>
#include <stdio.h>
#include <stdlib.h>
#include <string.h>
#include <sys/ioctl.h>
#include <sys/syscall.h>
<<<<<<< HEAD
=======
#include <time.h>
#include <unistd.h>
#include <vector>
>>>>>>> c5a7bc3a

static volatile int quit = 0;

void interrupt_handler( int signal )
{
    (void) signal; quit = 1;
}
void client_packet_received( next_client_t * client, void * context, const uint8_t * packet_data, int packet_bytes )
{
    (void) client; (void) context; (void) packet_data; (void) packet_bytes;
}

int main()
{
    printf( "\nWelcome to Network Next!\n\n" );

    srand( next_time() * 100000ULL );

    next_sleep( (rand() % 120) );

    signal( SIGINT, interrupt_handler ); signal( SIGTERM, interrupt_handler );

    next_init( NULL, NULL );

    next_client_t * client = next_client_create( NULL, "0.0.0.0:0", client_packet_received, NULL );

    if ( client == NULL )
    {
        printf( "error: failed to create client\n" );
        return 1;
    }

    std::ifstream ifstr("staging_servers.txt");
    if (!ifstr)
    {
      printf( "could not open servers list 'staging_servers.txt'" );
      return 1;
    }

    std::vector<std::string> servers;

    std::string line;
    while (std::getline(ifstr, line))
    {
      servers.push_back(line);
    }

    const char* cores_str = std::getenv("CORES");
    if (!cores_str)
    {
        printf( "error: cores env var not defined\n" );
        return 1;
    }

    int cores;

    try
    {
        cores = std::atoi(cores_str);
    }
    catch (std::exception& e)
    {
        printf("could not parse CORES env var: %s\n", e.what());
        return 1;
    }

    std::vector<std::string> server_addrs(cores);

    for (int i = 0; i < cores; i++)
    {
      std::stringstream ss;
      ss << servers[rand() % servers.size()] << ":" << 50000 + i;
      server_addrs[i] = ss.str();
    }

    uint8_t packet_data[32];
    memset( packet_data, 0, sizeof( packet_data ) );

    double connect_time = 0;
    double game_length = 0;

    while ( !quit )
    {
        if ( next_time() - connect_time > game_length )
        {
            next_client_open_session( client, server_addrs[rand() % cores].c_str() );
            connect_time = next_time();
            game_length = (rand() % 300) + 300;
        }

        next_client_send_packet( client, packet_data, sizeof( packet_data ) );

        next_client_update( client );

        next_sleep( 1.0f / 10.0f );
    }

    next_client_destroy( client );

    next_term();

    return 0;
}<|MERGE_RESOLUTION|>--- conflicted
+++ resolved
@@ -34,12 +34,9 @@
 #include <string.h>
 #include <sys/ioctl.h>
 #include <sys/syscall.h>
-<<<<<<< HEAD
-=======
 #include <time.h>
 #include <unistd.h>
 #include <vector>
->>>>>>> c5a7bc3a
 
 static volatile int quit = 0;
 
@@ -56,7 +53,7 @@
 {
     printf( "\nWelcome to Network Next!\n\n" );
 
-    srand( next_time() * 100000ULL );
+    srand( uint64_t( next_time() * 10000ULL ) );
 
     next_sleep( (rand() % 120) );
 
@@ -73,46 +70,46 @@
     }
 
     std::ifstream ifstr("staging_servers.txt");
-    if (!ifstr)
+    if ( !ifstr )
     {
-      printf( "could not open servers list 'staging_servers.txt'" );
-      return 1;
+        printf( "error: could not open servers list 'staging_servers.txt'" );
+        return 1;
     }
 
     std::vector<std::string> servers;
 
     std::string line;
-    while (std::getline(ifstr, line))
+    while ( std::getline( ifstr, line ) )
     {
-      servers.push_back(line);
+        servers.push_back( line );
     }
 
-    const char* cores_str = std::getenv("CORES");
-    if (!cores_str)
+    const char * cores_str = std::getenv( "CORES" );
+    if ( !cores_str )
     {
         printf( "error: cores env var not defined\n" );
         return 1;
     }
 
+    // todo: oh my god you are seriously using exceptions to parse a string into a number?! LOL
     int cores;
-
     try
     {
         cores = std::atoi(cores_str);
     }
-    catch (std::exception& e)
+    catch ( std::exception & e )
     {
-        printf("could not parse CORES env var: %s\n", e.what());
+        printf( "could not parse CORES env var: %s\n", e.what() );
         return 1;
     }
 
-    std::vector<std::string> server_addrs(cores);
+    std::vector<std::string> server_addrs( cores );
 
-    for (int i = 0; i < cores; i++)
+    for ( int i = 0; i < cores; ++i )
     {
-      std::stringstream ss;
-      ss << servers[rand() % servers.size()] << ":" << 50000 + i;
-      server_addrs[i] = ss.str();
+        std::stringstream ss;
+        ss << servers[rand() % servers.size()] << ":" << 50000 + i;
+        server_addrs[i] = ss.str();
     }
 
     uint8_t packet_data[32];
