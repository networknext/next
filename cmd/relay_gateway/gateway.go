/*
   Network Next. You control the network.
   Copyright © 2017 - 2020 Network Next, Inc. All rights reserved.
*/

package main

import (
	_ "net/http/pprof"
)

// var (
// 	buildtime     string
// 	commitMessage string
// 	sha           string
// 	tag           string
// )

// // Allows us to return an exit code and allows log flushes and deferred functions
// // to finish before exiting.
// func main() {
// 	os.Exit(mainReturnWithCode())
// }

// func mainReturnWithCode() int {
// 	serviceName := "relay_gateway"
// 	fmt.Printf("%s: Git Hash: %s - Commit: %s\n", serviceName, sha, commitMessage)

// 	ctx := context.Background()

// 	gcpProjectID := backend.GetGCPProjectID()

// 	logger, err := backend.GetLogger(ctx, gcpProjectID, serviceName)
// 	if err != nil {
// 		level.Error(logger).Log("err", err)
// 		return 1
// 	}

// 	// todo why 2 loggers
// 	relayLogger, err := backend.GetLogger(ctx, gcpProjectID, "relays")
// 	if err != nil {
// 		level.Error(logger).Log("err", err)
// 		return 1
// 	}

// 	env, err := backend.GetEnv()
// 	if err != nil {
// 		level.Error(logger).Log("err", err)
// 		return 1
// 	}

// 	if gcpProjectID != "" {
// 		if err := backend.InitStackDriverProfiler(gcpProjectID, serviceName, env); err != nil {
// 			level.Error(logger).Log("msg", "failed to initialze StackDriver profiler", "err", err)
// 			return 1
// 		}
// 	}

// 	metricsHandler, err := backend.GetMetricsHandler(ctx, logger, gcpProjectID)
// 	if err != nil {
// 		level.Error(logger).Log("err", err)
// 		return 1
// 	}

// 	relayMetrics, err, msg := metrics.NewRelayGatewayMetrics(ctx, metricsHandler)
// 	if err != nil {
// 		level.Error(logger).Log("msg", msg, "err", err)
// 		return 1
// 	}

// 	storer, err := backend.GetStorer(ctx, logger, gcpProjectID, env)
// 	if err != nil {
// 		level.Error(logger).Log("err", err)
// 		return 1
// 	}

// 	cfg, err := newConfig()
// 	if err != nil {
// 		level.Error(logger).Log("err", err)
// 		return 1
// 	}

// 	updateChan := make(chan []byte, 1000)

// 	// ZeroMQ
// 	if !cfg.NRBHTTP {
// 		var publishers []pubsub.Publisher
// 		refreshPubs := make(chan bool, 1)
// 		publishers, err := pubsub.NewMultiPublisher(cfg.PublishToHosts, cfg.PublisherSendBuffer)
// 		if err != nil {
// 			level.Error(logger).Log("err", err)
// 			os.Exit(1)
// 		}

// 		go func() {
// 			syncTimer := helpers.NewSyncTimer(cfg.PublisherRefreshTimer)
// 			for {
// 				syncTimer.Run()
// 				refreshPubs <- true
// 			}
// 		}()

// 		go func() {
// 			for {
// 				select {
// 				case <-refreshPubs:
// 					newPublishers, err := pubsub.NewMultiPublisher(cfg.PublishToHosts, cfg.PublisherSendBuffer)
// 					if err != nil {
// 						_ = level.Error(logger).Log("err", err)
// 						continue
// 					}

// 					for _, pub := range publishers {
// 						err = pub.Close()
// 						if err != nil {
// 							_ = level.Error(logger).Log("err", err)
// 						}
// 					}

// 					publishers = newPublishers

// 					continue

// 				case msg := <-updateChan:
// 					for _, pub := range publishers {
// 						_, err = pub.Publish(context.Background(), pubsub.RelayUpdateTopic, msg)
// 						if err != nil {
// 							_ = level.Error(logger).Log("msg", "unable to send update to optimizer", "err", err)
// 						}
// 					}
// 				}
// 			}
// 		}()
// 	} else {
// 		client := http.Client{Timeout: cfg.HTTPTimeout}
// 		for {
// 			msg := <-updateChan
// 			for _, address := range cfg.RelayBackendAddresses {
// 				go func(address string, body []byte) {
// 					buffer := bytes.NewBuffer(body)
// 					resp, err := client.Post(fmt.Sprintf("http://%s/relay_update", address), "application/octet-stream", buffer)
// 					if err != nil || resp.StatusCode != http.StatusOK {
// 						_ = level.Error(logger).Log("msg", "unable to send update to relay backend", "err", err)
// 					}
// 					resp.Body.Close()
// 				}(address, msg)
// 			}
// 		}
// 	}

// 	getParams := func() *transport.GatewayHandlerConfig {
// 		return &transport.GatewayHandlerConfig{
// 			Storer:           storer,
// 			InitMetrics:      relayMetrics.RelayInitMetrics,
// 			UpdateMetrics:    relayMetrics.RelayUpdateMetrics,
// 			RouterPrivateKey: cfg.RouterPrivateKey,
// 			NRBNoInit:        cfg.NRBNoInit,
// 			LoadTest:         cfg.Loadtest,
// 		}
// 	}

// 	fmt.Printf("starting http server\n")
// 	router := mux.NewRouter()
// 	router.HandleFunc("/health", transport.HealthHandlerFunc())
// 	router.HandleFunc("/version", transport.VersionHandlerFunc(buildtime, sha, tag, commitMessage, []string{}))
// 	router.HandleFunc("/relay_init", transport.GatewayRelayInitHandlerFunc(logger, getParams())).Methods("POST")
// 	router.HandleFunc("/relay_update", transport.GatewayRelayUpdateHandlerFunc(logger, relayLogger, getParams(), updateChan)).Methods("POST")
// 	router.Handle("/debug/vars", expvar.Handler())

// 	enablePProf, err := envvar.GetBool("FEATURE_ENABLE_PPROF", false)
// 	if err != nil {
// 		level.Error(logger).Log("err", err)
// 	}
// 	if enablePProf {
// 		router.PathPrefix("/debug/pprof/").Handler(http.DefaultServeMux)
// 	}

// 	go func() {
// 		port := envvar.Get("PORT", "30000")

// 		level.Info(logger).Log("addr", ":"+port)

// 		err := http.ListenAndServe(":"+port, router)
// 		if err != nil {
// 			level.Error(logger).Log("err", err)
// 			os.Exit(1) // todo: don't os.Exit() here, but find a way to exit
// 		}
// 	}()
// 	sigint := make(chan os.Signal, 1)
// 	signal.Notify(sigint, os.Interrupt)
// 	<-sigint

// 	return 0
// }

// type Config struct {
// 	PublisherSendBuffer   int
// 	PublishToHosts        []string
// 	RouterPrivateKey      []byte
// 	NRBNoInit             bool
// 	NRBHTTP               bool
// 	RelayBackendAddresses []string
// 	Loadtest              bool
// 	PublisherRefreshTimer time.Duration
// 	HTTPTimeout           time.Duration
// }

// func newConfig() (*Config, error) {
// 	cfg := new(Config)

// 	routerPrivateKey, err := envvar.GetBase64("RELAY_ROUTER_PRIVATE_KEY", nil)
// 	if err != nil || routerPrivateKey == nil {
// 		return nil, fmt.Errorf("RELAY_ROUTER_PRIVATE_KEY not set")
// 	}
// 	cfg.RouterPrivateKey = routerPrivateKey

// 	nrbNoInit, err := envvar.GetBool("FEATURE_NEW_RELAY_BACKEND_NO_INIT", false)
// 	if err != nil {
// 		return nil, err
// 	}
// 	cfg.NRBNoInit = nrbNoInit

// 	nrbHTTP, err := envvar.GetBool("FEATURE_NEW_RELAY_BACKEND_HTTP", false)
// 	if err != nil {
// 		return nil, err
// 	}
// 	cfg.NRBHTTP = nrbHTTP

// 	if nrbHTTP {
// 		if exists := envvar.Exists("FEATURE_NEW_RELAY_BACKEND_ADDRESSES"); !exists {
// 			return nil, fmt.Errorf("FEATURE_NEW_RELAY_BACKEND_ADDRESSES not set")
// 		}
// 		relayBackendAddresses := envvar.GetList("FEATURE_NEW_RELAY_BACKEND_ADDRESSES", []string{})
// 		cfg.RelayBackendAddresses = relayBackendAddresses

// 		httpTimeout, err := envvar.GetDuration("HTTP_TIMEOUT", time.Second)
// 		if err != nil {
// 			return nil, err
// 		}
// 		cfg.HTTPTimeout = httpTimeout

// 	} else {
// 		if exists := envvar.Exists("PUBLISH_TO_HOSTS"); !exists {
// 			return nil, fmt.Errorf("PUBLISH_TO_HOSTS not set")
// 		}
// 		publishToHosts := envvar.GetList("PUBLISH_TO_HOSTS", []string{"tcp://127.0.0.1:5555"})
// 		cfg.PublishToHosts = publishToHosts

// 		publisherSendBuffer, err := envvar.GetInt("PUBLISHER_SEND_BUFFER", 100000)
// 		if err != nil {
// 			return nil, err
// 		}
// 		cfg.PublisherSendBuffer = publisherSendBuffer

// 		publisherRefresh, err := envvar.GetDuration("PUBLISHER_REFRESH_TIMER", 60*time.Second)
// 		if err != nil {
// 			return nil, err
// 		}
// 		cfg.PublisherRefreshTimer = publisherRefresh
// 	}

// 	featureLoadTest, err := envvar.GetBool("FEATURE_LOAD_TEST", false)
// 	if err != nil {
// 		return nil, err
// 	}
// 	cfg.Loadtest = featureLoadTest

<<<<<<< HEAD
// Allows us to return an exit code and allows log flushes and deferred functions
// to finish before exiting.
func main() {
	os.Exit(mainReturnWithCode())
}

func mainReturnWithCode() int {
	serviceName := "relay_gateway"
	fmt.Printf("%s: Git Hash: %s - Commit: %s\n", serviceName, sha, commitMessage)

	ctx := context.Background()

	gcpProjectID := backend.GetGCPProjectID()

	logger, err := backend.GetLogger(ctx, gcpProjectID, serviceName)
	if err != nil {
		level.Error(logger).Log("err", err)
		return 1
	}

	//todo why 2 loggers
	relaysLogger, err := backend.GetLogger(ctx, gcpProjectID, "relays")
	if err != nil {
		level.Error(logger).Log("err", err)
		return 1
	}

	env, err := backend.GetEnv()
	if err != nil {
		level.Error(logger).Log("err", err)
		return 1
	}

	if gcpProjectID != "" {
		if err := backend.InitStackDriverProfiler(gcpProjectID, serviceName, env); err != nil {
			level.Error(logger).Log("msg", "failed to initialze StackDriver profiler", "err", err)
			return 1
		}
	}

	metricsHandler, err := backend.GetMetricsHandler(ctx, logger, gcpProjectID)
	if err != nil {
		level.Error(logger).Log("err", err)
		return 1
	}

	relayMetrics, err, msg := metrics.NewRelayGatewayMetrics(ctx, metricsHandler)
	if err != nil {
		level.Error(logger).Log("msg", msg, "err", err)
		return 1
	}

	storer, err := backend.GetStorer(ctx, logger, gcpProjectID, env)
	if err != nil {
		level.Error(logger).Log("err", err)
		return 1
	}

	cfg, err := relay_gateway.NewConfig()
	if err != nil {
		level.Error(logger).Log("err", err)
		return 1
	}

	relayStore, err := storage.NewRedisRelayStore(cfg.RelayStoreAddress, cfg.RelayStoreReadTimeout, cfg.RelayStoreWriteTimeout, cfg.RelayStoreRelayTimeout)
	if err != nil {
		level.Error(logger).Log("err", err)
		return 1
	}

	publishers, err := pubsub.NewMultiPublisher(cfg.PublishToHosts, cfg.PublisherSendBuffer)
	if err != nil {
		level.Error(logger).Log("err", err)
	}
	fmt.Printf("num publishers %v", len(publishers))

	gateway := &relay_gateway.Gateway{
		Cfg:         cfg,
		Logger:      logger,
		RelayLogger: relaysLogger,
		Metrics:     relayMetrics,
		Publishers:  publishers,
		Store:       &storer,
		RelayStore:  relayStore,
		RelayCache:  storage.NewRelayCache(),
		ShutdownSvc: false,
	}

	go func() {
		err = gateway.RelayCacheRunner()
		if err != nil {
			level.Error(logger).Log("err", err)
			os.Exit(1)
		}
	}()

	fmt.Printf("starting http server\n")
	router := mux.NewRouter()
	router.HandleFunc("/health", transport.HealthHandlerFunc())
	router.HandleFunc("/version", transport.VersionHandlerFunc(buildtime, sha, tag, commitMessage, []string{}))
	router.HandleFunc("/relay_update", gateway.RelayUpdateHandlerFunc()).Methods("POST")
	router.Handle("/debug/vars", expvar.Handler())

	enablePProf, err := envvar.GetBool("FEATURE_ENABLE_PPROF", false)
	if err != nil {
		level.Error(logger).Log("err", err)
	}
	if enablePProf {
		router.PathPrefix("/debug/pprof/").Handler(http.DefaultServeMux)
	}

	fmt.Println("starting Http")
	go func() {
		port := envvar.Get("PORT", "30000")

		level.Info(logger).Log("addr", ":"+port)

		err := http.ListenAndServe(":"+port, router)
		if err != nil {
			level.Error(logger).Log("err", err)
			os.Exit(1) // todo: don't os.Exit() here, but find a way to exit
		}
	}()

	sigint := make(chan os.Signal, 1)
	signal.Notify(sigint, os.Interrupt)
	<-sigint

	return 0
}
=======
// 	return cfg, nil
// }
>>>>>>> 4e38a173
<|MERGE_RESOLUTION|>--- conflicted
+++ resolved
@@ -5,6 +5,7 @@
 
 package main
 
+/*
 import (
 	_ "net/http/pprof"
 )
@@ -265,7 +266,6 @@
 // 	}
 // 	cfg.Loadtest = featureLoadTest
 
-<<<<<<< HEAD
 // Allows us to return an exit code and allows log flushes and deferred functions
 // to finish before exiting.
 func main() {
@@ -396,7 +396,4 @@
 
 	return 0
 }
-=======
-// 	return cfg, nil
-// }
->>>>>>> 4e38a173
+*/