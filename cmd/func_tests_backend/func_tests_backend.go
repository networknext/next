--- conflicted
+++ resolved
@@ -22,12 +22,7 @@
 	"syscall"
 	"time"
 
-<<<<<<< HEAD
-	"github.com/go-redis/redis"
-	"github.com/networknext/backend/modules/common/redis_streams"
-=======
 	"github.com/networknext/backend/modules/common/redis_pubsub"
->>>>>>> 7fe36813
 	"github.com/networknext/backend/modules/core"
 )
 
@@ -258,23 +253,13 @@
 	check_output("successfully shutdown", cmd2, stdout, stderr)
 }
 
-<<<<<<< HEAD
-func test_redis_streams() {
-
-	fmt.Printf("test_redis_streams\n")
+func test_redis_pubsub() {
+
+	fmt.Printf("test_redis_pubsub\n")
 
 	parentContext := context.Background()
 
 	producerThreads := 2
-=======
-func test_redis_pubsub() {
-
-	fmt.Printf("test_redis_pubsub\n")
-
-	parentContext := context.Background()
-
-	producerThreads := 1
->>>>>>> 7fe36813
 	consumerThreads := 10
 
 	var producerWG sync.WaitGroup
@@ -298,17 +283,10 @@
 		producerThreadQuit[i] = cancel
 
 		go func(threadIndex int, ctx context.Context) {
-<<<<<<< HEAD
-			streamProducer := redis_streams.NewProducer(redis_streams.ProducerConfig{
-				RedisHostname: "127.0.0.1:6379",
-				RedisPassword: "",
-				StreamName:    "test-stream",
-=======
 			streamProducer := redis_pubsub.NewProducer(redis_pubsub.ProducerConfig{
 				RedisHostname: "127.0.0.1:6379",
 				RedisPassword: "",
 				ChannelName:   "test-channel",
->>>>>>> 7fe36813
 				BatchSize:     100,
 				BatchBytes:    200000,
 				TimeInterval:  time.Millisecond * 100,
@@ -326,10 +304,7 @@
 			//create messages batch
 			messagesBatch := make([][]byte, 0)
 			start := time.Now()
-<<<<<<< HEAD
-
-=======
->>>>>>> 7fe36813
+
 			select {
 			case <-ticker.C:
 				var err error = nil
@@ -344,11 +319,7 @@
 				messagesBatch, start, err = streamProducer.SendMessages(ctx, messagesBatch, start)
 
 				if err != nil {
-<<<<<<< HEAD
 					fmt.Printf("error: message send error: %v\n", err)
-=======
-					core.Error("Failed to send message: %v", err)
->>>>>>> 7fe36813
 				} else {
 					threadBatchesSent[threadIndex] = streamProducer.NumBatchesSent()
 					threadMessagesSent[threadIndex] = streamProducer.NumMessagesSent()
@@ -358,14 +329,11 @@
 				break
 			}
 
-<<<<<<< HEAD
 			if err := streamProducer.RedisDB.Close(); err != nil {
 				core.Error("Failed to close redis connection: %v", err)
 			}
 
 			// If the thread is killed externally, decrement the wg counter
-=======
->>>>>>> 7fe36813
 			producerWG.Done()
 		}(i, ctx)
 	}
@@ -376,21 +344,10 @@
 		consumerThreadQuit[i] = cancel
 
 		go func(threadIndex int, ctx context.Context) {
-<<<<<<< HEAD
-			streamConsumer := redis_streams.NewConsumer(redis_streams.ConsumerConfig{
-				RedisHostname:     "127.0.0.1:6379",
-				RedisPassword:     "",
-				StreamName:        "test-stream",
-				ConsumerGroup:     "test-group",
-				BlockTimeout:      time.Millisecond * 100,
-				ConsumerBatchSize: 10,
-				ConsumerName:      "",
-=======
 			streamConsumer := redis_pubsub.NewConsumer(redis_pubsub.ConsumerConfig{
 				RedisHostname: "127.0.0.1:6379",
 				RedisPassword: "",
 				ChannelName:   "test-channel",
->>>>>>> 7fe36813
 			})
 
 			connectErr := streamConsumer.Connect(ctx)
@@ -399,41 +356,6 @@
 				return
 			}
 
-<<<<<<< HEAD
-			err := streamConsumer.CreateConsumerGroup(ctx)
-
-			if err == context.Canceled {
-				consumerWG.Done()
-				return
-			}
-
-			for {
-				err := streamConsumer.ReceiveMessages(ctx)
-
-				if err == nil {
-					threadBatchesReceived[threadIndex] = streamConsumer.NumBatchesReceived()
-					threadMessagesReceived[threadIndex] = streamConsumer.NumMessageReceived()
-					continue
-				}
-
-				if err == context.Canceled {
-					break
-				}
-
-				// bypass error reading stream when redis client is not done creating
-				if err.Error() == redis.Nil.Error() { // Not sure why this is necessary. err != redis.Nil even when it does same with error() casting
-					continue
-				}
-
-				core.Error("error reading redis stream: %s", err)
-			}
-
-			if err := streamConsumer.RedisDB.Close(); err != nil {
-				core.Error("Failed to close redis connection: %v", err)
-			}
-
-			// If the thread is killed externally, decrement the wg counter
-=======
 			pubsubHandler := streamConsumer.RedisDB.Subscribe(ctx, streamConsumer.Config.ChannelName)
 
 			messageChannel := pubsubHandler.Channel()
@@ -455,7 +377,6 @@
 				core.Error("Failed to shut down pubsub handler: %v", err)
 			}
 
->>>>>>> 7fe36813
 			consumerWG.Done()
 		}(i, ctx)
 	}
@@ -499,13 +420,6 @@
 		totalNumBatchesReceived = totalNumBatchesReceived + int(threadBatchesReceived[i])
 	}
 
-<<<<<<< HEAD
-	failed := false
-	if totalNumBatchesReceived == totalNumBatchesSent {
-		fmt.Println("Test Results - Batches Sent: Passed")
-	} else {
-		fmt.Println("Test Results - Batches Sent: Failed")
-=======
 	// Divide num batches received across all threads by num consumers to make sure everyone got the same num batches
 	totalNumBatchesReceived = (totalNumBatchesReceived / consumerThreads)
 
@@ -517,7 +431,6 @@
 		fmt.Printf("\nTest Results - Batches Sent: Passed\n")
 	} else {
 		fmt.Printf("\nTest Results - Batches Sent: Failed\n")
->>>>>>> 7fe36813
 		failed = true
 	}
 
@@ -533,16 +446,200 @@
 	}
 }
 
+func test_redis_pubsub() {
+
+	fmt.Printf("test_redis_pubsub\n")
+
+	parentContext := context.Background()
+
+	producerThreads := 1
+	consumerThreads := 10
+
+	var producerWG sync.WaitGroup
+	var consumerWG sync.WaitGroup
+
+	producerWG.Add(producerThreads)
+	consumerWG.Add(consumerThreads)
+
+	threadMessagesSent := make([]int64, producerThreads)
+	threadMessagesReceived := make([]int64, consumerThreads)
+
+	threadBatchesSent := make([]int64, producerThreads)
+	threadBatchesReceived := make([]int64, consumerThreads)
+
+	producerThreadQuit := make([]context.CancelFunc, producerThreads)
+	consumerThreadQuit := make([]context.CancelFunc, consumerThreads)
+
+	for i := 0; i < producerThreads; i++ {
+		ctx, cancel := context.WithCancel(parentContext)
+
+		producerThreadQuit[i] = cancel
+
+		go func(threadIndex int, ctx context.Context) {
+			streamProducer := redis_pubsub.NewProducer(redis_pubsub.ProducerConfig{
+				RedisHostname: "127.0.0.1:6379",
+				RedisPassword: "",
+				ChannelName:   "test-channel",
+				BatchSize:     100,
+				BatchBytes:    200000,
+				TimeInterval:  time.Millisecond * 100,
+			})
+
+			connectErr := streamProducer.Connect(ctx)
+			if connectErr != nil {
+				producerWG.Done()
+				return
+			}
+
+			tickRate := time.Duration(1000000000 / 1000)
+
+			ticker := time.NewTicker(tickRate)
+			//create messages batch
+			messagesBatch := make([][]byte, 0)
+			start := time.Now()
+			select {
+			case <-ticker.C:
+				var err error = nil
+
+				messageSize := mathRand.Intn(95) + 5
+				messageData := make([]byte, messageSize)
+
+				rand.Read(messageData)
+
+				messagesBatch = append(messagesBatch, messageData)
+
+				messagesBatch, start, err = streamProducer.SendMessages(ctx, messagesBatch, start)
+
+				if err != nil {
+					core.Error("Failed to send message: %v", err)
+				} else {
+					threadBatchesSent[threadIndex] = streamProducer.NumBatchesSent()
+					threadMessagesSent[threadIndex] = streamProducer.NumMessagesSent()
+				}
+
+			case <-ctx.Done():
+				break
+			}
+
+			producerWG.Done()
+		}(i, ctx)
+	}
+
+	for i := 0; i < consumerThreads; i++ {
+		ctx, cancel := context.WithCancel(parentContext)
+
+		consumerThreadQuit[i] = cancel
+
+		go func(threadIndex int, ctx context.Context) {
+			streamConsumer := redis_pubsub.NewConsumer(redis_pubsub.ConsumerConfig{
+				RedisHostname: "127.0.0.1:6379",
+				RedisPassword: "",
+				ChannelName:   "test-channel",
+			})
+
+			connectErr := streamConsumer.Connect(ctx)
+			if connectErr != nil {
+				consumerWG.Done()
+				return
+			}
+
+			pubsubHandler := streamConsumer.RedisDB.Subscribe(ctx, streamConsumer.Config.ChannelName)
+
+			messageChannel := pubsubHandler.Channel()
+
+			select {
+			case msg := <-messageChannel:
+				if err := streamConsumer.ConsumeMessage(ctx, msg); err != nil {
+					core.Error("error reading redis pubsub message: %v", err)
+				}
+			case <-ctx.Done():
+				break
+			default:
+			}
+
+			threadBatchesReceived[threadIndex] = streamConsumer.NumBatchesReceived()
+			threadMessagesReceived[threadIndex] = streamConsumer.NumMessageReceived()
+
+			if err := pubsubHandler.Close(); err != nil {
+				core.Error("Failed to shut down pubsub handler: %v", err)
+			}
+
+			consumerWG.Done()
+		}(i, ctx)
+	}
+
+	time.Sleep(time.Second * 30)
+
+	for i := 0; i < producerThreads; i++ {
+		// Loop through producer threads and shut down the message creation loops
+		producerThreadQuit[i]()
+	}
+
+	producerWG.Wait()
+
+	time.Sleep(time.Second * 30)
+
+	for i := 0; i < consumerThreads; i++ {
+		// Loop through consumer threads and shut down processing loops
+		consumerThreadQuit[i]()
+	}
+
+	consumerWG.Wait()
+
+	totalMessagesSent := 0
+	totalMessagesReceived := 0
+
+	for _, numMessages := range threadMessagesSent {
+		totalMessagesSent = totalMessagesSent + int(numMessages)
+	}
+
+	for _, numMessages := range threadMessagesReceived {
+		totalMessagesReceived = totalMessagesReceived + int(numMessages)
+	}
+
+	totalNumBatchesSent := 0
+	for i := 0; i < producerThreads; i++ {
+		totalNumBatchesSent = totalNumBatchesSent + int(threadBatchesSent[i])
+	}
+
+	totalNumBatchesReceived := 0
+	for i := 0; i < consumerThreads; i++ {
+		totalNumBatchesReceived = totalNumBatchesReceived + int(threadBatchesReceived[i])
+	}
+
+	// Divide num batches received across all threads by num consumers to make sure everyone got the same num batches
+	totalNumBatchesReceived = (totalNumBatchesReceived / consumerThreads)
+
+	// Divide num messages received across all threads by num consumers to make sure everyone got the same num messages
+	totalMessagesReceived = (totalMessagesReceived / consumerThreads)
+
+	failed := false
+	if totalNumBatchesReceived == totalNumBatchesSent {
+		fmt.Printf("\nTest Results - Batches Sent: Passed\n")
+	} else {
+		fmt.Printf("\nTest Results - Batches Sent: Failed\n")
+		failed = true
+	}
+
+	if totalMessagesReceived == totalMessagesSent {
+		fmt.Println("Test Results - Messages Sent: Passed")
+	} else {
+		fmt.Println("Test Results - Messages Sent: Failed")
+		failed = true
+	}
+
+	if failed {
+		os.Exit(1)
+	}
+}
+
 type test_function func()
 
 func main() {
 	allTests := []test_function{
 		test_magic_backend,
-<<<<<<< HEAD
+		test_redis_pubsub,
 		test_redis_streams,
-=======
-		test_redis_pubsub,
->>>>>>> 7fe36813
 	}
 
 	var tests []test_function
