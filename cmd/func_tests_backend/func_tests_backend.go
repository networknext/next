--- conflicted
+++ resolved
@@ -1296,20 +1296,12 @@
 					return
 				case <-ticker.C:
 
-<<<<<<< HEAD
-					wasLeader := rediselector.IsLeader()
-=======
 				wasLeader := rediselector2.IsLeader()
->>>>>>> bfa67254
 
 					rediselector2.Store(cancelContext, dataStore2...)
 					rediselector2.Load(cancelContext)
 
-<<<<<<< HEAD
-					isNowLeader := rediselector.IsLeader()
-=======
 				isNowLeader := rediselector2.IsLeader()
->>>>>>> bfa67254
 
 					if !wasLeader && isNowLeader {
 						// we became leader
