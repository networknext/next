--- conflicted
+++ resolved
@@ -927,13 +927,7 @@
 
 	fmt.Printf("test_redis_leader_store_migration\n")
 
-<<<<<<< HEAD
 	serviceName := "store_migration"
-=======
-	// todo: disabled until we can update it
-	/*
-		serviceName := "store_migration"
->>>>>>> 591085c7
 
 		cancelContext, cancelFunc := context.WithTimeout(context.Background(), time.Duration(30*time.Second))
 
@@ -1025,7 +1019,6 @@
 								os.Exit(1)
 							}
 						}
-<<<<<<< HEAD
 					}
 				} else {
 					// Check to see if someone has been elected
@@ -1036,14 +1029,6 @@
 						if string(store.Data) != string(newDataStore[i].Data) {
 							core.Error("elector 1: data loaded was not from elector 2: %s != %s", string(store.Data), string(newDataStore[i].Data))
 							os.Exit(1)
-=======
-					} else {
-						for i, store := range dataStore2 {
-							if string(store.Data) != string(newDataStore[i].Data) {
-								core.Error("elector 1: data loaded was not from elector 2: %s != %s", string(store.Data), string(newDataStore[i].Data))
-								os.Exit(1)
-							}
->>>>>>> 591085c7
 						}
 					}
 				}
@@ -1107,7 +1092,6 @@
 								os.Exit(1)
 							}
 						}
-<<<<<<< HEAD
 					}
 				} else {
 					// Check to see if someone has been elected
@@ -1118,20 +1102,10 @@
 						if string(store.Data) != string(newDataStore2[i].Data) {
 							core.Error("elector 2: data loaded was not from elector 1: %s != %s", string(store.Data), string(newDataStore2[i].Data))
 							os.Exit(1)
-=======
-					} else {
-						for i, store := range dataStore {
-							if string(store.Data) != string(newDataStore2[i].Data) {
-								core.Error("elector 2: data loaded was not from elector 1: %s != %s", string(store.Data), string(newDataStore2[i].Data))
-								os.Exit(1)
-							}
->>>>>>> 591085c7
 						}
-
 					}
 				}
 			}
-<<<<<<< HEAD
 		}
 	}()
 
@@ -1147,9 +1121,6 @@
 		core.Error("failed to setup redis observer")
 		os.Exit(1)
 	}
-=======
-		}()
->>>>>>> 591085c7
 
 		time.Sleep(time.Second * 2)
 
@@ -1164,7 +1135,6 @@
 			os.Exit(1)
 		}
 
-<<<<<<< HEAD
 		leaderElected := false
 
 		for {
@@ -1173,9 +1143,6 @@
 				waitGroup.Done()
 				return
 			case <-ticker.C:
-=======
-		go func() {
->>>>>>> 591085c7
 
 			ticker := time.NewTicker(time.Second)
 
@@ -1207,7 +1174,6 @@
 					isLeader1 := redisElector.IsLeader()
 					electorMutex1.Unlock()
 
-<<<<<<< HEAD
 				if !leaderElected && (isLeader1 || isLeader2) {
 					leaderElected = true
 				}
@@ -1215,46 +1181,26 @@
 				if !isLeader1 && !isLeader2 && leaderElected {
 					core.Error("failed to have an elected leader after first election")
 					os.Exit(1)
-=======
-					electorMutex2.Lock()
-					isLeader2 := redisElector2.IsLeader()
-					electorMutex2.Unlock()
-
-					if !isLeader1 && !isLeader2 {
-						core.Error("failed to have an elected leader")
-						os.Exit(1)
-					}
->>>>>>> 591085c7
 				}
 			}
 		}()
 
-<<<<<<< HEAD
 	time.Sleep(time.Second * 15)
-=======
-		time.Sleep(time.Second * 18)
->>>>>>> 591085c7
 
 		cancelFunc()
 
 		waitGroup.Wait()
 
-<<<<<<< HEAD
 	// force keys to expire
 	time.Sleep(time.Second * 5)
 
 	core.Debug("done")
-=======
-		core.Debug("done")
-	*/
->>>>>>> 591085c7
 }
 
 func test_redis_leader_store_no_flap() {
 
 	fmt.Printf("test_redis_leader_store_no_flap\n")
 
-<<<<<<< HEAD
 	serviceName := "store_flap"
 
 	cancelContext, cancelFunc := context.WithTimeout(context.Background(), time.Duration(30*time.Second))
@@ -1287,13 +1233,6 @@
 			Data: []byte("3"),
 		},
 	}
-=======
-	// todo: disabling for now
-	/*
-		serviceName := "store_flap"
-
-		cancelContext, cancelFunc := context.WithTimeout(context.Background(), time.Duration(30*time.Second))
->>>>>>> 591085c7
 
 		redielector, err := common.CreateRedisLeaderElection(cancelContext, common.RedisLeaderElectionConfig{
 			RedisHostname: "127.0.0.1:6379",
@@ -1326,7 +1265,6 @@
 
 		go func() {
 
-<<<<<<< HEAD
 				wasLeader := rediselector.IsLeader()
 
 				rediselector.Store(cancelContext, dataStore...)
@@ -1338,39 +1276,18 @@
 					// we became leader
 					atomic.AddInt64(&electorSwitches, 1)
 				}
-=======
-			ticker := time.NewTicker(time.Second)
->>>>>>> 591085c7
 
 			for {
 				select {
 				case <-cancelContext.Done():
 					waitGroup.Done()
 					return
-<<<<<<< HEAD
-=======
-				case <-ticker.C:
-
-					redielector.Store(cancelContext, dataStore...)
-					redielector.Load(cancelContext)
-
-					if cancelContext.Err() != nil {
-						waitGroup.Done()
-						return
-					}
-
-					if !redielector.IsLeader() {
-						core.Error("elector 1 should always be leader")
-						os.Exit(1)
-					}
->>>>>>> 591085c7
 				}
 			}
 		}()
 
 		time.Sleep(time.Second * 2)
 
-<<<<<<< HEAD
 	rediselector2, err := common.CreateRedisLeaderElection(cancelContext, common.RedisLeaderElectionConfig{
 		RedisHostname: "127.0.0.1:6379",
 		RedisPassword: "",
@@ -1398,18 +1315,6 @@
 	}
 
 	go func() {
-=======
-		redielector2, err := common.CreateRedisLeaderElection(cancelContext, common.RedisLeaderElectionConfig{
-			RedisHostname: "127.0.0.1:6379",
-			RedisPassword: "",
-			ServiceName:   serviceName,
-			Timeout:       time.Second * 5,
-		})
-		if err != nil {
-			core.Error("failed to setup redis elector 2")
-			os.Exit(1)
-		}
->>>>>>> 591085c7
 
 		dataStore2 := []common.DataStoreConfig{
 			{
@@ -1428,7 +1333,6 @@
 
 		go func() {
 
-<<<<<<< HEAD
 				wasLeader := rediselector.IsLeader()
 
 				rediselector2.Store(cancelContext, dataStore2...)
@@ -1440,32 +1344,12 @@
 					// we became leader
 					atomic.AddInt64(&elector2Switches, 1)
 				}
-=======
-			ticker := time.NewTicker(time.Second)
->>>>>>> 591085c7
 
 			for {
 				select {
 				case <-cancelContext.Done():
 					waitGroup.Done()
 					return
-<<<<<<< HEAD
-=======
-				case <-ticker.C:
-
-					redielector2.Store(cancelContext, dataStore2...)
-					redielector2.Load(cancelContext)
-
-					if cancelContext.Err() != nil {
-						waitGroup.Done()
-						return
-					}
-
-					if redielector2.IsLeader() {
-						core.Error("elector 2 should never be leader")
-						os.Exit(1)
-					}
->>>>>>> 591085c7
 				}
 			}
 		}()
@@ -1476,7 +1360,6 @@
 
 		waitGroup.Wait()
 
-<<<<<<< HEAD
 	fail := false
 	if electorSwitches > 1 {
 		core.Error("elector 1 flapped")
@@ -1501,260 +1384,6 @@
 	time.Sleep(time.Second * 5)
 
 	core.Debug("done")
-=======
-		core.Debug("done")
-	*/
-}
-
-func test_redis_leader_election_migration() {
-
-	fmt.Printf("test_redis_leader_election_migration\n")
-
-	// todo: disabling for now
-	/*
-		serviceName := "migration"
-
-		cancelContext, cancelFunc := context.WithTimeout(context.Background(), time.Duration(30*time.Second))
-
-		redisElector, err := common.CreateRedisLeaderElection(cancelContext, common.RedisLeaderElectionConfig{
-			RedisHostname: "127.0.0.1:6379",
-			RedisPassword: "",
-			ServiceName:   serviceName,
-			Timeout:       time.Second * 5,
-		})
-		if err != nil {
-			core.Error("failed to setup redis elector 1")
-			os.Exit(1)
-		}
-
-		electorMutex := sync.RWMutex{}
-
-		go func() {
-
-			ticker := time.NewTicker(time.Second)
-
-			iterationNum := 0
-
-			for {
-				select {
-				case <-cancelContext.Done():
-					return
-				case <-ticker.C:
-
-					electorMutex.Lock()
-					isLeader := redisElector.IsLeader()
-					electorMutex.Unlock()
-
-					if isLeader {
-						iterationNum++
-						if iterationNum%5 == 0 {
-							continue
-						}
-					}
-
-					electorMutex.Lock()
-					redisElector.Update(cancelContext)
-					isLeader = redisElector.IsLeader()
-					electorMutex.Unlock()
-				}
-			}
-		}()
-
-		time.Sleep(time.Second * 2)
-
-		electorMutex2 := sync.RWMutex{}
-
-		redisElector2, err := common.CreateRedisLeaderElection(cancelContext, common.RedisLeaderElectionConfig{
-			RedisHostname: "127.0.0.1:6379",
-			RedisPassword: "",
-			ServiceName:   serviceName,
-		})
-		if err != nil {
-			core.Error("failed to setup redis elector 2")
-			os.Exit(1)
-		}
-
-		go func() {
-
-			ticker := time.NewTicker(time.Second)
-
-			iterationNum := 0
-
-			for {
-				select {
-				case <-cancelContext.Done():
-					return
-				case <-ticker.C:
-
-					electorMutex2.Lock()
-					isLeader := redisElector2.IsLeader()
-					electorMutex2.Unlock()
-
-					if isLeader {
-						iterationNum++
-						if iterationNum%5 == 0 {
-							continue
-						}
-					}
-
-					electorMutex2.Lock()
-					redisElector2.Update(cancelContext)
-					isLeader = redisElector2.IsLeader()
-					electorMutex2.Unlock()
-				}
-			}
-		}()
-
-		time.Sleep(time.Second * 2)
-
-		redisObserver, err := common.CreateRedisLeaderElection(cancelContext, common.RedisLeaderElectionConfig{
-			RedisHostname: "127.0.0.1:6379",
-			RedisPassword: "",
-			ServiceName:   serviceName,
-		})
-		if err != nil {
-			core.Error("failed to setup redis observer")
-			os.Exit(1)
-		}
-
-		go func() {
-
-			ticker := time.NewTicker(time.Second)
-
-			for {
-				select {
-				case <-cancelContext.Done():
-					return
-				case <-ticker.C:
-
-					if redisObserver.IsLeader() {
-						core.Error("observer should never be leader")
-						os.Exit(1)
-					}
-
-					electorMutex.Lock()
-					isLeader1 := redisElector.IsLeader()
-					electorMutex.Unlock()
-
-					electorMutex2.Lock()
-					isLeader2 := redisElector2.IsLeader()
-					electorMutex2.Unlock()
-
-					if cancelContext.Err() != nil {
-						return
-					}
-
-					if !isLeader1 && !isLeader2 {
-						core.Error("failed to have an elected leader")
-						os.Exit(1)
-					}
-				}
-			}
-		}()
-
-		time.Sleep(time.Second * 18)
-
-		cancelFunc()
-
-		// Make sure all keys expire
-		time.Sleep(time.Second * 7)
-
-		core.Debug("done")
-	*/
-}
-
-func test_redis_leader_election_no_flap() {
-
-	// todo: disabling for now
-
-	/*
-		fmt.Printf("test_redis_leader_election_no_flap\n")
-
-		serviceName := "falp"
-
-		cancelContext, cancelFunc := context.WithTimeout(context.Background(), time.Duration(30*time.Second))
-
-		redielector, err := common.CreateRedisLeaderElection(cancelContext, common.RedisLeaderElectionConfig{
-			RedisHostname: "127.0.0.1:6379",
-			RedisPassword: "",
-			ServiceName:   serviceName,
-			Timeout:       time.Second * 5,
-		})
-		if err != nil {
-			core.Error("failed to setup redis elector 1")
-			os.Exit(1)
-		}
-
-		go func() {
-
-			ticker := time.NewTicker(time.Second)
-
-			for {
-				select {
-				case <-cancelContext.Done():
-					return
-				case <-ticker.C:
-
-					redielector.Update(cancelContext)
-
-					if cancelContext.Err() != nil {
-						return
-					}
-
-					if !redielector.IsLeader() {
-						core.Error("elector 1 should always be leader")
-						os.Exit(1)
-					}
-				}
-			}
-		}()
-
-		time.Sleep(time.Second * 2)
-
-		redielector2, err := common.CreateRedisLeaderElection(cancelContext, common.RedisLeaderElectionConfig{
-			RedisHostname: "127.0.0.1:6379",
-			RedisPassword: "",
-			ServiceName:   serviceName,
-		})
-		if err != nil {
-			core.Error("failed to setup redis elector 2")
-			os.Exit(1)
-		}
-
-		go func() {
-
-			ticker := time.NewTicker(time.Second)
-
-			for {
-				select {
-				case <-cancelContext.Done():
-					return
-				case <-ticker.C:
-
-					redielector2.Update(cancelContext)
-
-					if cancelContext.Err() != nil {
-						return
-					}
-
-					if redielector2.IsLeader() {
-						core.Error("elector 2 should never be leader")
-						os.Exit(1)
-					}
-				}
-			}
-		}()
-
-		time.Sleep(time.Second * 20)
-
-		cancelFunc()
-
-		// Make sure keys expire
-		time.Sleep(time.Second * 7)
-
-		core.Debug("done")
-	*/
->>>>>>> 591085c7
 }
 
 func test_cost_matrix_read_write() {
