/*
   Network Next. You control the network.
   Copyright © 2017 - 2022 Network Next, Inc. All rights reserved.
*/

package main

import (
	"bytes"
	"context"
	"encoding/binary"
	"sync"
	"sync/atomic"

	// "context"
	// "encoding/binary"
	// "sync"

	// "context"
	// "crypto/rand"
	"fmt"
	"io/ioutil"

	mathRand "math/rand"
	"net/http"
	"os"
	"os/exec"
	"reflect"
	"runtime"
	"strings"

	// "sync"
	"syscall"
	"time"

	"cloud.google.com/go/pubsub"
	"github.com/networknext/backend/modules/common"
	"github.com/networknext/backend/modules/core"
	// "github.com/networknext/backend/modules/common"
	// "github.com/networknext/backend/modules/core"
	// "github.com/go-redis/redis/v9"
	// "github.com/networknext/backend/modules/core"
	// "github.com/networknext/backend/modules/common"
)

func check_output(substring string, cmd *exec.Cmd, stdout bytes.Buffer, stderr bytes.Buffer) {
	if !strings.Contains(stdout.String(), substring) {
		fmt.Printf("\nerror: missing output '%s'\n\n", substring)
		fmt.Printf("--------------------------------------------------\n")
		fmt.Printf("%s", stdout.String())
		fmt.Printf("--------------------------------------------------\n")
		if len(stderr.String()) > 0 {
			fmt.Printf("%s", stderr.String())
			fmt.Printf("--------------------------------------------------\n")
		}
		fmt.Printf("\n")
		cmd.Process.Signal(syscall.SIGTERM)
		os.Exit(1)
	}
}

func test_magic_backend() {

	fmt.Printf("test_magic_backend\n")

	// run the magic backend and make sure it runs and does things it's expected to do

	cmd := exec.Command("./magic_backend")

	var stdout bytes.Buffer
	var stderr bytes.Buffer
	cmd.Stdout = &stdout
	cmd.Stderr = &stderr

	cmd.Env = make([]string, 0)
	cmd.Env = append(cmd.Env, "ENV=local")
	cmd.Env = append(cmd.Env, "HTTP_PORT=40000")
	cmd.Env = append(cmd.Env, "NEXT_DEBUG_LOGS=1")
	cmd.Env = append(cmd.Env, "MAGIC_UPDATE_SECONDS=5")

	err := cmd.Start()
	if err != nil {
		fmt.Printf("\nerror: failed to run magic backend!\n\n")
		fmt.Printf("%s", stdout.String())
		fmt.Printf("%s", stderr.String())
		os.Exit(1)
	}

	time.Sleep(10 * time.Second)

	check_output("magic_backend", cmd, stdout, stderr)
	check_output("starting http server on port 40000", cmd, stdout, stderr)

	// test the health check

	response, err := http.Get("http://127.0.0.1:40000/health")
	if err != nil || response.StatusCode != 200 {
		fmt.Printf("error: health check failed\n")
		cmd.Process.Signal(syscall.SIGTERM)
		os.Exit(1)
	}

	// test the version endpoint

	_, err = http.Get("http://127.0.0.1:40000/version")
	if err != nil || response.StatusCode != 200 {
		fmt.Printf("error: version endpoint failed\n")
		cmd.Process.Signal(syscall.SIGTERM)
		os.Exit(1)
	}

	// test the magic values endpoint

	response, err = http.Get("http://127.0.0.1:40000/magic")
	if err != nil || response.StatusCode != 200 {
		fmt.Printf("error: magic endpoint failed\n")
		cmd.Process.Signal(syscall.SIGTERM)
		os.Exit(1)
	}

	magicData, error := ioutil.ReadAll(response.Body)
	if error != nil {
		fmt.Printf("error: failed to read magic response data\n")
		cmd.Process.Signal(syscall.SIGTERM)
		os.Exit(1)
	}

	time.Sleep(time.Second)

	check_output("served magic values", cmd, stdout, stderr)

	// test that the magic values shuffle from upcoming -> current -> previous over time

	var upcomingMagic [8]byte
	var currentMagic [8]byte
	var previousMagic [8]byte

	copy(upcomingMagic[:], magicData[0:8])
	copy(currentMagic[:], magicData[8:16])
	copy(previousMagic[:], magicData[16:24])

	magicUpdates := 0

	for i := 0; i < 30; i++ {

		response, err = http.Get("http://127.0.0.1:40000/magic")
		if err != nil || response.StatusCode != 200 {
			fmt.Printf("error: magic endpoint failed\n")
			cmd.Process.Signal(syscall.SIGTERM)
			os.Exit(1)
		}

		magicData, error := ioutil.ReadAll(response.Body)
		if error != nil {
			fmt.Printf("error: failed to read magic response data\n")
			cmd.Process.Signal(syscall.SIGTERM)
			os.Exit(1)
		}

		if bytes.Compare(magicData[0:8], upcomingMagic[:]) != 0 {

			magicUpdates++

			if bytes.Compare(magicData[8:16], upcomingMagic[:]) != 0 {
				fmt.Printf("error: did not see upcoming magic shuffle to current magic\n")
				cmd.Process.Signal(syscall.SIGTERM)
				os.Exit(1)
			}

			if bytes.Compare(magicData[16:24], currentMagic[:]) != 0 {
				fmt.Printf("error: did not see current magic shuffle to previous magic\n")
				cmd.Process.Signal(syscall.SIGTERM)
				os.Exit(1)
			}

			copy(upcomingMagic[:], magicData[0:8])
			copy(currentMagic[:], magicData[8:16])
			copy(previousMagic[:], magicData[16:24])
		}

		time.Sleep(time.Second)

	}

	// we should see 5,6 or 7 magic updates (30 seconds with updates once every 5 seconds...)

	if magicUpdates != 5 && magicUpdates != 6 && magicUpdates != 7 {
		fmt.Printf("error: did not see magic values update every ~5 seconds (%d magic updates)", magicUpdates)
		cmd.Process.Signal(syscall.SIGTERM)
		os.Exit(1)
	}

	// run a second magic backend. it should match the same magic values

	cmd2 := exec.Command("./magic_backend")

	var stdout2 bytes.Buffer
	var stderr2 bytes.Buffer
	cmd2.Stdout = &stdout2
	cmd2.Stderr = &stderr2

	cmd2.Env = make([]string, 0)
	cmd2.Env = append(cmd2.Env, "ENV=local")
	cmd2.Env = append(cmd2.Env, "HTTP_PORT=40001")
	cmd2.Env = append(cmd2.Env, "NEXT_DEBUG_LOGS=1")
	cmd2.Env = append(cmd2.Env, "MAGIC_UPDATE_SECONDS=5")

	err = cmd2.Start()
	if err != nil {
		fmt.Printf("\nerror: failed to run magic backend #2!\n\n")
		fmt.Printf("%s", stdout2.String())
		fmt.Printf("%s", stderr2.String())
		os.Exit(1)
	}

	time.Sleep(time.Second)

	for i := 0; i < 10; i++ {

		response1, err := http.Get("http://127.0.0.1:40000/magic")
		if err != nil || response1.StatusCode != 200 {
			fmt.Printf("error: magic endpoint failed (1)\n")
			cmd.Process.Signal(syscall.SIGTERM)
			os.Exit(1)
		}

		magicData1, error := ioutil.ReadAll(response.Body)
		if error != nil {
			fmt.Printf("error: failed to read magic response data (1)\n")
			cmd.Process.Signal(syscall.SIGTERM)
			os.Exit(1)
		}

		response2, err := http.Get("http://127.0.0.1:40001/magic")
		if err != nil || response2.StatusCode != 200 {
			fmt.Printf("error: magic endpoint failed (2)\n")
			cmd.Process.Signal(syscall.SIGTERM)
			os.Exit(1)
		}

		magicData2, error := ioutil.ReadAll(response.Body)
		if error != nil {
			fmt.Printf("error: failed to read magic response data (2)\n")
			cmd.Process.Signal(syscall.SIGTERM)
			os.Exit(1)
		}

		if bytes.Compare(magicData1, magicData2) != 0 && !(bytes.Compare(magicData1[0:16], magicData2[8:24]) == 0 || bytes.Compare(magicData2[0:16], magicData1[8:24]) == 0) {
			fmt.Printf("error: magic data mismatch between two magic backends\n")
			cmd.Process.Signal(syscall.SIGTERM)
			os.Exit(1)
		}

		time.Sleep(time.Second)

	}

	// test that the service shuts down cleanly

	cmd.Process.Signal(os.Interrupt)
	cmd2.Process.Signal(os.Interrupt)

	cmd.Wait()
	cmd2.Wait()

	check_output("received shutdown signal", cmd, stdout, stderr)
	check_output("successfully shutdown", cmd, stdout, stderr)

	check_output("received shutdown signal", cmd2, stdout, stderr)
	check_output("successfully shutdown", cmd2, stdout, stderr)
}

func test_google_bigquery() {

	fmt.Printf("test_google_bigquery\n")

	action := "dev-bigquery-emulator"

	fmt.Printf("make %s\n", action)

	cmd := exec.Command("make", action)
	if cmd == nil {
		core.Error("could not run make!\n")
		os.Exit(1)
	}

	stdout_pipe, err := cmd.StdoutPipe()
	if err != nil {
		core.Error("could not create stdout pipe for make")
		os.Exit(1)
	}

	defer stdout_pipe.Close()
}

func test_google_pubsub() {

	fmt.Printf("test_google_pubsub\n")

	// setup the test topic and subscription in pubsub emulator

	os.Setenv("PUBSUB_EMULATOR_HOST", "127.0.0.1:9000")

	cancelContext, cancelFunc := context.WithTimeout(context.Background(), time.Duration(30*time.Second))

	pubsubSetupClient, err := pubsub.NewClient(cancelContext, "local")
	if err != nil {
		core.Error("failed to create pubsub setup client: %v", err)
		os.Exit(1)
	}

	topic := "test"

	pubsubSetupClient.CreateTopic(cancelContext, topic)
	pubsubSetupClient.CreateSubscription(cancelContext, topic, pubsub.SubscriptionConfig{
		Topic: pubsubSetupClient.Topic(topic),
	})

	pubsubSetupClient.Close()

	// send a bunch of messages via multiple producers

	var waitGroup sync.WaitGroup

	const NumProducers = 10

	producers := [NumProducers]*common.GooglePubsubProducer{}

	for i := 0; i < NumProducers; i++ {

		producers[i], err = common.CreateGooglePubsubProducer(cancelContext, common.GooglePubsubConfig{
			ProjectId:          "local",
			Topic:              "test",
			MessageChannelSize: 10 * 1024,
			BatchSize:          100,
			BatchDuration:      time.Millisecond * 100,
		})

		if err != nil {
			core.Error("failed to create google pubsub producer: %v", err)
			os.Exit(1)
		}
	}

	waitGroup.Add(NumProducers)

	const NumMessagesPerProducer = 100000

	for i := 0; i < NumProducers; i++ {

		go func(producer *common.GooglePubsubProducer) {

			for j := 0; j < NumMessagesPerProducer; j++ {

				messageId := j
				messageSize := mathRand.Intn(96) + 4
				messageData := make([]byte, messageSize)

				binary.LittleEndian.PutUint32(messageData[:4], uint32(messageId))

				start := messageId % 256
				for k := 0; k < messageSize; k++ {
					messageData[k] = byte((start + k) % 256)
				}

				producer.MessageChannel <- messageData
			}

			waitGroup.Done()

		}(producers[i])
	}

	fmt.Printf("waiting for producers...\n")

	waitGroup.Wait()

	// receive a bunch of messages via consumers

	const NumConsumers = 100

	consumers := [NumConsumers]*common.GooglePubsubConsumer{}

	for i := 0; i < NumConsumers; i++ {

		consumers[i], err = common.CreateGooglePubsubConsumer(cancelContext, common.GooglePubsubConfig{
			ProjectId:          "local",
			Topic:              "test",
			Subscription:       "test",
			MessageChannelSize: 10 * 1024,
		})

		if err != nil {
			core.Error("failed to create google pubsub consumer: %v", err)
			os.Exit(1)
		}
	}

	waitGroup.Add(NumConsumers)

	var numMessagesReceived uint64

	for i := 0; i < NumConsumers; i++ {

		go func(consumer *common.GooglePubsubConsumer) {

			for {
				select {

				case <-cancelContext.Done():
					core.Debug("consumer done")
					waitGroup.Done()
					return

				case pubsubMessage := <-consumer.MessageChannel:
					msg := pubsubMessage.Data
					messageId := binary.LittleEndian.Uint32(msg[:4])
					start := int(messageId % 256)
					for j := 0; j < len(msg); j++ {
						if msg[j] != byte((start+j)%256) {
							core.Error("message validation failed. expected %d, got %d", byte((start+j)%256), msg[j])
							os.Exit(1)
						}
					}
					atomic.AddUint64(&numMessagesReceived, 1)
				}
			}

		}(consumers[i])
	}

	// wait until we receive all messages, or up to 30 seconds...

	receivedAllMessages := false

	for i := 0; i < 30; i++ {
		messageCount := atomic.LoadUint64(&numMessagesReceived)
		expectedCount := uint64(NumProducers * NumMessagesPerProducer)
		core.Debug("received %d/%d messages", messageCount, expectedCount)
		if messageCount > expectedCount {
			core.Error("received too many messages!")
			os.Exit(1)
		}
		if i > 10 && messageCount == expectedCount {
			core.Debug("received all")
			receivedAllMessages = true
			break
		}
		time.Sleep(time.Second)
	}

	if !receivedAllMessages {
		core.Error("did not receive all messages sent")
		os.Exit(1)
	}

	// clean shutdown the consumer threads

	core.Debug("cancelling context")

	cancelFunc()

	core.Debug("waiting for consumers...")	

	waitGroup.Wait()

	core.Debug("done")
}

func test_redis_pubsub() {

	fmt.Printf("test_redis_pubsub\n")

	parentContext := context.Background()

	producerThreads := 2
	consumerThreads := 10

	var producerWG sync.WaitGroup
	var consumerWG sync.WaitGroup

	producerWG.Add(producerThreads)
	consumerWG.Add(consumerThreads)

	threadMessagesSent := make([]int64, producerThreads)
	threadMessagesReceived := make([]int64, consumerThreads)

	threadBatchesSent := make([]int64, producerThreads)
	threadBatchesReceived := make([]int64, consumerThreads)

	producerThreadQuit := make([]context.CancelFunc, producerThreads)
	consumerThreadQuit := make([]context.CancelFunc, consumerThreads)

	for i := 0; i < producerThreads; i++ {
		ctx, cancel := context.WithCancel(parentContext)

		producerThreadQuit[i] = cancel

		go func(threadIndex int, ctx context.Context) {
			streamProducer, err := common.CreateRedisPubsubProducer(ctx, common.RedisPubsubConfig{
				RedisHostname:      "127.0.0.1:6379",
				RedisPassword:      "",
				PubsubChannelName:  "test-channel",
				MessageChannelSize: 10 * 1024,
				BatchSize:          100,
				BatchDuration:      time.Millisecond * 100,
			})

			if err != nil {
				producerWG.Done()
				return
			}

			tickRate := time.Duration(1000000000 / 1000)

			ticker := time.NewTicker(tickRate)

			numMessagesSent := 0

		producerLoop:
			for {
				select {
				case <-ticker.C:
					messageID := numMessagesSent
					messageSize := mathRand.Intn(96) + 4
					messageData := make([]byte, messageSize)

					binary.LittleEndian.PutUint32(messageData[:4], uint32(messageID))

					start := messageID % 256
					for i := 0; i < messageSize; i++ {
						messageData[i] = byte((start + i) % 256)
					}

					streamProducer.MessageChannel <- messageData

					numMessagesSent++

				case <-ctx.Done():
					break producerLoop
				}
			}

			threadBatchesSent[threadIndex] = int64(streamProducer.NumBatchesSent())
			threadMessagesSent[threadIndex] = int64(streamProducer.NumMessagesSent())

			// If the thread is killed externally, decrement the wg counter
			producerWG.Done()
		}(i, ctx)
	}

	for i := 0; i < consumerThreads; i++ {
		ctx, cancel := context.WithCancel(parentContext)

		consumerThreadQuit[i] = cancel

		go func(threadIndex int, ctx context.Context) {
			streamConsumer, err := common.CreateRedisPubsubConsumer(ctx, common.RedisPubsubConfig{
				RedisHostname:      "127.0.0.1:6379",
				RedisPassword:      "",
				PubsubChannelName:  "test-channel",
				MessageChannelSize: 10 * 1024,
			})

			if err != nil {
				consumerWG.Done()
				return
			}

		consumerLoop:
			for {
				select {
				case msg := <-streamConsumer.MessageChannel:
					messageID := binary.LittleEndian.Uint32(msg[:4])

					start := int(messageID % 256)
					for i := 0; i < len(msg); i++ {
						if msg[i] != byte((start+i)%256) {
							core.Error("Message validation failed!")
						}
					}
				case <-ctx.Done():
					break consumerLoop
				}
			}

			threadBatchesReceived[threadIndex] = int64(streamConsumer.NumBatchesReceived())
			threadMessagesReceived[threadIndex] = int64(streamConsumer.NumMessageReceived())

			consumerWG.Done()
		}(i, ctx)
	}

	time.Sleep(time.Second * 30)

	for i := 0; i < producerThreads; i++ {
		// Loop through producer threads and shut down the message creation loops
		producerThreadQuit[i]()
	}

	producerWG.Wait()

	time.Sleep(time.Second * 30)

	for i := 0; i < consumerThreads; i++ {
		// Loop through consumer threads and shut down processing loops
		consumerThreadQuit[i]()
	}

	consumerWG.Wait()

	totalMessagesSent := 0
	totalMessagesReceived := 0

	for _, numMessages := range threadMessagesSent {
		totalMessagesSent = totalMessagesSent + int(numMessages)
	}

	for _, numMessages := range threadMessagesReceived {
		totalMessagesReceived = totalMessagesReceived + int(numMessages)
	}

	totalNumBatchesSent := 0
	for i := 0; i < producerThreads; i++ {
		totalNumBatchesSent = totalNumBatchesSent + int(threadBatchesSent[i])
	}

	totalNumBatchesReceived := 0
	for i := 0; i < consumerThreads; i++ {
		totalNumBatchesReceived = totalNumBatchesReceived + int(threadBatchesReceived[i])
	}

	// Divide num batches received across all threads by num consumers to make sure everyone got the same num batches
	totalNumBatchesReceived = (totalNumBatchesReceived / consumerThreads)

	// Divide num messages received across all threads by num consumers to make sure everyone got the same num messages
	totalMessagesReceived = (totalMessagesReceived / consumerThreads)

	failed := false
	if totalNumBatchesReceived == totalNumBatchesSent {
		fmt.Printf("\nTest Results - Batches Sent: Passed\n")
	} else {
		fmt.Printf("\nTest Results - Batches Sent: Failed\n")
		failed = true
	}

	if totalMessagesReceived == totalMessagesSent {
		fmt.Println("Test Results - Messages Sent: Passed")
	} else {
		fmt.Println("Test Results - Messages Sent: Failed")
		failed = true
	}

	if failed {
		fmt.Printf("Total number of batches sent: %d\n", totalNumBatchesSent)
		fmt.Printf("Total number of messages sent: %d\n", totalMessagesSent)

		fmt.Printf("Total number of batches received: %d\n", totalNumBatchesReceived)
		fmt.Printf("Total number of messages received: %d\n", totalMessagesReceived)
		os.Exit(1)
	}
}

func test_redis_streams() {

	fmt.Printf("test_redis_streams\n")

	parentContext := context.Background()

	producerThreads := 2
	consumerThreads := 10

	var producerWG sync.WaitGroup
	var consumerWG sync.WaitGroup

	producerWG.Add(producerThreads)
	consumerWG.Add(consumerThreads)

	threadMessagesSent := make([]int64, producerThreads)
	threadMessagesReceived := make([]int64, consumerThreads)

	threadBatchesSent := make([]int64, producerThreads)
	threadBatchesReceived := make([]int64, consumerThreads)

	producerThreadQuit := make([]context.CancelFunc, producerThreads)
	consumerThreadQuit := make([]context.CancelFunc, consumerThreads)

	for i := 0; i < producerThreads; i++ {
		ctx, cancel := context.WithCancel(parentContext)

		producerThreadQuit[i] = cancel

		go func(threadIndex int, ctx context.Context) {
			streamProducer, err := common.CreateRedisStreamsProducer(ctx, common.RedisStreamsConfig{
				RedisHostname:      "127.0.0.1:6379",
				RedisPassword:      "",
				StreamName:         "test-stream",
				BatchSize:          100,
				BatchDuration:      time.Millisecond * 100,
				MessageChannelSize: 10 * 1024,
			})

			if err != nil {
				producerWG.Done()
				return
			}

			tickRate := time.Duration(1000000000 / 1000)

			ticker := time.NewTicker(tickRate)
			//create messages batch

			numMessagesSent := 0
		producerLoop:
			for {
				select {
				case <-ticker.C:
					messageID := numMessagesSent
					messageSize := mathRand.Intn(96) + 4
					messageData := make([]byte, messageSize)

					binary.LittleEndian.PutUint32(messageData[:4], uint32(messageID))

					start := messageID % 256
					for i := 0; i < messageSize; i++ {
						messageData[i] = byte((start + i) % 256)
					}

					streamProducer.MessageChannel <- messageData

					numMessagesSent++

				case <-ctx.Done():
					break producerLoop
				}
			}

			threadBatchesSent[threadIndex] = int64(streamProducer.NumBatchesSent())
			threadMessagesSent[threadIndex] = int64(streamProducer.NumMessagesSent())

			// If the thread is killed externally, decrement the wg counter
			producerWG.Done()
		}(i, ctx)
	}

	for i := 0; i < consumerThreads; i++ {
		ctx, cancel := context.WithCancel(parentContext)

		consumerThreadQuit[i] = cancel

		go func(threadIndex int, ctx context.Context) {
			streamConsumer, err := common.CreateRedisStreamsConsumer(ctx, common.RedisStreamsConfig{
				RedisHostname:      "127.0.0.1:6379",
				RedisPassword:      "",
				StreamName:         "test-stream",
				ConsumerGroup:      "test-group",
				BatchDuration:      time.Millisecond * 100,
				BatchSize:          10,
				MessageChannelSize: 10 * 1024,
			})

			if err != nil {
				consumerWG.Done()
				return
			}

		consumerLoop:
			for {
				select {
				case msg := <-streamConsumer.MessageChannel:
					messageID := binary.LittleEndian.Uint32(msg[:4])

					start := int(messageID % 256)
					for i := 0; i < len(msg); i++ {
						if msg[i] != byte((start+i)%256) {
							core.Error("Message validation failed!")
						}
					}
				case <-ctx.Done():
					break consumerLoop
				}
			}

			threadBatchesReceived[threadIndex] = int64(streamConsumer.NumBatchesReceived())
			threadMessagesReceived[threadIndex] = int64(streamConsumer.NumMessageReceived())

			consumerWG.Done()
		}(i, ctx)
	}

	time.Sleep(time.Second * 30)

	for i := 0; i < producerThreads; i++ {
		// Loop through producer threads and shut down the message creation loops
		producerThreadQuit[i]()
	}

	producerWG.Wait()

	time.Sleep(time.Second * 30)

	for i := 0; i < consumerThreads; i++ {
		// Loop through consumer threads and shut down processing loops
		consumerThreadQuit[i]()
	}

	consumerWG.Wait()

	totalMessagesSent := 0
	totalMessagesReceived := 0

	for _, numMessages := range threadMessagesSent {
		totalMessagesSent = totalMessagesSent + int(numMessages)
	}

	for _, numMessages := range threadMessagesReceived {
		totalMessagesReceived = totalMessagesReceived + int(numMessages)
	}

	totalNumBatchesSent := 0
	for i := 0; i < producerThreads; i++ {
		totalNumBatchesSent = totalNumBatchesSent + int(threadBatchesSent[i])
	}

	totalNumBatchesReceived := 0
	for i := 0; i < consumerThreads; i++ {
		totalNumBatchesReceived = totalNumBatchesReceived + int(threadBatchesReceived[i])
	}

	failed := false
	if totalNumBatchesReceived == totalNumBatchesSent {
		fmt.Println("Test Results - Batches Sent: Passed")
	} else {
		fmt.Println("Test Results - Batches Sent: Failed")
		failed = true
	}

	if totalMessagesReceived == totalMessagesSent {
		fmt.Println("Test Results - Messages Sent: Passed")
	} else {
		fmt.Println("Test Results - Messages Sent: Failed")
		failed = true
	}

	if failed {
		os.Exit(1)
	}
}

type test_function func()

func main() {
	allTests := []test_function{
<<<<<<< HEAD
		// test_magic_backend,ubsub,
		// test_redis_streams,
=======
		test_magic_backend,
		// test_redis_pubsub,
		test_redis_streams,
>>>>>>> 98674daa
		test_google_pubsub,
		// test_google_bigquery,
	}

	var tests []test_function

	if len(os.Args) > 1 {
		funcName := os.Args[1]
		for _, test := range allTests {
			name := runtime.FuncForPC(reflect.ValueOf(test).Pointer()).Name()
			name = name[len("main."):]
			if funcName == name {
				tests = append(tests, test)
				break
			}
		}
		if len(tests) == 0 {
			panic(fmt.Sprintf("could not find any test: '%s'", funcName))
		}
	} else {
		tests = allTests // No command line args, run all tests
	}

	go func() {
		time.Sleep(time.Duration(len(tests)*120) * time.Second)
		panic("tests took too long!")
	}()

	for i := range tests {
		tests[i]()
	}
}<|MERGE_RESOLUTION|>--- conflicted
+++ resolved
@@ -460,7 +460,7 @@
 
 	cancelFunc()
 
-	core.Debug("waiting for consumers...")	
+	core.Debug("waiting for consumers...")
 
 	waitGroup.Wait()
 
@@ -851,14 +851,9 @@
 
 func main() {
 	allTests := []test_function{
-<<<<<<< HEAD
-		// test_magic_backend,ubsub,
-		// test_redis_streams,
-=======
 		test_magic_backend,
 		// test_redis_pubsub,
 		test_redis_streams,
->>>>>>> 98674daa
 		test_google_pubsub,
 		// test_google_bigquery,
 	}
