--- conflicted
+++ resolved
@@ -573,29 +573,18 @@
 				fmt.Printf("%.2f milliseconds route matrix update\n", serverBackendMetrics.RouteMatrixUpdateDuration.Value())
 				fmt.Printf("%d long route matrix updates\n", int(serverBackendMetrics.LongRouteMatrixUpdateCount.Value()))
 
-<<<<<<< HEAD
-				unknownDatacentersLength := datacenterTracker.UnknownDatacenterLength()
-				serverBackendMetrics.UnknownDatacenterCount.Set(float64(unknownDatacentersLength))
-				if unknownDatacentersLength > 0 {
-					fmt.Printf("%d unknown datacenters: %v\n", unknownDatacentersLength, datacenterTracker.GetUnknownDatacenters())
-				}
-
-				emptyDatacentersLength := datacenterTracker.EmptyDatacenterLength()
-				serverBackendMetrics.EmptyDatacenterCount.Set(float64(emptyDatacentersLength))
-				if emptyDatacentersLength > 0 {
-					fmt.Printf("%d empty datacenters: %v\n", emptyDatacentersLength, datacenterTracker.GetEmptyDatacenters())
-=======
 				if env != "local" {
 					unknownDatacentersLength := datacenterTracker.UnknownDatacenterLength()
+					serverBackendMetrics.UnknownDatacenterCount.Set(float64(unknownDatacentersLength))
 					if unknownDatacentersLength > 0 {
 						fmt.Printf("unknown datacenters: %v\n", datacenterTracker.GetUnknownDatacenters())
 					}
 
 					emptyDatacentersLength := datacenterTracker.EmptyDatacenterLength()
+					serverBackendMetrics.EmptyDatacenterCount.Set(float64(emptyDatacentersLength))
 					if emptyDatacentersLength > 0 {
 						fmt.Printf("empty datacenters: %v\n", datacenterTracker.GetEmptyDatacenters())
 					}
->>>>>>> bdcf154b
 				}
 
 				fmt.Printf("-----------------------------\n")
