/*
   Network Next. You control the network.
   Copyright © 2017 - 2020 Network Next, Inc. All rights reserved.
*/

package main

import (
	"bytes"
	"context"
	"encoding/binary"
	"encoding/gob"
	"expvar"
	"fmt"
	"io"
	"io/ioutil"
	"net"
	"net/http"
	_ "net/http/pprof"
	"runtime"
	"sync"
	"syscall"
	"time"

	"github.com/networknext/backend/modules/common/helpers"
	"github.com/networknext/backend/modules/core"

	"os"
	"os/signal"

	"github.com/go-kit/kit/log"
	"github.com/go-kit/kit/log/level"
	"github.com/gorilla/mux"

	"github.com/networknext/backend/modules/backend"
	"github.com/networknext/backend/modules/billing"
	"github.com/networknext/backend/modules/config"
	"github.com/networknext/backend/modules/crypto"
	"github.com/networknext/backend/modules/encoding"
	"github.com/networknext/backend/modules/envvar"
	"github.com/networknext/backend/modules/metrics"
	"github.com/networknext/backend/modules/routing"
	"github.com/networknext/backend/modules/storage"
	"github.com/networknext/backend/modules/transport"
	"github.com/networknext/backend/modules/transport/pubsub"
	"golang.org/x/sys/unix"

	googlepubsub "cloud.google.com/go/pubsub"
)

// MaxRelayCount is the maximum number of relays you can run locally with the firestore emulator
const MaxRelayCount = 10

var (
	buildtime     string
	commitMessage string
	sha           string
	tag           string
)

// A mock locator used in staging to set each session to a random, unique lat/long
type stagingLocator struct {
	SessionID uint64
}

func (locator *stagingLocator) LocateIP(ip net.IP) (routing.Location, error) {
	// Generate a random lat/long from the session ID
	sessionIDBytes := [8]byte{}
	binary.LittleEndian.PutUint64(sessionIDBytes[0:8], locator.SessionID)

	// Randomize the location by using 4 bits of the sessionID for the lat, and the other 4 for the long
	latBits := binary.LittleEndian.Uint32(sessionIDBytes[0:4])
	longBits := binary.LittleEndian.Uint32(sessionIDBytes[4:8])

	lat := (float32(latBits)) / 0xFFFFFFFF
	long := (float32(longBits)) / 0xFFFFFFFF

	return routing.Location{
		Latitude:  (-90.0 + lat*180.0) * 0.5,
		Longitude: -180.0 + long*360.0,
	}, nil
}

// Allows us to return an exit code and allows log flushes and deferred functions
// to finish before exiting.
func main() {
	os.Exit(mainReturnWithCode())
}

func mainReturnWithCode() int {

	serviceName := "server_backend"

	fmt.Printf("\n%s\n\n", serviceName)

	isDebug, err := envvar.GetBool("NEXT_DEBUG", false)
	if err != nil {
		fmt.Println("Failed to get debug status")
		isDebug = false
	}

	if isDebug {
		fmt.Println("Instance is running as a debug instance")
	}

	ctx := context.Background()

	gcpProjectID := backend.GetGCPProjectID()

	logger, err := backend.GetLogger(ctx, gcpProjectID, serviceName)
	if err != nil {
		level.Error(logger).Log("err", err)
		return 1
	}

	env, err := backend.GetEnv()
	if err != nil {
		level.Error(logger).Log("err", err)
		return 1
	}

	metricsHandler, err := backend.GetMetricsHandler(ctx, logger, gcpProjectID)
	if err != nil {
		level.Error(logger).Log("err", err)
		return 1
	}

	if gcpProjectID != "" {
		if err := backend.InitStackDriverProfiler(gcpProjectID, serviceName, env); err != nil {
			level.Error(logger).Log("msg", "failed to initialize StackDriver profiler", "err", err)
			return 1
		}
	}

	// Create server backend metrics
	backendMetrics, err := metrics.NewServerBackendMetrics(ctx, metricsHandler)
	if err != nil {
		level.Error(logger).Log("msg", "failed to create server_backend metrics", "err", err)
		return 1
	}

	// Create maxmindb sync metrics
	maxmindSyncMetrics, err := metrics.NewMaxmindSyncMetrics(ctx, metricsHandler)
	if err != nil {
		level.Error(logger).Log("msg", "failed to create maxmind sync metrics", "err", err)
		return 1
	}

	// Create a goroutine to update metrics
	go func() {
		memoryUsed := func() float64 {
			var m runtime.MemStats
			runtime.ReadMemStats(&m)
			return float64(m.Alloc) / (1000.0 * 1000.0)
		}

		for {
			backendMetrics.ServiceMetrics.Goroutines.Set(float64(runtime.NumGoroutine()))
			backendMetrics.ServiceMetrics.MemoryAllocated.Set(memoryUsed())

			time.Sleep(time.Second * 10)
		}
	}()

	if !envvar.Exists("SERVER_BACKEND_PRIVATE_KEY") {
		level.Error(logger).Log("err", "SERVER_BACKEND_PRIVATE_KEY not set")
		return 1
	}

	privateKey, err := envvar.GetBase64("SERVER_BACKEND_PRIVATE_KEY", nil)
	if err != nil {
		level.Error(logger).Log("err", err)
		return 1
	}

	if !envvar.Exists("RELAY_ROUTER_PRIVATE_KEY") {
		level.Error(logger).Log("err", "RELAY_ROUTER_PRIVATE_KEY not set")
		return 1
	}

	routerPrivateKeySlice, err := envvar.GetBase64("RELAY_ROUTER_PRIVATE_KEY", nil)
	if err != nil {
		level.Error(logger).Log("err", err)
		return 1
	}

	routerPrivateKey := [crypto.KeySize]byte{}
	copy(routerPrivateKey[:], routerPrivateKeySlice)

	getIPLocatorFunc := func(sessionID uint64) routing.IPLocator {
		return routing.NullIsland
	}

	// Setup maxmind download go routine
	maxmindSyncInterval, err := envvar.GetDuration("MAXMIND_SYNC_DB_INTERVAL", time.Minute*1)
	if err != nil {
		maxmindSyncInterval = time.Minute * 1
	}

	// Open the Maxmind DB and create a routing.MaxmindDB from it
	maxmindCityFile := envvar.Get("MAXMIND_CITY_DB_FILE", "")
	maxmindISPFile := envvar.Get("MAXMIND_ISP_DB_FILE", "")
	if maxmindCityFile != "" && maxmindISPFile != "" {
		mmdb := &routing.MaxmindDB{
			CityFile: maxmindCityFile,
			IspFile:  maxmindISPFile,
		}
		var mmdbMutex sync.RWMutex

		getIPLocatorFunc = func(sessionID uint64) routing.IPLocator {
			mmdbMutex.RLock()
			defer mmdbMutex.RUnlock()

			mmdbRet := mmdb
			return mmdbRet
		}

		if err := mmdb.Sync(ctx, maxmindSyncMetrics); err != nil {
			level.Error(logger).Log("err", err)
			return 1
		}

		ticker := time.NewTicker(maxmindSyncInterval)
		go func() {
			for {
				select {
				case <-ticker.C:
					if err := mmdb.Sync(ctx, maxmindSyncMetrics); err != nil {
						level.Error(logger).Log("err", err)
						continue
					}
				case <-ctx.Done():
					return
				}
			}
		}()
	}

	// Use a custom IP locator for staging so that clients
	// have different, random lat/longs
	if env == "staging" {
		getIPLocatorFunc = func(sessionID uint64) routing.IPLocator {
			return &stagingLocator{
				SessionID: sessionID,
			}
		}
	}

	staleDuration, err := envvar.GetDuration("MATRIX_STALE_DURATION", 20*time.Second)
	if err != nil {
		level.Error(logger).Log("err", err)
	}

	// function to get the route matrix pointer under mutex

	routeMatrix := &routing.RouteMatrix{}
	var routeMatrixMutex sync.RWMutex

	getRouteMatrix := func() *routing.RouteMatrix {
		routeMatrixMutex.RLock()
		rm := routeMatrix
		routeMatrixMutex.RUnlock()
		return rm
	}

	// function to get the database under mutex

	var database *routing.DatabaseBinWrapper
	var databaseMutex sync.RWMutex

	getDatabase := func() *routing.DatabaseBinWrapper {
		databaseMutex.RLock()
		db := database
		databaseMutex.RUnlock()
		return db
	}

	// function to clear route matrix and database at the same time

	clearEverything := func() {
		routeMatrixMutex.RLock()
		databaseMutex.RLock()
		database = &routing.DatabaseBinWrapper{}
		routeMatrix = &routing.RouteMatrix{}
		databaseMutex.RUnlock()
		routeMatrixMutex.RUnlock()
	}

	// Sync route matrix
	{
		uri := envvar.Get("RELAY_FRONTEND_URI", "")

		if uri == "" {
			level.Error(logger).Log("err", fmt.Errorf("no relay frontend uri specified"))
			return 1
		}

		syncInterval, err := envvar.GetDuration("ROUTE_MATRIX_SYNC_INTERVAL", time.Second)
		if err != nil {
			level.Error(logger).Log("err", err)
			return 1
		}

		go func() {
			httpClient := &http.Client{
				Timeout: time.Second * 2,
			}

			syncTimer := helpers.NewSyncTimer(syncInterval)

			for {

				syncTimer.Run()

				var buffer []byte
				start := time.Now()

				var routeMatrixReader io.ReadCloser

				if f, err := os.Open(uri); err == nil {
					routeMatrixReader = f
				}

				if r, err := httpClient.Get(uri); err == nil {
					routeMatrixReader = r.Body
				}

				if routeMatrixReader == nil {
					core.Debug("error: route matrix reader is nil")
					clearEverything()
					// todo: there should be a metric for this condition
					continue
				}

				buffer, err = ioutil.ReadAll(routeMatrixReader)
				
				routeMatrixReader.Close()

				if err != nil {
					core.Debug("error: failed to read route matrix data: %v", err)
					clearEverything()
					// todo: there should be a metric for this condition
					continue
				}

				if len(buffer) == 0 {
					core.Debug("error: route matrix buffer is empty")
					clearEverything()
					// todo: there should be a metric for this condition
					continue
				}

				var newRouteMatrix routing.RouteMatrix
				readStream := encoding.CreateReadStream(buffer)
				if err := newRouteMatrix.Serialize(readStream); err != nil {
					core.Debug("error: failed to serialize route matrix: %v", err)
					clearEverything()
					// todo: there should be a metric for this condition
					continue
				}

				if newRouteMatrix.CreatedAt + uint64(staleDuration.Seconds()) < uint64(time.Now().Unix()) {
					core.Debug("error: route matrix is stale")
					clearEverything()
					backendMetrics.StaleRouteMatrix.Add(1)
					continue
				}

				routeEntriesTime := time.Since(start)
				duration := float64(routeEntriesTime.Milliseconds())
				backendMetrics.RouteMatrixUpdateDuration.Set(duration)
				if duration > 100 {
					core.Debug("error: long route matrix duration %dms", duration)
					backendMetrics.RouteMatrixUpdateLongDuration.Add(1)
				}

				// update some statistics from the route matrix

				numRoutes := int32(0)
				for i := range newRouteMatrix.RouteEntries {
					numRoutes += newRouteMatrix.RouteEntries[i].NumRoutes
				}
				backendMetrics.RouteMatrixNumRoutes.Set(float64(numRoutes))
				backendMetrics.RouteMatrixBytes.Set(float64(len(buffer)))

				// decode the database in the route matrix
				var newDatabase routing.DatabaseBinWrapper

				databaseBuffer := bytes.NewBuffer(newRouteMatrix.BinFileData)
				decoder := gob.NewDecoder(databaseBuffer)
				err := decoder.Decode(&newDatabase)
				if err == io.EOF {
<<<<<<< HEAD
					core.Debug("database.bin is empty :(")
					level.Error(logger).Log("msg", "database.bin is empty", "err", err)
					backendMetrics.BinWrapperEmpty.Add(1)
				} else if err != nil {
					core.Debug("failed to read database.bin: %v", err)
					level.Error(logger).Log("msg", "failed to read database.bin", "err", err)
=======
					core.Debug("error: database.bin is empty")
					clearEverything()
					// todo: there should be a metric here
					continue
				}
				if err != nil {
					core.Debug("error: failed to read database.bin: %v", err)
					clearEverything()
>>>>>>> b615f20d
					backendMetrics.BinWrapperFailure.Add(1)
					continue
				}

				// pointer swap route matrix and database atomically

				routeMatrixMutex.Lock()
				databaseMutex.Lock()
				routeMatrix = &newRouteMatrix
				database = &newDatabase
				databaseMutex.Unlock()
				routeMatrixMutex.Unlock()
			}
		}()

	}

	// Create a local biller
	var biller billing.Biller = &billing.LocalBiller{
		Logger:  logger,
		Metrics: backendMetrics.BillingMetrics,
	}

	pubsubEmulatorOK := envvar.Exists("PUBSUB_EMULATOR_HOST")
	if gcpProjectID != "" || pubsubEmulatorOK {

		pubsubCtx := ctx
		if pubsubEmulatorOK {
			gcpProjectID = "local"

			var cancelFunc context.CancelFunc
			pubsubCtx, cancelFunc = context.WithDeadline(ctx, time.Now().Add(5*time.Second))
			defer cancelFunc()

			level.Info(logger).Log("msg", "Detected pubsub emulator")
		}

		// Google Pubsub
		{
			clientCount, err := envvar.GetInt("BILLING_CLIENT_COUNT", 1)
			if err != nil {
				level.Error(logger).Log("err", err)
				return 1
			}

			countThreshold, err := envvar.GetInt("BILLING_BATCHED_MESSAGE_COUNT", 100)
			if err != nil {
				level.Error(logger).Log("err", err)
				return 1
			}

			byteThreshold, err := envvar.GetInt("BILLING_BATCHED_MESSAGE_MIN_BYTES", 1024)
			if err != nil {
				level.Error(logger).Log("err", err)
				return 1
			}

			// We do our own batching so don't stack the library's batching on top of ours
			// Specifically, don't stack the message count thresholds
			settings := googlepubsub.DefaultPublishSettings
			settings.CountThreshold = 1
			settings.ByteThreshold = byteThreshold
			settings.NumGoroutines = runtime.GOMAXPROCS(0)

			pubsub, err := billing.NewGooglePubSubBiller(pubsubCtx, backendMetrics.BillingMetrics, logger, gcpProjectID, "billing", clientCount, countThreshold, byteThreshold, &settings)
			if err != nil {
				level.Error(logger).Log("msg", "could not create pubsub biller", "err", err)
				return 1
			}

			biller = pubsub
		}
	}

	// Start portal cruncher publisher
	portalPublishers := make([]pubsub.Publisher, 0)
	{
		portalCruncherHosts := envvar.GetList("PORTAL_CRUNCHER_HOSTS", []string{"tcp://127.0.0.1:5555"})

		postSessionPortalSendBufferSize, err := envvar.GetInt("POST_SESSION_PORTAL_SEND_BUFFER_SIZE", 1000000)
		if err != nil {
			level.Error(logger).Log("err", err)
			return 1
		}

		for _, host := range portalCruncherHosts {
			portalCruncherPublisher, err := pubsub.NewPortalCruncherPublisher(host, postSessionPortalSendBufferSize)
			if err != nil {
				level.Error(logger).Log("msg", "could not create portal cruncher publisher", "err", err)
				return 1
			}

			portalPublishers = append(portalPublishers, portalCruncherPublisher)
		}
	}

	numPostSessionGoroutines, err := envvar.GetInt("POST_SESSION_THREAD_COUNT", 1000)
	if err != nil {
		level.Error(logger).Log("err", err)
		return 1
	}

	postSessionBufferSize, err := envvar.GetInt("POST_SESSION_BUFFER_SIZE", 1000000)
	if err != nil {
		level.Error(logger).Log("err", err)
		return 1
	}

	postSessionPortalMaxRetries, err := envvar.GetInt("POST_SESSION_PORTAL_MAX_RETRIES", 10)
	if err != nil {
		level.Error(logger).Log("err", err)
		return 1
	}

	// Setup feature config for vanity metrics
	var featureConfig config.Config
	envVarConfig := config.NewEnvVarConfig([]config.Feature{
		{
			Name:        "FEATURE_VANITY_METRIC",
			Enum:        config.FEATURE_VANITY_METRIC,
			Value:       false,
			Description: "Vanity metrics for fast aggregate statistic lookup",
		},
	})
	featureConfig = envVarConfig
	// Determine if should use vanity metrics
	useVanityMetrics := featureConfig.FeatureEnabled(config.FEATURE_VANITY_METRIC)

	// Start vanity metrics publisher
	vanityPublishers := make([]pubsub.Publisher, 0)
	{
		vanityMetricHosts := envvar.GetList("FEATURE_VANITY_METRIC_HOSTS", []string{"tcp://127.0.0.1:6666"})

		postVanityMetricSendBufferSize, err := envvar.GetInt("FEATURE_VANITY_METRIC_POST_SEND_BUFFER_SIZE", 1000000)
		if err != nil {
			level.Error(logger).Log("err", err)
			return 1
		}

		for _, host := range vanityMetricHosts {
			vanityPublisher, err := pubsub.NewVanityMetricPublisher(host, postVanityMetricSendBufferSize)
			if err != nil {
				level.Error(logger).Log("msg", "could not create vanity metric publisher", "err", err)
				return 1
			}

			vanityPublishers = append(vanityPublishers, vanityPublisher)
		}
	}

	postVanityMetricMaxRetries, err := envvar.GetInt("FEATURE_VANITY_METRIC_POST_MAX_RETRIES", 10)
	if err != nil {
		level.Error(logger).Log("err", err)
		return 1
	}

	// Create a post session handler to handle the post process of session updates.
	// This way, we can quickly return from the session update handler and not spawn a
	// ton of goroutines if things get backed up.
	postSessionHandler := transport.NewPostSessionHandler(numPostSessionGoroutines, postSessionBufferSize, portalPublishers, postSessionPortalMaxRetries, vanityPublishers, postVanityMetricMaxRetries, useVanityMetrics, biller, logger, backendMetrics.PostSessionMetrics)
	go postSessionHandler.StartProcessing(ctx)

	localMultiPathVetoHandler, err := storage.NewLocalMultipathVetoHandler("", getDatabase)
	if err != nil {
		level.Error(logger).Log("err", err)
		return 1
	}
	var multipathVetoHandler storage.MultipathVetoHandler = localMultiPathVetoHandler

	redisMultipathVetoHost := envvar.Get("REDIS_HOST_MULTIPATH_VETO", "")
	if redisMultipathVetoHost != "" {
		// Create the multipath veto handler to handle syncing multipath vetoes to and from redis
		multipathVetoSyncFrequency, err := envvar.GetDuration("MULTIPATH_VETO_SYNC_FREQUENCY", time.Second*10)
		if err != nil {
			level.Error(logger).Log("err", err)
			return 1
		}

		multipathVetoHandler, err = storage.NewRedisMultipathVetoHandler(redisMultipathVetoHost, getDatabase)
		if err != nil {
			level.Error(logger).Log("err", err)
			return 1
		}

		if err := multipathVetoHandler.Sync(); err != nil {
			level.Error(logger).Log("err", err)
			return 1
		}

		// Start a routine to sync multipath vetoed users from redis to this instance
		{
			ticker := time.NewTicker(multipathVetoSyncFrequency)
			go func(ctx context.Context) {
				for {
					select {
					case <-ticker.C:
						if err := multipathVetoHandler.Sync(); err != nil {
							level.Error(logger).Log("err", err)
						}
					case <-ctx.Done():
						return
					}
				}
			}(ctx)
		}
	}

	maxNearRelays, err := envvar.GetInt("MAX_NEAR_RELAYS", 32)
	if err != nil {
		level.Error(logger).Log("err", err)
		return 1
	}

	if maxNearRelays > 32 {
		level.Error(logger).Log("err", "cannot support more than 32 near relays")
		return 1
	}

	// Start HTTP server
	{
		router := mux.NewRouter()
		router.HandleFunc("/health", transport.HealthHandlerFunc())
		router.HandleFunc("/version", transport.VersionHandlerFunc(buildtime, sha, tag, commitMessage, []string{}))
		router.Handle("/debug/vars", expvar.Handler())

		enablePProf, err := envvar.GetBool("FEATURE_ENABLE_PPROF", false)
		if err != nil {
			level.Error(logger).Log("err", err)
		}
		if enablePProf {
			router.PathPrefix("/debug/pprof/").Handler(http.DefaultServeMux)
		}

		go func() {
			httpPort := envvar.Get("HTTP_PORT", "40001")

			err := http.ListenAndServe(":"+httpPort, router)
			if err != nil {
				level.Error(logger).Log("err", err)
				return
			}
		}()
	}

	numThreads, err := envvar.GetInt("NUM_THREADS", 1)
	if err != nil {
		level.Error(logger).Log("err", err)
		return 1
	}

	readBuffer, err := envvar.GetInt("READ_BUFFER", 100000)
	if err != nil {
		level.Error(logger).Log("err", err)
		return 1
	}

	writeBuffer, err := envvar.GetInt("WRITE_BUFFER", 100000)
	if err != nil {
		level.Error(logger).Log("err", err)
		return 1
	}

	udpPort := envvar.Get("UDP_PORT", "40000")

	var wg sync.WaitGroup

	wg.Add(numThreads)

	lc := net.ListenConfig{
		Control: func(network string, address string, c syscall.RawConn) error {
			err := c.Control(func(fileDescriptor uintptr) {
				err := unix.SetsockoptInt(int(fileDescriptor), unix.SOL_SOCKET, unix.SO_REUSEADDR, 1)
				if err != nil {
					panic(fmt.Sprintf("failed to set reuse address socket option: %v", err))
				}

				err = unix.SetsockoptInt(int(fileDescriptor), unix.SOL_SOCKET, unix.SO_REUSEPORT, 1)
				if err != nil {
					panic(fmt.Sprintf("failed to set reuse port socket option: %v", err))
				}
			})

			return err
		},
	}

	serverInitHandler := transport.ServerInitHandlerFunc(log.With(logger, "handler", "server_init"), getDatabase, backendMetrics.ServerInitMetrics)
	serverUpdateHandler := transport.ServerUpdateHandlerFunc(log.With(logger, "handler", "server_update"), getDatabase, postSessionHandler, backendMetrics.ServerUpdateMetrics)
	sessionUpdateHandler := transport.SessionUpdateHandlerFunc(log.With(logger, "handler", "session_update"), getIPLocatorFunc, getRouteMatrix, multipathVetoHandler, getDatabase, maxNearRelays, routerPrivateKey, postSessionHandler, backendMetrics.SessionUpdateMetrics)

	for i := 0; i < numThreads; i++ {
		go func(thread int) {
			lp, err := lc.ListenPacket(ctx, "udp", "0.0.0.0:"+udpPort)
			if err != nil {
				panic(fmt.Sprintf("could not bind socket: %v", err))
			}

			conn := lp.(*net.UDPConn)
			defer conn.Close()

			if err := conn.SetReadBuffer(readBuffer); err != nil {
				panic(fmt.Sprintf("could not set connection read buffer size: %v", err))
			}

			if err := conn.SetWriteBuffer(writeBuffer); err != nil {
				panic(fmt.Sprintf("could not set connection write buffer size: %v", err))
			}

			dataArray := [transport.DefaultMaxPacketSize]byte{}
			for {
				data := dataArray[:]
				size, fromAddr, err := conn.ReadFromUDP(data)
				if err != nil {
					level.Error(logger).Log("msg", "failed to read UDP packet", "err", err)
					break
				}

				if size <= 0 {
					continue
				}

				data = data[:size]

				// Check the packet hash is legit and remove the hash from the beginning of the packet
				// to continue processing the packet as normal
				if !crypto.IsNetworkNextPacket(crypto.PacketHashKey, data) {
					level.Error(logger).Log("err", "received non network next packet")
					continue
				}

				packetType := data[0]
				data = data[crypto.PacketHashSize+1 : size]

				var buffer bytes.Buffer
				packet := transport.UDPPacket{SourceAddr: *fromAddr, Data: data}

				switch packetType {
				case transport.PacketTypeServerInitRequest:
					serverInitHandler(&buffer, &packet)
				case transport.PacketTypeServerUpdate:
					serverUpdateHandler(&buffer, &packet)
				case transport.PacketTypeSessionUpdate:
					sessionUpdateHandler(&buffer, &packet)
				default:
					level.Error(logger).Log("err", "unknown packet type", "packet_type", packet.Data[0])
				}

				if buffer.Len() > 0 {
					response := buffer.Bytes()

					// Sign and hash the response
					response = crypto.SignPacket(privateKey, response)
					crypto.HashPacket(crypto.PacketHashKey, response)

					if _, err := conn.WriteToUDP(response, fromAddr); err != nil {
						level.Error(logger).Log("msg", "failed to write UDP response", "err", err)
					}
				}
			}

			wg.Done()
		}(i)
	}

	level.Info(logger).Log("msg", "waiting for incoming connections")

	// Wait for interrupt signal
	sigint := make(chan os.Signal, 1)
	signal.Notify(sigint, os.Interrupt)
	<-sigint

	return 0
}<|MERGE_RESOLUTION|>--- conflicted
+++ resolved
@@ -390,23 +390,14 @@
 				decoder := gob.NewDecoder(databaseBuffer)
 				err := decoder.Decode(&newDatabase)
 				if err == io.EOF {
-<<<<<<< HEAD
-					core.Debug("database.bin is empty :(")
-					level.Error(logger).Log("msg", "database.bin is empty", "err", err)
-					backendMetrics.BinWrapperEmpty.Add(1)
-				} else if err != nil {
-					core.Debug("failed to read database.bin: %v", err)
-					level.Error(logger).Log("msg", "failed to read database.bin", "err", err)
-=======
 					core.Debug("error: database.bin is empty")
 					clearEverything()
-					// todo: there should be a metric here
+					backendMetrics.BinWrapperEmpty.Add(1)
 					continue
 				}
 				if err != nil {
 					core.Debug("error: failed to read database.bin: %v", err)
 					clearEverything()
->>>>>>> b615f20d
 					backendMetrics.BinWrapperFailure.Add(1)
 					continue
 				}
