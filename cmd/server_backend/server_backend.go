--- conflicted
+++ resolved
@@ -6,52 +6,16 @@
 package main
 
 import (
-<<<<<<< HEAD
-	"bufio"
-	"fmt"
-	"os"
-=======
 	"log"
 	"net"
 	"os"
 	"os/signal"
 	"strconv"
->>>>>>> 1252fe8c
 
 	"github.com/networknext/backend/transport"
 )
 
 func main() {
-<<<<<<< HEAD
-	backend := transport.NewBackend()
-	port := os.Getenv("NN_BACKEND_PORT")
-
-	if len(port) == 0 {
-		port = "30000"
-	}
-
-	router := transport.MakeRouter(backend)
-
-	go optimizeRoutine()
-
-	go timeoutRoutine()
-
-	go transport.HTTPStart(port, router)
-
-	// so my pc doesn't kill itself with a infinite loop
-	input := bufio.NewScanner(os.Stdin)
-	input.Scan()
-}
-
-// TODO
-func optimizeRoutine() {
-	fmt.Println("TODO optimizeRoutine()")
-}
-
-// TODO
-func timeoutRoutine() {
-	fmt.Println("TODO timeoutRoutine()")
-=======
 	var err error
 
 	var port int64
@@ -87,5 +51,4 @@
 	sigint := make(chan os.Signal, 1)
 	signal.Notify(sigint, os.Interrupt)
 	<-sigint
->>>>>>> 1252fe8c
 }