--- conflicted
+++ resolved
@@ -207,12 +207,8 @@
 		}()
 	}
 
-<<<<<<< HEAD
 	// Create server update metrics
-	updateDuration, err := metricsHandler.NewHistogram(ctx, &metrics.Descriptor{
-=======
 	updateDuration, err := metricsHandler.NewGauge(ctx, &metrics.Descriptor{
->>>>>>> 63c43e71
 		DisplayName: "Server update duration",
 		ServiceName: "server_backend",
 		ID:          "server.duration",
@@ -224,8 +220,55 @@
 		updateDuration = &metrics.EmptyGauge{}
 	}
 
-<<<<<<< HEAD
-=======
+	updateCount, err := metricsHandler.NewCounter(ctx, &metrics.Descriptor{
+		DisplayName: "Total server count",
+		ServiceName: "server_backend",
+		ID:          "server.count",
+		Unit:        "servers",
+		Description: "The total number of concurrent servers",
+	})
+	if err != nil {
+		level.Error(logger).Log("msg", "Failed to create metric counter", "metric", "server.count", "err", err)
+		updateCount = &metrics.EmptyCounter{}
+	}
+
+	// Create session update metrics
+	sessionUpdateInvocationCount, err := metricsHandler.NewCounter(ctx, &metrics.Descriptor{
+		DisplayName: "Total session update invocations",
+		ServiceName: "server_backend",
+		ID:          "session.count",
+		Unit:        "invocations",
+		Description: "The total number of concurrent sessions",
+	})
+	if err != nil {
+		level.Error(logger).Log("msg", "Failed to create metric counter", "metric", "session.count", "err", err)
+		sessionUpdateInvocationCount = &metrics.EmptyCounter{}
+	}
+
+	directRouteSessionCount, err := metricsHandler.NewCounter(ctx, &metrics.Descriptor{
+		DisplayName: "Total direct session count",
+		ServiceName: "server_backend",
+		ID:          "session.direct.count",
+		Unit:        "sessions",
+		Description: "The total number of sessions that are currently being served a direct route",
+	})
+	if err != nil {
+		level.Error(logger).Log("msg", "Failed to create metric counter", "metric", "session.direct.count", "err", err)
+		directRouteSessionCount = &metrics.EmptyCounter{}
+	}
+
+	nextRouteSessionCount, err := metricsHandler.NewCounter(ctx, &metrics.Descriptor{
+		DisplayName: "Total next session count",
+		ServiceName: "server_backend",
+		ID:          "session.next.count",
+		Unit:        "sessions",
+		Description: "The total number of sessions that are currently being served a network next route",
+	})
+	if err != nil {
+		level.Error(logger).Log("msg", "Failed to create metric counter", "metric", "session.next.count", "err", err)
+		nextRouteSessionCount = &metrics.EmptyCounter{}
+	}
+
 	sessionDuration, err := metricsHandler.NewGauge(ctx, &metrics.Descriptor{
 		DisplayName: "Session update duration",
 		ServiceName: "server_backend",
@@ -238,73 +281,11 @@
 		sessionDuration = &metrics.EmptyGauge{}
 	}
 
->>>>>>> 63c43e71
-	updateCount, err := metricsHandler.NewCounter(ctx, &metrics.Descriptor{
-		DisplayName: "Total server count",
-		ServiceName: "server_backend",
-		ID:          "server.count",
-		Unit:        "servers",
-		Description: "The total number of concurrent servers",
-	})
-	if err != nil {
-		level.Error(logger).Log("msg", "Failed to create metric counter", "metric", "server.count", "err", err)
-		updateCount = &metrics.EmptyCounter{}
-	}
-
-	// Create session update metrics
-	sessionUpdateInvocationCount, err := metricsHandler.NewCounter(ctx, &metrics.Descriptor{
-		DisplayName: "Total session update invocations",
-		ServiceName: "server_backend",
-		ID:          "session.update.invocation.count",
-		Unit:        "invocations",
-		Description: "The total number of session update handlers we are attempting to run",
-	})
-	if err != nil {
-		level.Error(logger).Log("msg", "Failed to create metric counter", "metric", "session.update.invocation.count", "err", err)
-		sessionUpdateInvocationCount = &metrics.EmptyCounter{}
-	}
-
-	directRouteSessionCount, err := metricsHandler.NewCounter(ctx, &metrics.Descriptor{
-		DisplayName: "Total direct session count",
-		ServiceName: "server_backend",
-		ID:          "session.route.direct.count",
-		Unit:        "sessions",
-		Description: "The total number of sessions that are currently being served a direct route",
-	})
-	if err != nil {
-		level.Error(logger).Log("msg", "Failed to create metric counter", "metric", "session.route.direct.count", "err", err)
-		directRouteSessionCount = &metrics.EmptyCounter{}
-	}
-
-	nextRouteSessionCount, err := metricsHandler.NewCounter(ctx, &metrics.Descriptor{
-		DisplayName: "Total next session count",
-		ServiceName: "server_backend",
-		ID:          "session.route.next.count",
-		Unit:        "sessions",
-		Description: "The total number of sessions that are currently being served a network next route",
-	})
-	if err != nil {
-		level.Error(logger).Log("msg", "Failed to create metric counter", "metric", "session.route.new.count", "err", err)
-		nextRouteSessionCount = &metrics.EmptyCounter{}
-	}
-
-	sessionDuration, err := metricsHandler.NewHistogram(ctx, &metrics.Descriptor{
-		DisplayName: "Session update duration",
-		ServiceName: "server_backend",
-		ID:          "session.update.duration",
-		Unit:        "milliseconds",
-		Description: "How long it takes to process a session update request",
-	}, 50)
-	if err != nil {
-		level.Error(logger).Log("msg", "Failed to create metric histogram", "metric", "session.duration", "err", err)
-		sessionDuration = &metrics.EmptyHistogram{}
-	}
-
 	sessionMetrics := transport.SessionMetrics{
-		InvocationCount:  sessionUpdateInvocationCount,
-		DirectRouteCount: directRouteSessionCount,
-		NextRouteCount:   nextRouteSessionCount,
-		UpdateDuration:   sessionDuration,
+		Invocations:    sessionUpdateInvocationCount,
+		DirectSessions: directRouteSessionCount,
+		NextSessions:   nextRouteSessionCount,
+		DurationGauge:  sessionDuration,
 	}
 
 	var routeMatrix routing.RouteMatrix
