--- conflicted
+++ resolved
@@ -11,11 +11,7 @@
 	"encoding/gob"
 	"expvar"
 	"fmt"
-<<<<<<< HEAD
-	"hash/fnv"
 	"io"
-=======
->>>>>>> 91efa976
 	"net"
 	"net/http"
 	_ "net/http/pprof"
@@ -29,11 +25,6 @@
 	"sync"
 	"time"
 
-<<<<<<< HEAD
-=======
-	"github.com/networknext/backend/modules/common/helpers"
-
->>>>>>> 91efa976
 	"cloud.google.com/go/pubsub"
 	gcStorage "cloud.google.com/go/storage"
 	"github.com/go-kit/kit/log/level"
@@ -188,7 +179,6 @@
 		return 1
 	}
 
-<<<<<<< HEAD
 	// Setup file watchman on relays.bin
 	{
 		// Get absolute path of relays.bin
@@ -281,8 +271,6 @@
 	}
 
 	// Create the relay map
-=======
->>>>>>> 91efa976
 	cleanupCallback := func(relayData routing.RelayData) error {
 		statsdb.DeleteEntry(relayData.ID)
 		return nil
@@ -713,14 +701,7 @@
 
 	router.HandleFunc("/health", transport.HealthHandlerFunc())
 	router.HandleFunc("/version", transport.VersionHandlerFunc(buildtime, sha, tag, commitMessage, []string{}))
-<<<<<<< HEAD
 	router.HandleFunc("/bin_version", transport.RelaysBinVersionFunc(author, timestamp, env))
-
-	// todo: remove the init entirely once the relays are updated to new version (1.4.0). deprecated
-	router.HandleFunc("/relay_init", transport.RelayInitHandlerFunc(&commonInitParams)).Methods("POST")
-
-=======
->>>>>>> 91efa976
 	router.HandleFunc("/relay_update", transport.RelayUpdateHandlerFunc(&commonUpdateParams)).Methods("POST")
 	router.HandleFunc("/cost_matrix", serveCostMatrixFunc).Methods("GET")
 	router.HandleFunc("/route_matrix", serveRouteMatrixFunc).Methods("GET")
@@ -812,19 +793,11 @@
 		return relayArray[i].Name < relayArray[j].Name
 	})
 
-<<<<<<< HEAD
 	if gcpProjectID == "" {
 		// TODO: hack override for local testing for single relay
 		relayArray[0].Addr = *ParseAddress("127.0.0.1:35000")
 		relayArray[0].ID = 0xde0fb1e9a25b1948
 	}
-=======
-	/*
-	// todo: hack override for local testing
-	relayArray_internal[0].Addr = *ParseAddress("127.0.0.1:35000")
-	relayArray_internal[0].ID = 0xde0fb1e9a25b1948
-	*/
->>>>>>> 91efa976
 
 	for i := range relayArray {
 		relayHash[relayArray[i].ID] = relayArray[i]
