--- conflicted
+++ resolved
@@ -294,7 +294,6 @@
 		os.Exit(1)
 	}
 
-<<<<<<< HEAD
 	pingStatsProducer, err := common.CreateGooglePubsubProducer(service.Context, common.GooglePubsubConfig{
 		ProjectId:          googleProjectId,
 		Topic:              pingStatsPubsubTopic,
@@ -314,30 +313,6 @@
 		core.Error("could not create relay stats producer")
 		os.Exit(1)
 	}
-=======
-	// todo
-	/*
-		pingStatsProducer, err := common.CreateGooglePubsubProducer(service.Context, common.GooglePubsubConfig{
-			ProjectId:          googleProjectId,
-			Topic:              pingStatsPubsubTopic,
-			MessageChannelSize: pingStatsChannelSize,
-		})
-		if err != nil {
-			core.Error("could not create ping stats producer")
-			os.Exit(1)
-		}
-
-		relayStatsProducer, err := common.CreateGooglePubsubProducer(service.Context, common.GooglePubsubConfig{
-			ProjectId:          googleProjectId,
-			Topic:              relayStatsPubsubTopic,
-			MessageChannelSize: relayStatsChannelSize,
-		})
-		if err != nil {
-			core.Error("could not create relay stats producer")
-			os.Exit(1)
-		}
-	*/
->>>>>>> 84dabab9
 
 	go func() {
 
@@ -398,7 +373,6 @@
 
 				// Build relay stats
 
-<<<<<<< HEAD
 				numRoutable := 0
 
 				pingStatsMessages := make([]messages.PingStatsMessage, numSamples)
@@ -407,49 +381,23 @@
 				sampleJitter := make([]float32, numSamples)
 				samplePacketLoss := make([]float32, numSamples)
 				sampleRoutable := make([]bool, numSamples)
-=======
-				// todo: below needs to be fixed up (Andrew)
-
-				/*
-					numRoutable := 0
-
-					pingStatsMessages := make([]messages.PingStatsMessage, numSamples)
->>>>>>> 84dabab9
-
-					for i := 0; i < numSamples; i++ {
-
-<<<<<<< HEAD
+				for i := 0; i < numSamples; i++ {
+
 					rtt := relayUpdateRequest.SampleRTT[i]
 					jitter := relayUpdateRequest.SampleJitter[i]
 					pl := relayUpdateRequest.SamplePacketLoss[i]
 
 					sampleRelayId := relayUpdateRequest.SampleRelayId[i]
-=======
-						rtt := relayUpdate.PingStats[i].RTT
-						jitter := relayUpdate.PingStats[i].Jitter
-						pl := relayUpdate.PingStats[i].PacketLoss
-
-						sampleRelayId := relayUpdate.PingStats[i].RelayID
->>>>>>> 84dabab9
-
-						sampleRelayIds[i] = sampleRelayId
-						sampleRTT[i] = rtt
-						sampleJitter[i] = jitter
-						samplePacketLoss[i] = pl
-
-<<<<<<< HEAD
+
+					sampleRelayIds[i] = sampleRelayId
+					sampleRTT[i] = rtt
+					sampleJitter[i] = jitter
+					samplePacketLoss[i] = pl
+
 					if rtt != InvalidRouteValue && jitter != InvalidRouteValue && pl != InvalidRouteValue {
 						if jitter <= maxJitter && pl <= maxPacketLoss {
 							numRoutable++
 							sampleRoutable[i] = true
-=======
-						// todo: remove dependency on routing
-						if rtt != routing.InvalidRouteValue && jitter != routing.InvalidRouteValue && pl != routing.InvalidRouteValue {
-							if jitter <= maxJitter && pl <= maxPacketLoss {
-								numRoutable++
-								sampleRoutable[i] = true
-							}
->>>>>>> 84dabab9
 						}
 
 						pingStatsMessages[i] = messages.PingStatsMessage{
@@ -463,36 +411,21 @@
 							Routable:   sampleRoutable[i],
 						}
 					}
-<<<<<<< HEAD
 				}
 
 				numUnroutable := numSamples - numRoutable
-=======
-				*/
-
-				/*
-					numUnroutable := numSamples - numRoutable
->>>>>>> 84dabab9
-
-					bwSentPercent := float32(0)
-					bwRecvPercent := float32(0)
-
-<<<<<<< HEAD
+
+				bwSentPercent := float32(0)
+				bwRecvPercent := float32(0)
+
 				if relayData.RelayArray[relayIndex].NICSpeedMbps > 0 {
 					bwSentPercent = float32(relayUpdateRequest.BandwidthSentKbps/uint64(relayData.RelayArray[relayIndex].NICSpeedMbps)) * 100.0
 					bwRecvPercent = float32(relayUpdateRequest.BandwidthRecvKbps/uint64(relayData.RelayArray[relayIndex].NICSpeedMbps)) * 100.0
 				}
-=======
-					if relayData.RelayArray[relayIndex].NICSpeedMbps > 0 {
-						bwSentPercent = float32(relayUpdate.BandwidthSentKbps/uint64(relayData.RelayArray[relayIndex].NICSpeedMbps)) * 100.0
-						bwRecvPercent = float32(relayUpdate.BandwidthRecvKbps/uint64(relayData.RelayArray[relayIndex].NICSpeedMbps)) * 100.0
-					}
->>>>>>> 84dabab9
-
-					envSentPercent := float32(0)
-					envRecvPercent := float32(0)
-
-<<<<<<< HEAD
+
+				envSentPercent := float32(0)
+				envRecvPercent := float32(0)
+
 				if relayUpdateRequest.EnvelopeUpKbps > 0 {
 					envSentPercent = float32(relayUpdateRequest.BandwidthSentKbps/relayUpdateRequest.EnvelopeUpKbps) * 100.0
 				}
@@ -526,77 +459,29 @@
 					EnvelopeSentMbps:         float32(relayUpdateRequest.EnvelopeUpKbps),
 					EnvelopeReceivedMbps:     float32(relayUpdateRequest.EnvelopeDownKbps),
 				}
-=======
-					if relayUpdate.EnvelopeUpKbps > 0 {
-						envSentPercent = float32(relayUpdate.BandwidthSentKbps/relayUpdate.EnvelopeUpKbps) * 100.0
+
+				// update relay stats
+
+				if redisSelector.IsLeader() {
+
+					messageBuffer := make([]byte, maxRelayStatsMessageBytes)
+
+					message := relayStatsMessage.Write(messageBuffer[:])
+
+					relayStatsProducer.MessageChannel <- message
+				}
+
+				// update ping stats
+
+				if redisSelector.IsLeader() {
+
+					messageBuffer := make([]byte, maxPingStatsMessageBytes)
+
+					for i := 0; i < len(pingStatsMessages); i++ {
+						message := pingStatsMessages[i].Write(messageBuffer[:])
+						pingStatsProducer.MessageChannel <- message
 					}
-
-					if relayUpdate.EnvelopeUpKbps > 0 {
-						envRecvPercent = float32(relayUpdate.BandwidthRecvKbps/relayUpdate.EnvelopeDownKbps) * 100.0
-					}
-
-					cpuUsage := relayUpdate.CPU
-
-					maxSessions := relayData.RelayArray[relayIndex].MaxSessions
-					numSessions := relayUpdate.SessionCount
-
-					full := maxSessions != 0 && numSessions >= uint64(maxSessions)
-
-					relayStatsMessage := messages.RelayStatsMessage{
-						Version:                  messages.RelayStatsMessageVersion,
-						Timestamp:                uint64(time.Now().Unix()),
-						NumSessions:              uint32(numSessions),
-						MaxSessions:              maxSessions,
-						NumRoutable:              uint32(numRoutable),
-						NumUnroutable:            uint32(numUnroutable),
-						Full:                     full,
-						CPUUsage:                 float32(cpuUsage),
-						BandwidthSentPercent:     bwSentPercent,
-						BandwidthReceivedPercent: bwRecvPercent,
-						EnvelopeSentPercent:      envSentPercent,
-						EnvelopeReceivedPercent:  envRecvPercent,
-						BandwidthSentMbps:        float32(relayUpdate.BandwidthSentKbps),
-						BandwidthReceivedMbps:    float32(relayUpdate.BandwidthRecvKbps),
-						EnvelopeSentMbps:         float32(relayUpdate.EnvelopeUpKbps),
-						EnvelopeReceivedMbps:     float32(relayUpdate.EnvelopeDownKbps),
-					}
->>>>>>> 84dabab9
-
-					// update relay stats
-
-					if redisSelector.IsLeader() {
-
-<<<<<<< HEAD
-					messageBuffer := make([]byte, maxRelayStatsMessageBytes)
-=======
-						messageBuffer := make([]byte, relayStatsChannelSize) // todo: WUT
->>>>>>> 84dabab9
-
-						message := relayStatsMessage.Write(messageBuffer[:])
-
-						relayStatsProducer.MessageChannel <- message
-					}
-
-					// update ping stats
-
-					if redisSelector.IsLeader() {
-
-<<<<<<< HEAD
-					messageBuffer := make([]byte, maxPingStatsMessageBytes)
-=======
-						messageBuffer := make([]byte, pingStatsChannelSize) // todo: WUT!!!
->>>>>>> 84dabab9
-
-						for i := 0; i < len(pingStatsMessages); i++ {
-							message := pingStatsMessages[i].Write(messageBuffer[:])
-							pingStatsProducer.MessageChannel <- message
-						}
-					}
-<<<<<<< HEAD
-				}
-=======
-				*/
->>>>>>> 84dabab9
+				}
 			}
 		}
 	}()
