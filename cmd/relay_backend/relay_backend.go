package main

import (
	"bytes"
	"encoding/json"
	"fmt"
	"net/http"
	"os"
	"runtime"
	"sync"
	"time"

	"github.com/networknext/backend/modules/common"
	"github.com/networknext/backend/modules/core"
	"github.com/networknext/backend/modules/crypto"
	"github.com/networknext/backend/modules/envvar"
	"github.com/networknext/backend/modules/messages"
	"github.com/networknext/backend/modules/routing"
	"github.com/networknext/backend/modules/transport"
)

var googleProjectId string
var maxRTT float32
var maxJitter float32
var maxPacketLoss float32
var costMatrixBufferSize int
var routeMatrixBufferSize int
var routeMatrixInterval time.Duration
var redisHostname string
var redisPassword string
var redisPubsubChannelName string
var relayUpdateChannelSize int
var pingStatsPubsubTopic string
var pingStatsChannelSize int
var relayStatsPubsubTopic string
var relayStatsChannelSize int
var readyDelay time.Duration

var relaysMutex sync.RWMutex
var relaysData []byte

var costMatrixMutex sync.RWMutex
var costMatrixData []byte

var routeMatrixMutex sync.RWMutex
var routeMatrixData []byte

var costMatrixInternalMutex sync.RWMutex
var costMatrixInternalData []byte

var routeMatrixInternalMutex sync.RWMutex
var routeMatrixInternalData []byte

var readyMutex sync.RWMutex
var ready bool

var startTime time.Time

var redisSelector *common.RedisSelector

func main() {

	service := common.CreateService("relay_backend_new")

	googleProjectId = envvar.GetString("GOOGLE_PROJECT_ID", "local")
	maxRTT = float32(envvar.GetFloat("MAX_RTT", 1000.0))
	maxJitter = float32(envvar.GetFloat("MAX_JITTER", 1000.0))
	maxPacketLoss = float32(envvar.GetFloat("MAX_JITTER", 100.0))
	costMatrixBufferSize = envvar.GetInt("COST_MATRIX_BUFFER_SIZE", 1*1024*1024)
	routeMatrixBufferSize = envvar.GetInt("ROUTE_MATRIX_BUFFER_SIZE", 10*1024*1024)
	routeMatrixInterval = envvar.GetDuration("ROUTE_MATRIX_INTERVAL", time.Second)
	redisHostname = envvar.GetString("REDIS_HOSTNAME", "127.0.0.1:6379")
	redisPassword = envvar.GetString("REDIS_PASSWORD", "")
	redisPubsubChannelName = envvar.GetString("REDIS_PUBSUB_CHANNEL_NAME", "relay_updates")
	relayUpdateChannelSize = envvar.GetInt("RELAY_UPDATE_CHANNEL_SIZE", 10*1024)
	pingStatsPubsubTopic = envvar.GetString("PING_STATS_PUBSUB_TOPIC", "ping_stats")
	pingStatsChannelSize = envvar.GetInt("PING_STATS_CHANNEL_SIZE", 10*1024)
	relayStatsPubsubTopic = envvar.GetString("RELAY_STATS_PUBSUB_TOPIC", "relay_stats")
	relayStatsChannelSize = envvar.GetInt("RELAY_STATS_CHANNEL_SIZE", 10*1024)
	readyDelay = envvar.GetDuration("READY_DELAY", 6*time.Minute)
	startTime = time.Now()

	core.Log("google project id: %s", googleProjectId)
	core.Log("max rtt: %.1f", maxRTT)
	core.Log("max jitter: %.1f", maxJitter)
	core.Log("max packet loss: %.1f", maxPacketLoss)
	core.Log("cost matrix buffer size: %d bytes", costMatrixBufferSize)
	core.Log("route matrix buffer size: %d bytes", routeMatrixBufferSize)
	core.Log("route matrix interval: %s", routeMatrixInterval)
	core.Log("redis hostname: %s", redisHostname)
	core.Log("redis password: %s", redisPassword)
	core.Log("redis pubsub channel name: %s", redisPubsubChannelName)
	core.Log("relay update channel size: %d", relayUpdateChannelSize)
	core.Log("ping stats pubsub channel: %s", pingStatsPubsubTopic)
	core.Log("ping stats channel size: %d", pingStatsChannelSize)
	core.Log("relay stats pubsub channel: %s", relayStatsPubsubTopic)
	core.Log("relay stats channel size: %d", relayStatsChannelSize)
	core.Log("ready delay: %s", readyDelay.String())
	core.Log("start time: %s", startTime.String())

	service.LoadDatabase()

	relayManager := common.CreateRelayManager()

	service.Router.HandleFunc("/relays", relaysHandler)
	service.Router.HandleFunc("/relay_data", relayDataHandler(service))
	service.Router.HandleFunc("/cost_matrix", costMatrixHandler)
	service.Router.HandleFunc("/route_matrix", routeMatrixHandler)
	service.Router.HandleFunc("/cost_matrix_internal", costMatrixInternalHandler)
	service.Router.HandleFunc("/route_matrix_internal", routeMatrixInternalHandler)

	service.OverrideHealthHandler(healthHandler)

	service.StartWebServer()

	ProcessRelayUpdates(service, relayManager)

	UpdateRouteMatrix(service, relayManager)

	UpdateReadyState()

	service.WaitForShutdown()
}

func UpdateReadyState() {
	go func() {
		for {
			time.Sleep(time.Second)

			routeMatrixMutex.RLock()
			routeMatrixReady := len(routeMatrixData) > 0
			routeMatrixMutex.RUnlock()

			routeMatrixInternalMutex.RLock()
			routeMatrixInternalReady := len(routeMatrixInternalData) > 0
			routeMatrixInternalMutex.RUnlock()

			delayReady := time.Since(startTime) >= readyDelay

			if routeMatrixReady && routeMatrixInternalReady && delayReady {
				core.Log("relay backend is ready")
				readyMutex.Lock()
				ready = true
				readyMutex.Unlock()
				break
			}
		}
	}()
}

func healthHandler(w http.ResponseWriter, r *http.Request) {

	readyMutex.RLock()
	not_ready := !ready
	readyMutex.RUnlock()

	if not_ready {
		w.WriteHeader(http.StatusInternalServerError)
	} else {
		w.WriteHeader(http.StatusOK)
		w.Write([]byte(http.StatusText(http.StatusOK)))
	}
}

func relaysHandler(w http.ResponseWriter, r *http.Request) {
	relaysMutex.RLock()
	responseData := relaysData
	relaysMutex.RUnlock()
	w.Header().Set("Content-Type", "application/json")
	buffer := bytes.NewBuffer(responseData)
	_, err := buffer.WriteTo(w)
	if err != nil {
		w.WriteHeader(http.StatusInternalServerError)
	}
}

type RelayJSON struct {
	RelayIds           []string  `json:"relay_ids"`
	RelayNames         []string  `json:"relay_names"`
	RelayAddresses     []string  `json:"relay_addresses"`
	RelayLatitudes     []float32 `json:"relay_latitudes"`
	RelayLongitudes    []float32 `json:"relay_longitudes"`
	RelayDatacenterIds []string  `json:"relay_datacenter_ids"`
	RelayIdToIndex     []string  `json:"relay_id_to_index"`
	DestRelays         []string  `json:"dest_relays"`
	DestRelayNames     []string  `json:"dest_relay_names"`
}

func relayDataHandler(service *common.Service) func(w http.ResponseWriter, r *http.Request) {
	return func(w http.ResponseWriter, r *http.Request) {
		relayData := service.RelayData()
		relayJSON := RelayJSON{}
		relayJSON.RelayIds = make([]string, relayData.NumRelays)
		relayJSON.RelayNames = relayData.RelayNames
		relayJSON.RelayAddresses = make([]string, relayData.NumRelays)
		relayJSON.RelayDatacenterIds = make([]string, relayData.NumRelays)
		relayJSON.RelayLatitudes = relayData.RelayLatitudes
		relayJSON.RelayLongitudes = relayData.RelayLongitudes
		relayJSON.RelayIdToIndex = make([]string, relayData.NumRelays)
		for i := 0; i < relayData.NumRelays; i++ {
			relayJSON.RelayIdToIndex[i] = fmt.Sprintf("%016x - %d", relayData.RelayIds[i], i)
		}
		relayJSON.DestRelays = make([]string, relayData.NumRelays)
		for i := 0; i < relayData.NumRelays; i++ {
			relayJSON.RelayIds[i] = fmt.Sprintf("%016x", relayData.RelayIds[i])
			relayJSON.RelayAddresses[i] = relayData.RelayAddresses[i].String()
			relayJSON.RelayDatacenterIds[i] = fmt.Sprintf("%016x", relayData.RelayDatacenterIds[i])
			if relayData.DestRelays[i] {
				relayJSON.DestRelays[i] = "1"
			} else {
				relayJSON.DestRelays[i] = "0"
			}
		}
		relayJSON.DestRelayNames = relayData.DestRelayNames
		w.Header().Set("Content-Type", "application/json")
		if err := json.NewEncoder(w).Encode(relayJSON); err != nil {
			core.Error("could not write relay data json: %v", err)
			w.WriteHeader(http.StatusInternalServerError)
		}
	}
}

func costMatrixHandler(w http.ResponseWriter, r *http.Request) {
	costMatrixMutex.RLock()
	responseData := costMatrixData
	costMatrixMutex.RUnlock()
	w.Header().Set("Content-Type", "application/octet-stream")
	buffer := bytes.NewBuffer(responseData)
	_, err := buffer.WriteTo(w)
	if err != nil {
		w.WriteHeader(http.StatusInternalServerError)
	}
}

func routeMatrixHandler(w http.ResponseWriter, r *http.Request) {
	routeMatrixMutex.RLock()
	responseData := routeMatrixData
	routeMatrixMutex.RUnlock()
	w.Header().Set("Content-Type", "application/octet-stream")
	buffer := bytes.NewBuffer(responseData)
	_, err := buffer.WriteTo(w)
	if err != nil {
		w.WriteHeader(http.StatusInternalServerError)
	}
}

func costMatrixInternalHandler(w http.ResponseWriter, r *http.Request) {
	costMatrixInternalMutex.RLock()
	responseData := costMatrixInternalData
	costMatrixInternalMutex.RUnlock()
	w.Header().Set("Content-Type", "application/octet-stream")
	buffer := bytes.NewBuffer(responseData)
	_, err := buffer.WriteTo(w)
	if err != nil {
		w.WriteHeader(http.StatusInternalServerError)
	}
}

func routeMatrixInternalHandler(w http.ResponseWriter, r *http.Request) {
	routeMatrixInternalMutex.RLock()
	responseData := routeMatrixInternalData
	routeMatrixInternalMutex.RUnlock()
	w.Header().Set("Content-Type", "application/octet-stream")
	buffer := bytes.NewBuffer(responseData)
	_, err := buffer.WriteTo(w)
	if err != nil {
		w.WriteHeader(http.StatusInternalServerError)
	}
}

func ProcessRelayUpdates(service *common.Service, relayManager *common.RelayManager) {

	config := common.RedisPubsubConfig{}

	config.RedisHostname = redisHostname
	config.RedisPassword = redisPassword
	config.PubsubChannelName = redisPubsubChannelName
	config.MessageChannelSize = relayUpdateChannelSize

	consumer, err := common.CreateRedisPubsubConsumer(service.Context, config)

	if err != nil {
		core.Error("could not create redis pubsub consumer")
		os.Exit(1)
	}

	pingStatsProducer, err := common.CreateGooglePubsubProducer(service.Context, common.GooglePubsubConfig{
		ProjectId:          googleProjectId,
		Topic:              pingStatsPubsubTopic,
		MessageChannelSize: pingStatsChannelSize,
	})
	if err != nil {
		core.Error("could not create ping stats producer")
		os.Exit(1)
	}

	relayStatsProducer, err := common.CreateGooglePubsubProducer(service.Context, common.GooglePubsubConfig{
		ProjectId:          googleProjectId,
		Topic:              relayStatsPubsubTopic,
		MessageChannelSize: relayStatsChannelSize,
	})
	if err != nil {
		core.Error("could not create relay stats producer")
		os.Exit(1)
	}

	go func() {

		for {
			select {

			case <-service.Context.Done():
				return

			case message := <-consumer.MessageChannel:

				var relayUpdate transport.RelayUpdateRequest
				if err = relayUpdate.UnmarshalBinary(message); err != nil {
					core.Error("could not read relay update")
					return
				}

				relayData := service.RelayData()

				relayId := crypto.HashID(relayUpdate.Address.String())
				relayIndex, ok := relayData.RelayIdToIndex[relayId]
				if !ok {
					core.Error("unknown relay id %016x", relayId)
					return
				}

				// todo: bring back relay crypto check here

				relayName := relayData.RelayNames[relayIndex]

				core.Debug("received relay update for '%s'", relayName)

				numSamples := len(relayUpdate.PingStats)

				sampleRelayIds := make([]uint64, numSamples)
				sampleRTT := make([]float32, numSamples)
				sampleJitter := make([]float32, numSamples)
				samplePacketLoss := make([]float32, numSamples)
				sampleRoutable := make([]bool, numSamples)

				pingStatsMessages := make([]messages.PingStatsMessage, numSamples)

				numRoutable := 0

				for i := 0; i < numSamples; i++ {

					rtt := relayUpdate.PingStats[i].RTT
					jitter := relayUpdate.PingStats[i].Jitter
					pl := relayUpdate.PingStats[i].PacketLoss

					sampleRelayId := relayUpdate.PingStats[i].RelayID

					sampleRelayIds[i] = sampleRelayId
					sampleRTT[i] = rtt
					sampleJitter[i] = jitter
					samplePacketLoss[i] = pl

					if rtt != routing.InvalidRouteValue && jitter != routing.InvalidRouteValue && pl != routing.InvalidRouteValue {
						if jitter <= maxJitter && pl <= maxPacketLoss {
							numRoutable++
							sampleRoutable[i] = true
						}
					}

					pingStatsMessages[i] = messages.PingStatsMessage{
						Version:    messages.PingStatsMessageVersion,
						Timestamp:  uint64(time.Now().Unix()),
						RelayA:     relayId,
						RelayB:     sampleRelayId,
						RTT:        rtt,
						Jitter:     jitter,
						PacketLoss: pl,
						Routable:   sampleRoutable[i],
					}
				}

				// Build missing relay stats

				numUnroutable := numSamples - numRoutable

				var bwSentPercent float32
				var bwRecvPercent float32

				bwSentPercent = float32(relayUpdate.BandwidthSentKbps/uint64(relayData.RelayArray[relayIndex].NICSpeedMbps)) * 100.0
				bwRecvPercent = float32(relayUpdate.BandwidthRecvKbps/uint64(relayData.RelayArray[relayIndex].NICSpeedMbps)) * 100.0

				var envSentPercent float32
				var envRecvPercent float32

				envSentPercent = float32(relayUpdate.BandwidthSentKbps/relayUpdate.EnvelopeUpKbps) * 100.0
				envRecvPercent = float32(relayUpdate.BandwidthRecvKbps/relayUpdate.EnvelopeDownKbps) * 100.0

				cpuUsage := relayUpdate.CPU

				maxSessions := relayData.RelayArray[relayIndex].MaxSessions
				numSessions := relayUpdate.SessionCount

				full := maxSessions != 0 && numSessions >= uint64(maxSessions)

				relayStatsMessage := messages.RelayStatsMessage{
					Version:                  messages.RelayStatsMessageVersion,
					Timestamp:                uint64(time.Now().Unix()),
					NumSessions:              uint32(numSessions),
					MaxSessions:              maxSessions,
					NumRoutable:              uint32(numRoutable),
					NumUnroutable:            uint32(numUnroutable),
					Full:                     full,
					CPUUsage:                 float32(cpuUsage),
					BandwidthSentPercent:     bwSentPercent,
					BandwidthReceivedPercent: bwRecvPercent,
					EnvelopeSentPercent:      envSentPercent,
					EnvelopeReceivedPercent:  envRecvPercent,
					BandwidthSentMbps:        float32(relayUpdate.BandwidthSentKbps),
					BandwidthReceivedMbps:    float32(relayUpdate.BandwidthRecvKbps),
					EnvelopeSentMbps:         float32(relayUpdate.EnvelopeUpKbps),
					EnvelopeReceivedMbps:     float32(relayUpdate.EnvelopeDownKbps),
				}

				relayManager.ProcessRelayUpdate(relayId,
					relayName,
					relayUpdate.Address,
					int(relayUpdate.SessionCount),
					relayUpdate.RelayVersion,
					relayUpdate.ShuttingDown,
					numSamples,
					sampleRelayIds,
					sampleRTT,
					sampleJitter,
					samplePacketLoss,
				)

				// update relay stats

				if redisSelector.IsLeader() {

					messageBuffer := make([]byte, relayStatsChannelSize)

					message := relayStatsMessage.Write(messageBuffer[:])

					relayStatsProducer.MessageChannel <- message
				}

				// update ping stats

				if redisSelector.IsLeader() {

					messageBuffer := make([]byte, pingStatsChannelSize)

					for i := 0; i < len(pingStatsMessages); i++ {
						message := pingStatsMessages[i].Write(messageBuffer[:])
						pingStatsProducer.MessageChannel <- message
					}
				}
			}
		}
	}()
}

func UpdateRouteMatrix(service *common.Service, relayManager *common.RelayManager) {

	var err error

	ticker := time.NewTicker(routeMatrixInterval)

	config := common.RedisSelectorConfig{}

	config.RedisHostname = redisHostname
	config.RedisPassword = redisPassword

<<<<<<< HEAD
	var err error
=======
>>>>>>> 4dfe2f52
	redisSelector, err = common.CreateRedisSelector(service.Context, config)
	if err != nil {
		core.Error("failed to create redis selector: %v", err)
		os.Exit(1)
	}

	go func() {
		for {
			select {

			case <-service.Context.Done():
				return

			case <-ticker.C:

				timeStart := time.Now()

				// build relays data

				relaysDataNew := relayManager.GetRelaysCSV()

				// build the cost matrix

				relayData := service.RelayData()

				costs := relayManager.GetCosts(relayData.RelayIds, maxRTT, maxJitter, maxPacketLoss, service.Local)

				costMatrixNew := &common.CostMatrix{
					Version:            common.CostMatrixSerializeVersion,
					RelayIds:           relayData.RelayIds,
					RelayAddresses:     relayData.RelayAddresses,
					RelayNames:         relayData.RelayNames,
					RelayLatitudes:     relayData.RelayLatitudes,
					RelayLongitudes:    relayData.RelayLongitudes,
					RelayDatacenterIds: relayData.RelayDatacenterIds,
					DestRelays:         relayData.DestRelays,
					Costs:              costs,
				}

				// serve up as internal cost matrix

				costMatrixDataNew, err := costMatrixNew.Write(costMatrixBufferSize)
				if err != nil {
					core.Error("could not write cost matrix: %v", err)
					continue
				}

				costMatrixInternalMutex.Lock()
				costMatrixInternalData = costMatrixDataNew
				costMatrixInternalMutex.Unlock()

				// optimize cost matrix -> route matrix

				numCPUs := runtime.NumCPU()

				numSegments := relayData.NumRelays
				if numCPUs < relayData.NumRelays {
					numSegments = relayData.NumRelays / 5
					if numSegments == 0 {
						numSegments = 1
					}
				}

				costThreshold := int32(1)

				routeMatrixNew := &common.RouteMatrix{
					CreatedAt:          uint64(time.Now().Unix()),
					Version:            common.RouteMatrixSerializeVersion,
					RelayIds:           costMatrixNew.RelayIds,
					RelayAddresses:     costMatrixNew.RelayAddresses,
					RelayNames:         costMatrixNew.RelayNames,
					RelayLatitudes:     costMatrixNew.RelayLatitudes,
					RelayLongitudes:    costMatrixNew.RelayLongitudes,
					RelayDatacenterIds: costMatrixNew.RelayDatacenterIds,
					DestRelays:         costMatrixNew.DestRelays,
					RouteEntries:       core.Optimize2(relayData.NumRelays, numSegments, costs, costThreshold, relayData.RelayDatacenterIds, relayData.DestRelays),
					BinFileBytes:       int32(len(relayData.DatabaseBinFile)),
					BinFileData:        relayData.DatabaseBinFile,
				}

				// serve up as internal route matrix

				routeMatrixDataNew, err := routeMatrixNew.Write(routeMatrixBufferSize)
				if err != nil {
					core.Error("could not write route matrix: %v", err)
					continue
				}

				routeMatrixInternalMutex.Lock()
				routeMatrixInternalData = routeMatrixDataNew
				routeMatrixInternalMutex.Unlock()

				// store our most recent cost and route matrix in redis

				redisSelector.Store(service.Context, relaysDataNew, costMatrixDataNew, routeMatrixDataNew)

				// load the master cost and route matrix from redis (leader election)

				relaysDataNew, costMatrixDataNew, routeMatrixDataNew = redisSelector.Load(service.Context)

				if relaysDataNew == nil {
					core.Error("failed to get relays from redis selector")
					continue
				}

				if costMatrixDataNew == nil {
					core.Error("failed to get cost matrix from redis selector")
					continue
				}

				if routeMatrixDataNew == nil {
					core.Error("failed to get route matrix from redis selector")
					continue
				}

				// serve up as official data

				relaysMutex.Lock()
				relaysData = relaysDataNew
				relaysMutex.Unlock()

				costMatrixMutex.Lock()
				costMatrixData = costMatrixDataNew
				costMatrixMutex.Unlock()

				routeMatrixMutex.Lock()
				routeMatrixData = routeMatrixDataNew
				routeMatrixMutex.Unlock()

				// we are done!

				timeFinish := time.Now()

				optimizeDuration := timeFinish.Sub(timeStart)

				core.Debug("route optimization: %d relays in %s", relayData.NumRelays, optimizeDuration)
			}
		}
	}()
}

func IsLeader() bool {
	if redisSelector != nil {
		return redisSelector.IsLeader()
	} else {
		return false
	}
}<|MERGE_RESOLUTION|>--- conflicted
+++ resolved
@@ -472,10 +472,6 @@
 	config.RedisHostname = redisHostname
 	config.RedisPassword = redisPassword
 
-<<<<<<< HEAD
-	var err error
-=======
->>>>>>> 4dfe2f52
 	redisSelector, err = common.CreateRedisSelector(service.Context, config)
 	if err != nil {
 		core.Error("failed to create redis selector: %v", err)
