/*
   Network Next. You control the network.
   Copyright © 2017 - 2020 Network Next, Inc. All rights reserved.
*/

package main

import (
	"bytes"
	"context"
	"expvar"
	"fmt"
	"io"
	"net"
	"net/http"
	_ "net/http/pprof"
	"os"
	"os/signal"
	"path/filepath"
	"runtime"
	"sort"
	"sync"
	"time"

	// "strings"

	"cloud.google.com/go/pubsub"
	gcStorage "cloud.google.com/go/storage"
	"github.com/go-kit/kit/log/level"
	"github.com/gorilla/mux"

	// "github.com/rjeczalik/notify"

	"github.com/networknext/backend/modules/analytics"
	"github.com/networknext/backend/modules/backend"
	"github.com/networknext/backend/modules/common/helpers"
	"github.com/networknext/backend/modules/core"
	"github.com/networknext/backend/modules/envvar"
	"github.com/networknext/backend/modules/metrics"
	"github.com/networknext/backend/modules/routing"
	"github.com/networknext/backend/modules/transport"
)

var (
	buildtime     string
	commitMessage string
	sha           string
	tag           string

	author    string
	timestamp string
	env       string

	binWrapper_internal routing.DatabaseBinWrapper
	relayArray_internal []routing.Relay
	relayHash_internal  map[uint64]routing.Relay

	binWrapperMutex sync.RWMutex
	relayArrayMutex sync.RWMutex
	relayHashMutex  sync.RWMutex

	startTime time.Time
)

func init() {
	relayHash_internal = make(map[uint64]routing.Relay)

<<<<<<< HEAD
	filePath := envvar.Get("BIN_PATH", "./relays.bin")
=======
	filePath := envvar.Get("BIN_PATH", "./database.bin")
>>>>>>> 69017969
	file, err := os.Open(filePath)
	if err != nil {
		// fmt.Printf("could not load relay binary: %s\n", filePath)
		return
	}
	defer file.Close()

<<<<<<< HEAD
	if err = backend.DecodeBinWrapper(file, &binWrapper); err != nil {
		fmt.Printf("DecodeBinWrapper() error: %v\n", err)
=======
	if err = decodeBinWrapper(file, &binWrapper_internal); err != nil {
		fmt.Printf("decodeBinWrapper() error: %v\n", err)
>>>>>>> 69017969
		os.Exit(1)
	}

	relayArray_internal = binWrapper_internal.Relays

	gcpProjectID := backend.GetGCPProjectID()
	backend.SortAndHashRelayArray(relayArray_internal, relayHash_internal, gcpProjectID)
	backend.DisplayLoadedRelays(relayArray_internal)

	// TODO: update the author, timestamp, and env for the RelaysBinVersionFunc handler using the other fields in binWrapper
}

func uptime() time.Duration {
	return time.Since(startTime)
}

func init() {
	est, _ := time.LoadLocation("EST")
	startTime = time.Now().In(est)
}

// Allows us to return an exit code and allows log flushes and deferred functions
// to finish before exiting.
func main() {
	os.Exit(mainReturnWithCode())
}

func mainReturnWithCode() int {

	serviceName := "relay_backend"

	fmt.Printf("\n%s\n\n", serviceName)

	isDebug, err := envvar.GetBool("NEXT_DEBUG", false)
	if err != nil {
		fmt.Println("Failed to get debug status")
		isDebug = false
	}

	if isDebug {
		fmt.Println("Instance is running as a debug instance")
	}

	ctx := context.Background()

	gcpProjectID := backend.GetGCPProjectID()

	logger, err := backend.GetLogger(ctx, gcpProjectID, serviceName)
	if err != nil {
		level.Error(logger).Log("err", err)
		return 1
	}

	env, err := backend.GetEnv()
	if err != nil {
		level.Error(logger).Log("err", err)
		return 1
	}

	metricsHandler, err := backend.GetMetricsHandler(ctx, logger, gcpProjectID)
	if err != nil {
		level.Error(logger).Log("err", err)
		return 1
	}

	if gcpProjectID != "" {
		if err := backend.InitStackDriverProfiler(gcpProjectID, serviceName, env); err != nil {
			level.Error(logger).Log("msg", "failed to initialze StackDriver profiler", "err", err)
			return 1
		}
	}

	/*
		routerPrivateKey, err := envvar.GetBase64("RELAY_ROUTER_PRIVATE_KEY", nil)
		if err != nil {
			level.Error(logger).Log("err", "RELAY_ROUTER_PRIVATE_KEY not set")
			return 1
		}
	*/

	// create metrics

	relayUpdateMetrics, err := metrics.NewRelayUpdateMetrics(ctx, metricsHandler)
	if err != nil {
		level.Error(logger).Log("msg", "failed to create relay update metrics", "err", err)
	}

	costMatrixMetrics, err := metrics.NewCostMatrixMetrics(ctx, metricsHandler)
	if err != nil {
		level.Error(logger).Log("msg", "failed to create cost matrix metrics", "err", err)
	}

	optimizeMetrics, err := metrics.NewOptimizeMetrics(ctx, metricsHandler)
	if err != nil {
		level.Error(logger).Log("msg", "failed to create optimize metrics", "err", err)
	}

	relayBackendMetrics, err := metrics.NewRelayBackendMetrics(ctx, metricsHandler)
	if err != nil {
		level.Error(logger).Log("msg", "failed to create relay backend metrics", "err", err)
	}

	statsdb := routing.NewStatsDatabase()

	// get the max jitter and max packet loss env vars

	if !envvar.Exists("RELAY_ROUTER_MAX_JITTER") {
		level.Error(logger).Log("err", "RELAY_ROUTER_MAX_JITTER not set")
		return 1
	}

	maxJitter, err := envvar.GetFloat("RELAY_ROUTER_MAX_JITTER", 0)
	if err != nil {
		level.Error(logger).Log("err", err)
		return 1
	}

	if !envvar.Exists("RELAY_ROUTER_MAX_PACKET_LOSS") {
		level.Error(logger).Log("err", "RELAY_ROUTER_MAX_PACKET_LOSS not set")
		return 1
	}

	maxPacketLoss, err := envvar.GetFloat("RELAY_ROUTER_MAX_PACKET_LOSS", 0)
	if err != nil {
		level.Error(logger).Log("err", err)
		return 1
	}

	// Setup file watchman on relays.bin
	{
		// Get absolute path of relays.bin
<<<<<<< HEAD
		relaysFilePath := envvar.Get("BIN_PATH", "./relays.bin")
=======
		relaysFilePath := envvar.Get("BIN_PATH", "./database.bin")
>>>>>>> 69017969
		absPath, err := filepath.Abs(relaysFilePath)
		if err != nil {
			level.Error(logger).Log("msg", fmt.Sprintf("error getting absolute path %s", relaysFilePath), "err", err)
			return 1
		}

		// Check if file exists
		if _, err := os.Stat(absPath); err != nil {
			level.Error(logger).Log("msg", fmt.Sprintf("%s does not exist", absPath), "err", err)
			return 1
		}

		// Get the directory of the relays.bin
		// Used to watch over file creation and modification
		directoryPath := filepath.Dir(absPath)

		// todo: disabled because it doesn't build on macos
		/*
			// Create channel to store notifications of file changing
			// Use a size of 2 to ensure a change is detected even with io.EOF error
			fileChan := make(chan notify.EventInfo, 2)

			// Check for Create and InModify events because cloud scheduler will be deleting and replacing each file with updates
			// Create covers the case where a file is explicitly deleted and then re-added
			// InModify covers the case where a file is replaced with the same filename (i.e. using mv or cp)
			if err := notify.Watch(directoryPath, fileChan, notify.Create, notify.InModify); err != nil {
				level.Error(logger).Log("msg", fmt.Sprintf("could not create watchman on %s", directoryPath), "err", err)
				return 1
			}
			defer notify.Stop(fileChan)
		*/

		binSyncInterval, err := envvar.GetDuration("BIN_SYNC_INTERVAL", time.Minute*1)
		if err != nil {
			level.Error(logger).Log("err", err)
			return 1
		}

		ticker := time.NewTicker(binSyncInterval)

		// Setup goroutine to watch for replaced file and update relayArray_internal and relayHash_internal
		go func() {
			level.Debug(logger).Log("msg", fmt.Sprintf("started watchman on %s", directoryPath))
			for {
				select {
				case <-ticker.C:
					// File has changed
					file, err := os.Open(absPath)
					if err != nil {
						level.Error(logger).Log("msg", fmt.Sprintf("could not load relay binary at %s", absPath), "err", err)
						continue
					}

					// Setup relay array and hash to read into
					var binWrapperNew routing.DatabaseBinWrapper
					relayHashNew := make(map[uint64]routing.Relay)

					if err = backend.DecodeBinWrapper(file, &binWrapperNew); err == io.EOF {
						// Sometimes we receive an EOF error since the file is still being replaced
						// so early out here and proceed on the next notification
						file.Close()
						level.Debug(logger).Log("msg", "DecodeBinWrapper() EOF error, will wait for next notification")
						continue
					} else if err != nil {
						file.Close()
						level.Error(logger).Log("msg", "DecodeBinWrapper() error", "err", err)
						continue
					}

					// Close the file since it is no longer needed
					file.Close()

					// Get the new relay array
					relayArrayNew := binWrapperNew.Relays
					// Proceed to fill up the new relay hash
					backend.SortAndHashRelayArray(relayArrayNew, relayHashNew, gcpProjectID)

					// Pointer swap the relay bin wrapper
					binWrapperMutex.Lock()
					binWrapper_internal = binWrapperNew
					binWrapperMutex.Unlock()

					// Pointer swap the relay array
					relayArrayMutex.Lock()
					relayArray_internal = relayArrayNew
					relayArrayMutex.Unlock()

					// Pointer swap the relay hash
					relayHashMutex.Lock()
					relayHash_internal = relayHashNew
					relayHashMutex.Unlock()

					// TODO: update the author, timestamp, and env for the RelaysBinVersionFunc handler using the other fields in binWrapperNew
					level.Debug(logger).Log("msg", "successfully updated the relay array and hash")

					// Print the new list of relays
					backend.DisplayLoadedRelays(relayArray_internal)
				}
			}
		}()
	}

	// Create the relay map
	cleanupCallback := func(relayData routing.RelayData) error {
		statsdb.DeleteEntry(relayData.ID)
		return nil
	}

	relayMap := routing.NewRelayMap(cleanupCallback)
	go func() {
		timeout := int64(routing.RelayTimeout.Seconds())
		frequency := time.Second * 10
		ticker := time.NewTicker(frequency)
		relayMap.TimeoutLoop(ctx, GetRelayData, timeout, ticker.C)
	}()

	// relay ping stats

	var pingStatsPublisher analytics.PingStatsPublisher = &analytics.NoOpPingStatsPublisher{}
	{
		emulatorOK := envvar.Exists("PUBSUB_EMULATOR_HOST")
		if gcpProjectID != "" || emulatorOK {

			pubsubCtx := ctx
			if emulatorOK {
				gcpProjectID = "local"

				var cancelFunc context.CancelFunc
				pubsubCtx, cancelFunc = context.WithDeadline(ctx, time.Now().Add(60*time.Minute))
				defer cancelFunc()

				level.Info(logger).Log("msg", "Detected pubsub emulator")
			}

			// Google Pubsub
			{
				settings := pubsub.PublishSettings{
					DelayThreshold: time.Second,
					CountThreshold: 1,
					ByteThreshold:  1 << 14,
					NumGoroutines:  runtime.GOMAXPROCS(0),
					Timeout:        time.Minute,
				}

				pubsub, err := analytics.NewGooglePubSubPingStatsPublisher(pubsubCtx, &relayBackendMetrics.PingStatsMetrics, logger, gcpProjectID, "ping_stats", settings)
				if err != nil {
					level.Error(logger).Log("msg", "could not create analytics pubsub publisher", "err", err)
					return 1
				}

				pingStatsPublisher = pubsub
			}
		}

		go func() {
			publishInterval, err := envvar.GetDuration("PING_STATS_PUBLISH_INTERVAL", time.Minute)
			if err != nil {
				level.Error(logger).Log("err", err)
				os.Exit(1) // todo: don't os.Exit() here, but find a way to exit
			}

			syncTimer := helpers.NewSyncTimer(publishInterval)
			for {
				syncTimer.Run()
				cpy := statsdb.MakeCopy()
				entries := analytics.ExtractPingStats(cpy, float32(maxJitter), float32(maxPacketLoss))
				if err := pingStatsPublisher.Publish(ctx, entries); err != nil {
					level.Error(logger).Log("err", err)
					os.Exit(1) // todo: don't os.Exit() here, but find a way to exit
				}
			}
		}()
	}

	var gcBucket *gcStorage.BucketHandle
	gcStoreActive, err := envvar.GetBool("FEATURE_MATRIX_CLOUDSTORE", false)
	if err != nil {
		level.Error(logger).Log("err", err)
	}
	if gcStoreActive {
		gcBucket, err = GCStoreConnect(ctx, gcpProjectID)
		if err != nil {
			level.Error(logger).Log("err", err)
		}
	}

	syncInterval, err := envvar.GetDuration("COST_MATRIX_INTERVAL", time.Second)
	if err != nil {
		level.Error(logger).Log("err", err)
		return 1
	}

	matrixBufferSize, err := envvar.GetInt("MATRIX_BUFFER_SIZE", 100000)
	if err != nil {
		level.Error(logger).Log("err", err)
		return 1
	}

	var costMatrixData []byte
	var routeMatrixData []byte
	var relaysData []byte
	var statusData []byte

	costMatrix := &routing.CostMatrix{}
	routeMatrix := &routing.RouteMatrix{}

	var costMatrixMutex sync.RWMutex
	var routeMatrixMutex sync.RWMutex
	var relaysMutex sync.RWMutex
	var statusMutex sync.RWMutex

	_ = costMatrix

	go func() {

		syncTimer := helpers.NewSyncTimer(syncInterval)

		for {
			syncTimer.Run()

			// Encode the current database.bin to attach to route matrix
			binWrapperMutex.RLock()
			binWrapperCopy := binWrapper_internal
			binWrapperMutex.RUnlock()

			var binWrapperBuffer bytes.Buffer
			encoder := gob.NewEncoder(&binWrapperBuffer)
			encoder.Encode(binWrapperCopy)

			// build set active relays that are *also* in the current database.bin

			_, relayHash := GetRelayData()

			type ActiveRelayData struct {
				ID           uint64
				Name         string
				Addr         net.UDPAddr
				SessionCount int
				Version      string
				Latitude     float32
				Longitude    float32
				SellerID     string
				DatacenterID uint64
			}

			activeRelays := make([]ActiveRelayData, 0)
			{
				activeRelayIds, activeRelaySessionCounts, activeRelayVersions := relayMap.GetActiveRelayData()

				for i := range activeRelayIds {

					id := activeRelayIds[i]
					relay, ok := relayHash[id]
					if !ok {
						continue
					}

					relayData := ActiveRelayData{}
					relayData.ID = relay.ID
					relayData.Addr = relay.Addr
					relayData.Name = relay.Name
					relayData.Latitude = float32(relay.Datacenter.Location.Latitude)
					relayData.Longitude = float32(relay.Datacenter.Location.Longitude)
					relayData.SellerID = relay.Seller.ID
					relayData.DatacenterID = relay.Datacenter.ID
					relayData.SessionCount = activeRelaySessionCounts[i]
					relayData.Version = activeRelayVersions[i]

					activeRelays = append(activeRelays, relayData)
				}
			}

			sort.SliceStable(activeRelays, func(i, j int) bool { return activeRelays[i].Name < activeRelays[j].Name })

			// gather relay data required for building cost matrix

			numActiveRelays := len(activeRelays)

			relayIDs := make([]uint64, numActiveRelays)
			relayAddresses := make([]net.UDPAddr, numActiveRelays)
			relayNames := make([]string, numActiveRelays)
			relayLatitudes := make([]float32, numActiveRelays)
			relayLongitudes := make([]float32, numActiveRelays)
			relayDatacenterIDs := make([]uint64, numActiveRelays)

			for i := range activeRelays {
				relayIDs[i] = activeRelays[i].ID
				relayNames[i] = activeRelays[i].Name
				relayAddresses[i] = activeRelays[i].Addr
				relayLatitudes[i] = float32(activeRelays[i].Latitude)
				relayLongitudes[i] = float32(activeRelays[i].Longitude)
				relayDatacenterIDs[i] = activeRelays[i].DatacenterID
			}

			// build relays data to serve up on "relays" endpoint (CSV)

			// active relays

			relaysDataString := "name,address,id,status,sessions,version"

			for i := range activeRelays {
				name := activeRelays[i].Name
				address := activeRelays[i].Addr.String()
				id := activeRelays[i].ID
				status := "active"
				sessions := activeRelays[i].SessionCount
				version := activeRelays[i].Version
				relaysDataString = fmt.Sprintf("%s\n%s,%s,%x,%s,%d,%s", relaysDataString, name, address, id, status, sessions, version)
			}

			// inactive relays

			inactiveRelays := make([]routing.Relay, 0)

			relayMap.RLock()
			for _, v := range relayHash {
				_, exists := relayMap.GetRelayData(v.Addr.String())
				if !exists {
					inactiveRelays = append(inactiveRelays, v)
				}
			}
			relayMap.RUnlock()

			sort.SliceStable(inactiveRelays, func(i, j int) bool { return inactiveRelays[i].Name < inactiveRelays[j].Name })

			for i := range inactiveRelays {
				name := inactiveRelays[i].Name
				address := inactiveRelays[i].Addr.String()
				id := inactiveRelays[i].ID
				relaysDataString = fmt.Sprintf("%s\n%s,%s,%x,inactive,,", relaysDataString, name, address, id)
			}

			// shutting down relays

			shuttingDownRelays := make([]routing.Relay, 0)

			relayMap.RLock()
			for _, v := range relayHash {
				relayData, exists := relayMap.GetRelayData(v.Addr.String())
				if exists && relayData.ShuttingDown {
					shuttingDownRelays = append(shuttingDownRelays, v)
				}
			}
			relayMap.RUnlock()

			sort.SliceStable(shuttingDownRelays, func(i, j int) bool { return shuttingDownRelays[i].Name < shuttingDownRelays[j].Name })

			for i := range shuttingDownRelays {
				name := shuttingDownRelays[i].Name
				address := shuttingDownRelays[i].Addr.String()
				id := shuttingDownRelays[i].ID
				relaysDataString = fmt.Sprintf("%s\n%s,%s,%x,shutting down,,", relaysDataString, name, address, id)
			}

			relaysMutex.Lock()
			relaysData = []byte(relaysDataString)
			relaysMutex.Unlock()

			// build cost matrix

			costMatrixMetrics.Invocations.Add(1)
			costMatrixDurationStart := time.Now()

			costMatrixNew := routing.CostMatrix{
				RelayIDs:           relayIDs,
				RelayAddresses:     relayAddresses,
				RelayNames:         relayNames,
				RelayLatitudes:     relayLatitudes,
				RelayLongitudes:    relayLongitudes,
				RelayDatacenterIDs: relayDatacenterIDs,
				Costs:              statsdb.GetCosts(relayIDs, float32(maxJitter), float32(maxPacketLoss)),
			}

			costMatrixDurationSince := time.Since(costMatrixDurationStart)
			costMatrixMetrics.DurationGauge.Set(float64(costMatrixDurationSince.Milliseconds()))
			if costMatrixDurationSince.Seconds() > 1.0 {
				costMatrixMetrics.LongUpdateCount.Add(1)
			}

			if err := costMatrixNew.WriteResponseData(matrixBufferSize); err != nil {
				level.Error(logger).Log("matrix", "cost", "op", "write_response", "msg", "could not write response data", "err", err)
				continue
			}

			costMatrixDataNew := costMatrixNew.GetResponseData()

			costMatrixMetrics.Bytes.Set(float64(len(costMatrixDataNew)))

			costMatrixMutex.Lock()
			costMatrix = &costMatrixNew
			costMatrixData = costMatrixDataNew
			costMatrixMutex.Unlock()

			// optimize

			numCPUs := runtime.NumCPU()
			numSegments := numActiveRelays
			if numCPUs < numActiveRelays {
				numSegments = numActiveRelays / 5
				if numSegments == 0 {
					numSegments = 1
				}
			}

			optimizeMetrics.Invocations.Add(1)
			optimizeDurationStart := time.Now()

			costThreshold := int32(1)

			routeEntries := core.Optimize(numActiveRelays, numSegments, costMatrixNew.Costs, costThreshold, relayDatacenterIDs)

			optimizeDurationSince := time.Since(optimizeDurationStart)
			optimizeMetrics.DurationGauge.Set(float64(optimizeDurationSince.Milliseconds()))

			if optimizeDurationSince.Seconds() > 1.0 {
				optimizeMetrics.LongUpdateCount.Add(1)
			}

			routeMatrixNew := routing.RouteMatrix{
				RelayIDs:           relayIDs,
				RelayAddresses:     relayAddresses,
				RelayNames:         relayNames,
				RelayLatitudes:     relayLatitudes,
				RelayLongitudes:    relayLongitudes,
				RelayDatacenterIDs: relayDatacenterIDs,
				RouteEntries:       routeEntries,
				BinFileBytes:       int32(len(binWrapperBuffer.Bytes())),
				BinFileData:        binWrapperBuffer.Bytes(),
			}

			if err := routeMatrixNew.WriteResponseData(matrixBufferSize); err != nil {
				level.Error(logger).Log("matrix", "route", "op", "write_response", "msg", "could not write response data", "err", err)
				continue
			}

			routeMatrixNew.WriteAnalysisData()

			routeMatrixDataNew := routeMatrixNew.GetResponseData()

			relayBackendMetrics.RouteMatrix.Bytes.Set(float64(len(routeMatrixDataNew)))
			relayBackendMetrics.RouteMatrix.RelayCount.Set(float64(len(routeMatrixNew.RelayIDs)))
			relayBackendMetrics.RouteMatrix.DatacenterCount.Set(float64(len(routeMatrixNew.RelayDatacenterIDs)))

			routeMatrixMutex.Lock()
			routeMatrix = &routeMatrixNew
			routeMatrixData = routeMatrixDataNew
			routeMatrixMutex.Unlock()

			// update status data for "/status" handler

			numRoutes := int32(0)
			for i := range routeMatrixNew.RouteEntries {
				numRoutes += routeMatrixNew.RouteEntries[i].NumRoutes
			}
			relayBackendMetrics.RouteMatrix.RouteCount.Set(float64(numRoutes))

			memoryUsed := func() float64 {
				var m runtime.MemStats
				runtime.ReadMemStats(&m)
				return float64(m.Alloc) / (1000.0 * 1000.0)
			}

			relayBackendMetrics.Goroutines.Set(float64(runtime.NumGoroutine()))

			relayBackendMetrics.MemoryAllocated.Set(memoryUsed())

			statusDataString := fmt.Sprintf("relay backend\n")
			statusDataString += fmt.Sprintf("git hash %s\n", sha)
			statusDataString += fmt.Sprintf("started %s\n", startTime.Format("Mon, 02 Jan 2006 15:04:05 EST"))
			statusDataString += fmt.Sprintf("uptime %s\n", uptime())
			statusDataString += fmt.Sprintf("%.2f mb allocated\n", relayBackendMetrics.MemoryAllocated.Value())
			statusDataString += fmt.Sprintf("%d goroutines\n", int(relayBackendMetrics.Goroutines.Value()))
			statusDataString += fmt.Sprintf("%d datacenters\n", int(relayBackendMetrics.RouteMatrix.DatacenterCount.Value()))
			statusDataString += fmt.Sprintf("%d relays\n", int(relayBackendMetrics.RouteMatrix.RelayCount.Value()))
			statusDataString += fmt.Sprintf("%d routes\n", int(relayBackendMetrics.RouteMatrix.RouteCount.Value()))
			statusDataString += fmt.Sprintf("%d long cost matrix updates\n", int(costMatrixMetrics.LongUpdateCount.Value()))
			statusDataString += fmt.Sprintf("%d long route matrix updates\n", int(optimizeMetrics.LongUpdateCount.Value()))
			statusDataString += fmt.Sprintf("cost matrix update: %.2f milliseconds\n", costMatrixMetrics.DurationGauge.Value())
			statusDataString += fmt.Sprintf("route matrix update: %.2f milliseconds\n", optimizeMetrics.DurationGauge.Value())
			statusDataString += fmt.Sprintf("cost matrix bytes: %d\n", int(costMatrixMetrics.Bytes.Value()))
			statusDataString += fmt.Sprintf("route matrix bytes: %d\n", int(relayBackendMetrics.RouteMatrix.Bytes.Value()))
			statusDataString += fmt.Sprintf("%d ping stats entries submitted\n", int(relayBackendMetrics.PingStatsMetrics.EntriesSubmitted.Value()))
			statusDataString += fmt.Sprintf("%d ping stats entries queued\n", int(relayBackendMetrics.PingStatsMetrics.EntriesQueued.Value()))
			statusDataString += fmt.Sprintf("%d ping stats entries flushed\n", int(relayBackendMetrics.PingStatsMetrics.EntriesFlushed.Value()))
			statusDataString += fmt.Sprintf("%d relay stats entries submitted\n", int(relayBackendMetrics.RelayStatsMetrics.EntriesSubmitted.Value()))
			statusDataString += fmt.Sprintf("%d relay stats entries queued\n", int(relayBackendMetrics.RelayStatsMetrics.EntriesQueued.Value()))
			statusDataString += fmt.Sprintf("%d relay stats entries flushed\n", int(relayBackendMetrics.RelayStatsMetrics.EntriesFlushed.Value()))

			statusMutex.Lock()
			statusData = []byte(statusDataString)
			statusMutex.Unlock()

			// optionally write route matrix to cloud storage

			gcStoreActive, err := envvar.GetBool("FEATURE_MATRIX_CLOUDSTORE", false)
			if err != nil {
				level.Error(logger).Log("err", err)
				continue
			}
			if gcStoreActive {
				if gcBucket == nil {
					gcBucket, err = GCStoreConnect(ctx, gcpProjectID)
					if err != nil {
						level.Error(logger).Log("err", err)
						continue
					}
				}

				timestamp := time.Now().UTC()
				err = GCStoreMatrix(gcBucket, "cost", timestamp, costMatrixNew.GetResponseData())
				if err != nil {
					level.Error(logger).Log("err", err)
					continue
				}
				err = GCStoreMatrix(gcBucket, "route", timestamp, routeMatrixNew.GetResponseData())
				if err != nil {
					level.Error(logger).Log("err", err)
					continue
				}
			}
		}
	}()

	commonUpdateParams := transport.RelayUpdateHandlerConfig{
		RelayMap:     relayMap,
		StatsDB:      statsdb,
		Metrics:      relayUpdateMetrics,
		GetRelayData: GetRelayData,
	}

	serveRelaysFunc := func(w http.ResponseWriter, r *http.Request) {
		w.Header().Set("Content-Type", "text/csv")
		relaysMutex.RLock()
		data := relaysData
		relaysMutex.RUnlock()
		buffer := bytes.NewBuffer(data)
		_, err := buffer.WriteTo(w)
		if err != nil {
			w.WriteHeader(http.StatusInternalServerError)
		}
	}

	serveStatusFunc := func(w http.ResponseWriter, r *http.Request) {
		w.Header().Set("Content-Type", "text/plain")
		statusMutex.RLock()
		data := statusData
		statusMutex.RUnlock()
		buffer := bytes.NewBuffer(data)
		_, err := buffer.WriteTo(w)
		if err != nil {
			w.WriteHeader(http.StatusInternalServerError)
		}
	}

	serveRouteMatrixFunc := func(w http.ResponseWriter, r *http.Request) {
		w.Header().Set("Content-Type", "application/octet-stream")
		routeMatrixMutex.RLock()
		data := routeMatrixData
		routeMatrixMutex.RUnlock()
		buffer := bytes.NewBuffer(data)
		_, err := buffer.WriteTo(w)
		if err != nil {
			w.WriteHeader(http.StatusInternalServerError)
		}
	}

	serveCostMatrixFunc := func(w http.ResponseWriter, r *http.Request) {
		w.Header().Set("Content-Type", "application/octet-stream")
		costMatrixMutex.RLock()
		data := costMatrixData
		costMatrixMutex.RUnlock()
		buffer := bytes.NewBuffer(data)
		_, err := buffer.WriteTo(w)
		if err != nil {
			w.WriteHeader(http.StatusInternalServerError)
		}
	}

	getRouteMatrixFunc := func() *routing.RouteMatrix {
		routeMatrixMutex.RLock()
		rm := routeMatrix
		routeMatrixMutex.RUnlock()
		return rm
	}

	port := envvar.Get("PORT", "30000")

	fmt.Printf("starting http server on port %s\n\n", port)

	router := mux.NewRouter()

	router.HandleFunc("/health", transport.HealthHandlerFunc())
	router.HandleFunc("/version", transport.VersionHandlerFunc(buildtime, sha, tag, commitMessage, []string{}))
	router.HandleFunc("/bin_version", transport.RelaysBinVersionFunc(author, timestamp, env))
	router.HandleFunc("/relay_update", transport.RelayUpdateHandlerFunc(&commonUpdateParams)).Methods("POST")
	router.HandleFunc("/cost_matrix", serveCostMatrixFunc).Methods("GET")
	router.HandleFunc("/route_matrix", serveRouteMatrixFunc).Methods("GET")
	router.HandleFunc("/relay_dashboard", transport.RelayDashboardHandlerFunc(relayMap, getRouteMatrixFunc, statsdb, "local", "local", maxJitter))
	router.HandleFunc("/relays", serveRelaysFunc).Methods("GET")
	router.HandleFunc("/status", serveStatusFunc).Methods("GET")

	router.Handle("/debug/vars", expvar.Handler())

	enablePProf, err := envvar.GetBool("FEATURE_ENABLE_PPROF", false)
	if err != nil {
		level.Error(logger).Log("err", err)
	}
	if enablePProf {
		router.PathPrefix("/debug/pprof/").Handler(http.DefaultServeMux)
	}

	go func() {
		level.Info(logger).Log("addr", ":"+port)

		err := http.ListenAndServe(":"+port, router)
		if err != nil {
			level.Error(logger).Log("err", err)
			os.Exit(1) // todo: don't os.Exit() here, but find a way to exit
		}
	}()

	sigint := make(chan os.Signal, 1)
	signal.Notify(sigint, os.Interrupt)
	<-sigint

	return 0
}

func GCStoreConnect(ctx context.Context, gcpProjectID string) (*gcStorage.BucketHandle, error) {
	client, err := gcStorage.NewClient(ctx)
	if err != nil {
		return nil, err
	}
	bkt := client.Bucket(fmt.Sprintf("%s-matrices", gcpProjectID))
	err = bkt.Create(ctx, gcpProjectID, nil)
	if err != nil {
		return nil, err
	}
	return bkt, nil
}

func GCStoreMatrix(bkt *gcStorage.BucketHandle, matrixType string, timestamp time.Time, matrix []byte) error {
	dir := fmt.Sprintf("matrix/relay-backend/0/%d/%d/%d/%d/%d/%s-%d", timestamp.Year(), timestamp.Month(), timestamp.Day(), timestamp.Hour(), timestamp.Minute(), matrixType, timestamp.Second())
	obj := bkt.Object(dir)
	writer := obj.NewWriter(context.Background())
	defer writer.Close()
	_, err := writer.Write(matrix)
	return err
}

func GetRelayData() ([]routing.Relay, map[uint64]routing.Relay) {
	relayArrayMutex.RLock()
	relayArrayData := relayArray_internal
	relayArrayMutex.RUnlock()

	relayHashMutex.RLock()
	relayHashData := relayHash_internal
	relayHashMutex.RUnlock()

	return relayArrayData, relayHashData
<<<<<<< HEAD
=======
}

func decodeBinWrapper(file *os.File, binWrapper *routing.DatabaseBinWrapper) error {
	decoder := gob.NewDecoder(file)
	err := decoder.Decode(binWrapper)
	return err
}

func sortAndHashRelayArray(relayArray []routing.Relay, relayHash map[uint64]routing.Relay, gcpProjectID string) {
	sort.SliceStable(relayArray, func(i, j int) bool {
		return relayArray[i].Name < relayArray[j].Name
	})

	if gcpProjectID == "" {
		// TODO: hack override for local testing for single relay
		// relayArray[0].Addr = *ParseAddress("127.0.0.1:35000")
		// relayArray[0].ID = 0xde0fb1e9a25b1948
	}

	for i := range relayArray {
		relayHash[relayArray[i].ID] = relayArray[i]
	}
}

func displayLoadedRelays(relayArray []routing.Relay) {
	fmt.Printf("\n=======================================\n")
	fmt.Printf("\nLoaded %d relays:\n\n", len(relayArray))
	for i := range relayArray {
		fmt.Printf("\t%s - %s [%x]\n", relayArray[i].Name, relayArray[i].Addr.String(), relayArray[i].ID)
	}
	fmt.Printf("\n=======================================\n")
>>>>>>> 69017969
}<|MERGE_RESOLUTION|>--- conflicted
+++ resolved
@@ -65,11 +65,7 @@
 func init() {
 	relayHash_internal = make(map[uint64]routing.Relay)
 
-<<<<<<< HEAD
-	filePath := envvar.Get("BIN_PATH", "./relays.bin")
-=======
 	filePath := envvar.Get("BIN_PATH", "./database.bin")
->>>>>>> 69017969
 	file, err := os.Open(filePath)
 	if err != nil {
 		// fmt.Printf("could not load relay binary: %s\n", filePath)
@@ -77,13 +73,8 @@
 	}
 	defer file.Close()
 
-<<<<<<< HEAD
 	if err = backend.DecodeBinWrapper(file, &binWrapper); err != nil {
 		fmt.Printf("DecodeBinWrapper() error: %v\n", err)
-=======
-	if err = decodeBinWrapper(file, &binWrapper_internal); err != nil {
-		fmt.Printf("decodeBinWrapper() error: %v\n", err)
->>>>>>> 69017969
 		os.Exit(1)
 	}
 
@@ -215,11 +206,7 @@
 	// Setup file watchman on relays.bin
 	{
 		// Get absolute path of relays.bin
-<<<<<<< HEAD
-		relaysFilePath := envvar.Get("BIN_PATH", "./relays.bin")
-=======
 		relaysFilePath := envvar.Get("BIN_PATH", "./database.bin")
->>>>>>> 69017969
 		absPath, err := filepath.Abs(relaysFilePath)
 		if err != nil {
 			level.Error(logger).Log("msg", fmt.Sprintf("error getting absolute path %s", relaysFilePath), "err", err)
@@ -880,38 +867,4 @@
 	relayHashMutex.RUnlock()
 
 	return relayArrayData, relayHashData
-<<<<<<< HEAD
-=======
-}
-
-func decodeBinWrapper(file *os.File, binWrapper *routing.DatabaseBinWrapper) error {
-	decoder := gob.NewDecoder(file)
-	err := decoder.Decode(binWrapper)
-	return err
-}
-
-func sortAndHashRelayArray(relayArray []routing.Relay, relayHash map[uint64]routing.Relay, gcpProjectID string) {
-	sort.SliceStable(relayArray, func(i, j int) bool {
-		return relayArray[i].Name < relayArray[j].Name
-	})
-
-	if gcpProjectID == "" {
-		// TODO: hack override for local testing for single relay
-		// relayArray[0].Addr = *ParseAddress("127.0.0.1:35000")
-		// relayArray[0].ID = 0xde0fb1e9a25b1948
-	}
-
-	for i := range relayArray {
-		relayHash[relayArray[i].ID] = relayArray[i]
-	}
-}
-
-func displayLoadedRelays(relayArray []routing.Relay) {
-	fmt.Printf("\n=======================================\n")
-	fmt.Printf("\nLoaded %d relays:\n\n", len(relayArray))
-	for i := range relayArray {
-		fmt.Printf("\t%s - %s [%x]\n", relayArray[i].Name, relayArray[i].Addr.String(), relayArray[i].ID)
-	}
-	fmt.Printf("\n=======================================\n")
->>>>>>> 69017969
 }