/*
   Network Next. You control the network.
   Copyright © 2017 - 2020 Network Next, Inc. All rights reserved.
*/

package main

import (
	"bytes"
	"context"
	"encoding/gob"
	"expvar"
	"fmt"
	"hash/fnv"
	"io"
	"net"
	"net/http"
	_ "net/http/pprof"
	"os"
	"os/signal"
	"path/filepath"
	"runtime"
	"sort"
	"strconv"
	"strings"
	"sync"
	"time"

	"cloud.google.com/go/pubsub"
	gcStorage "cloud.google.com/go/storage"
	"github.com/go-kit/kit/log/level"
	"github.com/gorilla/mux"
	"github.com/rjeczalik/notify"

	"github.com/networknext/backend/modules/analytics"
	"github.com/networknext/backend/modules/backend"
	"github.com/networknext/backend/modules/common"
	"github.com/networknext/backend/modules/common/helpers"
	"github.com/networknext/backend/modules/core"
	"github.com/networknext/backend/modules/envvar"
	"github.com/networknext/backend/modules/metrics"
	"github.com/networknext/backend/modules/routing"
	"github.com/networknext/backend/modules/transport"
)

var (
	buildtime     string
	commitMessage string
	sha           string
	tag           string

	relayArray_internal []routing.Relay
	relayHash_internal  map[uint64]routing.Relay

	relayArrayMutex sync.RWMutex
	relayHashMutex  sync.RWMutex
)

func init() {
	relayHash_internal = make(map[uint64]routing.Relay)

	filePath := envvar.Get("RELAYS_BIN_PATH", "./relays.bin")
	file, err := os.Open(filePath)
	if err != nil {
		fmt.Printf("could not load relay binary: %s\n", filePath)
		return
	}
	defer file.Close()

	if err = decodeToRelayArray(file, &relayArray_internal); err != nil {
		fmt.Printf("DecodeToRelayArray() error: %v\n", err)
		os.Exit(1)
	}

	gcpProjectID := backend.GetGCPProjectID()
	sortAndHashRelayArray(relayArray_internal, relayHash_internal, gcpProjectID)
	displayLoadedRelays(relayArray_internal)
}

// Allows us to return an exit code and allows log flushes and deferred functions
// to finish before exiting.
func main() {
	os.Exit(mainReturnWithCode())
}

func mainReturnWithCode() int {

	serviceName := "relay_backend"

	fmt.Printf("%s: Git Hash: %s - Commit: %s\n", serviceName, sha, commitMessage)

	ctx := context.Background()

	gcpProjectID := backend.GetGCPProjectID()

	logger, err := backend.GetLogger(ctx, gcpProjectID, serviceName)
	if err != nil {
		level.Error(logger).Log("err", err)
		return 1
	}

	env, err := backend.GetEnv()
	if err != nil {
		level.Error(logger).Log("err", err)
		return 1
	}

	metricsHandler, err := backend.GetMetricsHandler(ctx, logger, gcpProjectID)
	if err != nil {
		level.Error(logger).Log("err", err)
		return 1
	}

	if gcpProjectID != "" {
		if err := backend.InitStackDriverProfiler(gcpProjectID, serviceName, env); err != nil {
			level.Error(logger).Log("msg", "failed to initialze StackDriver profiler", "err", err)
			return 1
		}
	}

	storer, err := backend.GetStorer(ctx, logger, gcpProjectID, env)
	if err != nil {
		level.Error(logger).Log("err", err)
		return 1
	}

	routerPrivateKey, err := envvar.GetBase64("RELAY_ROUTER_PRIVATE_KEY", nil)
	if err != nil {
		level.Error(logger).Log("err", "RELAY_ROUTER_PRIVATE_KEY not set")
		return 1
	}

	// Create relay init metrics
	relayInitMetrics, err := metrics.NewRelayInitMetrics(ctx, metricsHandler)
	if err != nil {
		level.Error(logger).Log("msg", "failed to create relay init metrics", "err", err)
	}

	// Create relay update metrics
	relayUpdateMetrics, err := metrics.NewRelayUpdateMetrics(ctx, metricsHandler)
	if err != nil {
		level.Error(logger).Log("msg", "failed to create relay update metrics", "err", err)
	}

	costMatrixMetrics, err := metrics.NewCostMatrixMetrics(ctx, metricsHandler)
	if err != nil {
		level.Error(logger).Log("msg", "failed to create cost matrix metrics", "err", err)
	}

	optimizeMetrics, err := metrics.NewOptimizeMetrics(ctx, metricsHandler)
	if err != nil {
		level.Error(logger).Log("msg", "failed to create optimize metrics", "err", err)
	}

	relayBackendMetrics, err := metrics.NewRelayBackendMetrics(ctx, metricsHandler)
	if err != nil {
		level.Error(logger).Log("msg", "failed to create relay backend metrics", "err", err)
	}

	statsdb := routing.NewStatsDatabase()

	// Get the max jitter and max packet loss env vars
	if !envvar.Exists("RELAY_ROUTER_MAX_JITTER") {
		level.Error(logger).Log("err", "RELAY_ROUTER_MAX_JITTER not set")
		return 1
	}

	maxJitter, err := envvar.GetFloat("RELAY_ROUTER_MAX_JITTER", 0)
	if err != nil {
		level.Error(logger).Log("err", err)
		return 1
	}

	if !envvar.Exists("RELAY_ROUTER_MAX_PACKET_LOSS") {
		level.Error(logger).Log("err", "RELAY_ROUTER_MAX_PACKET_LOSS not set")
		return 1
	}

	maxPacketLoss, err := envvar.GetFloat("RELAY_ROUTER_MAX_PACKET_LOSS", 0)
	if err != nil {
		level.Error(logger).Log("err", err)
		return 1
	}

	// Setup file watchman on relays.bin
	{
		// Get absolute path of relays.bin
		relaysFilePath := envvar.Get("RELAYS_BIN_PATH", "./relays.bin")
		absPath, err := filepath.Abs(relaysFilePath)
		if err != nil {
			level.Error(logger).Log("msg", fmt.Sprintf("error getting absolute path %s", relaysFilePath), "err", err)
			return 1
		}

		// Check if file exists
		if _, err := os.Stat(absPath); err != nil {
			level.Error(logger).Log("msg", fmt.Sprintf("%s does not exist", absPath), "err", err)
			return 1
		}

		// Get the directory of the relays.bin
		// Used to watch over file creation and modification
		directoryPath := filepath.Dir(absPath)

		// Create channel to store notifications of file changing
		// Use a size of 2 to ensure a change is detected even with io.EOF error
		fileChan := make(chan notify.EventInfo, 2)

		// Check for Create and InModify events because cloud scheduler will be deleting and replacing each file with updates
		// Create covers the case where a file is explicitly deleted and then re-added
		// InModify covers the case where a file is replaced with the same filename (i.e. using mv or cp)
		if err := notify.Watch(directoryPath, fileChan, notify.Create, notify.InModify); err != nil {
			level.Error(logger).Log("msg", fmt.Sprintf("could not create watchman on %s", directoryPath), "err", err)
			return 1
		}
		defer notify.Stop(fileChan)

		// Setup goroutine to watch for replaced file and update relayArray_internal and relayHash_internal
		go func() {
			level.Debug(logger).Log("msg", fmt.Sprintf("started watchman on %s", directoryPath))
			for {
				select {
				case ei := <-fileChan:
					if strings.Contains(ei.Path(), absPath) {
						// File has changed
						level.Debug(logger).Log("msg", fmt.Sprintf("detected file change type %s at %s", ei.Event().String(), ei.Path()))
						file, err := os.Open(absPath)
						if err != nil {
							level.Error(logger).Log("msg", fmt.Sprintf("could not load relay binary at %s", absPath), "err", err)
							continue
						}

						// Setup relay array and hash to read into
						var relayArrayNew []routing.Relay
						relayHashNew := make(map[uint64]routing.Relay)

						if err = decodeToRelayArray(file, &relayArrayNew); err == io.EOF {
							// Sometimes we receive an EOF error since the file is still being replaced
							// so early out here and proceed on the next notification
							file.Close()
							level.Debug(logger).Log("msg", "DecodeToRelayArray() EOF error, will wait for next notification")
							continue
						} else if err != nil {
							file.Close()
							level.Error(logger).Log("msg", "DecodeToRelayArray() error", "err", err)
							continue
						}

						// Close the file since it is no longer needed
						file.Close()

						// Proceed to fill up the relay hash
						sortAndHashRelayArray(relayArrayNew, relayHashNew, gcpProjectID)

						// Pointer swap the relay array
						relayArrayMutex.Lock()
						relayArray_internal = relayArrayNew
						relayArrayMutex.Unlock()

						// Pointer swap the relay hash
						relayHashMutex.Lock()
						relayHash_internal = relayHashNew
						relayHashMutex.Unlock()

						level.Debug(logger).Log("msg", "successfully updated the relay array and hash")

						// Print the new list of relays
						displayLoadedRelays(relayArray_internal)
					}
				}
			}
		}()
	}

	// Create the relay map
	cleanupCallback := func(relayData routing.RelayData) error {
		// Remove relay entry from statsDB (which in turn means it won't appear in cost matrix)
		statsdb.DeleteEntry(relayData.ID)
		level.Warn(logger).Log("msg", "relay timed out", "relay ID", relayData.ID, "relay addr", relayData.Addr.String(), "relay name", relayData.Name)
		return nil
	}

	relayMap := routing.NewRelayMap(cleanupCallback)
	go func() {
		timeout := int64(routing.RelayTimeout.Seconds())
		frequency := time.Second * 10
		ticker := time.NewTicker(frequency)
		relayMap.TimeoutLoop(ctx, GetRelayData, timeout, ticker.C)
	}()

	// ping stats
	var pingStatsPublisher analytics.PingStatsPublisher = &analytics.NoOpPingStatsPublisher{}
	{
		emulatorOK := envvar.Exists("PUBSUB_EMULATOR_HOST")
		if gcpProjectID != "" || emulatorOK {

			pubsubCtx := ctx
			if emulatorOK {
				gcpProjectID = "local"

				var cancelFunc context.CancelFunc
				pubsubCtx, cancelFunc = context.WithDeadline(ctx, time.Now().Add(60*time.Minute))
				defer cancelFunc()

				level.Info(logger).Log("msg", "Detected pubsub emulator")
			}

			// Google Pubsub
			{
				settings := pubsub.PublishSettings{
					DelayThreshold: time.Second,
					CountThreshold: 1,
					ByteThreshold:  1 << 14,
					NumGoroutines:  runtime.GOMAXPROCS(0),
					Timeout:        time.Minute,
				}

				pubsub, err := analytics.NewGooglePubSubPingStatsPublisher(pubsubCtx, &relayBackendMetrics.PingStatsMetrics, logger, gcpProjectID, "ping_stats", settings)
				if err != nil {
					level.Error(logger).Log("msg", "could not create analytics pubsub publisher", "err", err)
					return 1
				}

				pingStatsPublisher = pubsub
			}
		}

		go func() {
			publishInterval, err := envvar.GetDuration("PING_STATS_PUBLISH_INTERVAL", time.Minute)
			if err != nil {
				level.Error(logger).Log("err", err)
				os.Exit(1) // todo: don't os.Exit() here, but find a way to exit
			}

			syncTimer := helpers.NewSyncTimer(publishInterval)
			for {
				syncTimer.Run()
				cpy := statsdb.MakeCopy()
				entries := analytics.ExtractPingStats(cpy, float32(maxJitter), float32(maxPacketLoss))
				if err := pingStatsPublisher.Publish(ctx, entries); err != nil {
					level.Error(logger).Log("err", err)
					os.Exit(1) // todo: don't os.Exit() here, but find a way to exit
				}
			}
		}()
	}

	// todo: nope
	/*
		// relay stats
		var relayStatsPublisher analytics.RelayStatsPublisher = &analytics.NoOpRelayStatsPublisher{}
		{
			emulatorOK := envvar.Exists("PUBSUB_EMULATOR_HOST")
			if gcpProjectID != "" || emulatorOK {

				pubsubCtx := ctx
				if emulatorOK {
					gcpProjectID = "local"

					var cancelFunc context.CancelFunc
					pubsubCtx, cancelFunc = context.WithDeadline(ctx, time.Now().Add(60*time.Minute))
					defer cancelFunc()

					level.Info(logger).Log("msg", "Detected pubsub emulator")
				}

				// Google Pubsub
				{
					settings := pubsub.PublishSettings{
						DelayThreshold: time.Second,
						CountThreshold: 1,
						ByteThreshold:  1 << 14,
						NumGoroutines:  runtime.GOMAXPROCS(0),
						Timeout:        time.Minute,
					}

					pubsub, err := analytics.NewGooglePubSubRelayStatsPublisher(pubsubCtx, &relayBackendMetrics.RelayStatsMetrics, logger, gcpProjectID, "relay_stats", settings)
					if err != nil {
						level.Error(logger).Log("msg", "could not create analytics pubsub publisher", "err", err)
						return 1
					}

					relayStatsPublisher = pubsub
				}
			}

			go func() {
				publishInterval, err := envvar.GetDuration("RELAY_STATS_PUBLISH_INTERVAL", time.Second*10)
				if err != nil {
					level.Error(logger).Log("err", err)
					os.Exit(1) // todo: don't os.Exit() here, but find a way to exit
				}

				syncTimer := helpers.NewSyncTimer(publishInterval)
				for {
					syncTimer.Run()
					allRelayData := relayMap.GetAllRelayData()
					entries := make([]analytics.RelayStatsEntry, len(allRelayData))

					count := 0
					for i := range allRelayData {
						relay := &allRelayData[i]

						// convert peak to mbps

						var traffic routing.TrafficStats

						relay.TrafficMu.Lock()
						for i := range relay.TrafficStatsBuff {
							stats := &relay.TrafficStatsBuff[i]
							traffic = traffic.Add(stats)
						}
						numSessions := relay.PeakTrafficStats.SessionCount
						envUp := relay.PeakTrafficStats.EnvelopeUpKbps
						envDown := relay.PeakTrafficStats.EnvelopeDownKbps
						elapsed := time.Since(relay.LastStatsPublishTime)

						relayMap.ClearRelayData(relay.Addr.String())
						relay.TrafficMu.Unlock()

						fsrelay, err := storer.Relay(relay.ID)
						if err != nil {
							continue
						}

						// use the sum of all the stats since the last publish here and convert to mbps
						bwSentMbps := float32(float64(traffic.AllTx()) * 8.0 / 1000000.0 / elapsed.Seconds())
						bwRecvMbps := float32(float64(traffic.AllRx()) * 8.0 / 1000000.0 / elapsed.Seconds())

						// use the peak envelope values here and convert, it's already per second so no need for time adjustment
						envSentMbps := float32(float64(envUp) / 1000.0)
						envRecvMbps := float32(float64(envDown) / 1000.0)

						var numRouteable uint32 = 0
						for i := range allRelayData {
							otherRelay := &allRelayData[i]

							if relay.ID == otherRelay.ID {
								continue
							}

							rtt, jitter, pl := statsdb.GetSample(relay.ID, otherRelay.ID)
							if rtt != routing.InvalidRouteValue && jitter != routing.InvalidRouteValue && pl != routing.InvalidRouteValue {
								if jitter <= float32(maxJitter) && pl <= float32(maxPacketLoss) {
									numRouteable++
								}
							}
						}

						var bwSentPercent float32
						var bwRecvPercent float32
						var envSentPercent float32
						var envRecvPercent float32
						if fsrelay.NICSpeedMbps != 0 {
							bwSentPercent = bwSentMbps / float32(fsrelay.NICSpeedMbps) * 100.0
							bwRecvPercent = bwRecvMbps / float32(fsrelay.NICSpeedMbps) * 100.0
							envSentPercent = envSentMbps / float32(fsrelay.NICSpeedMbps) * 100.0
							envRecvPercent = envRecvMbps / float32(fsrelay.NICSpeedMbps) * 100.0
						}

						entries[count] = analytics.RelayStatsEntry{
							ID:                       relay.ID,
							CPUUsage:                 relay.CPUUsage,
							MemUsage:                 relay.MemUsage,
							BandwidthSentPercent:     bwSentPercent,
							BandwidthReceivedPercent: bwRecvPercent,
							EnvelopeSentPercent:      envSentPercent,
							EnvelopeReceivedPercent:  envRecvPercent,
							BandwidthSentMbps:        bwSentMbps,
							BandwidthReceivedMbps:    bwRecvMbps,
							EnvelopeSentMbps:         envSentMbps,
							EnvelopeReceivedMbps:     envRecvMbps,
							NumSessions:              uint32(numSessions),
							MaxSessions:              relay.MaxSessions,
							NumRoutable:              numRouteable,
							NumUnroutable:            uint32(len(allRelayData)) - 1 - numRouteable,
						}

						count++
					}

					entriesToPublish := entries[:count]
					if len(entriesToPublish) > 0 {
						if err := relayStatsPublisher.Publish(ctx, entriesToPublish); err != nil {
							level.Error(logger).Log("err", err)
							os.Exit(1) // todo: don't os.Exit() here, but find a way to exit
						}
					}
				}
			}()
		}
	*/

	var relayNamesHashPublisher analytics.RouteMatrixStatsPublisher = &analytics.NoOpRouteMatrixStatsPublisher{}
	{
		emulatorOK := envvar.Exists("PUBSUB_EMULATOR_HOST")
		if gcpProjectID != "" || emulatorOK {

			pubsubCtx := ctx
			if emulatorOK {
				gcpProjectID = "local"

				var cancelFunc context.CancelFunc
				pubsubCtx, cancelFunc = context.WithDeadline(ctx, time.Now().Add(60*time.Minute))
				defer cancelFunc()

				level.Info(logger).Log("msg", "Detected pubsub emulator")
			}

			// Google Pubsub
			{
				settings := pubsub.PublishSettings{
					DelayThreshold: time.Second,
					CountThreshold: 1,
					ByteThreshold:  1 << 14,
					NumGoroutines:  runtime.GOMAXPROCS(0),
					Timeout:        time.Minute,
				}

				pubsub, err := analytics.NewGooglePubSubRouteMatrixStatsPublisher(pubsubCtx, &relayBackendMetrics.RouteMatrixStatsMetrics, logger, gcpProjectID, "route_matrix_stats", settings)
				if err != nil {
					level.Error(logger).Log("msg", "could not create analytics pubsub publisher", "err", err)
					return 1
				}

				relayNamesHashPublisher = pubsub
			}
		}
	}

	relayEnabledCache := common.NewRelayEnabledCache(storer)
	relayEnabledCache.StartRunner(1 * time.Minute)

	var gcBucket *gcStorage.BucketHandle
	gcStoreActive, err := envvar.GetBool("FEATURE_MATRIX_CLOUDSTORE", false)
	if err != nil {
		level.Error(logger).Log("err", err)
	}
	if gcStoreActive {
		gcBucket, err = GCStoreConnect(ctx, gcpProjectID)
		if err != nil {
			level.Error(logger).Log("err", err)
		}
	}

	syncInterval, err := envvar.GetDuration("COST_MATRIX_INTERVAL", time.Second)
	if err != nil {
		level.Error(logger).Log("err", err)
		return 1
	}

	matrixBufferSize, err := envvar.GetInt("MATRIX_BUFFER_SIZE", 100000)
	if err != nil {
		level.Error(logger).Log("err", err)
		return 1
	}

	var costMatrixData []byte
	var routeMatrixData []byte

	costMatrix := &routing.CostMatrix{}
	routeMatrix := &routing.RouteMatrix{}

	var costMatrixMutex sync.RWMutex
	var routeMatrixMutex sync.RWMutex

	_ = costMatrix

	go func() {

		syncTimer := helpers.NewSyncTimer(syncInterval)

		for {
			syncTimer.Run()

			// get relay data

			baseRelayIDs := relayMap.GetAllRelayIDs([]string{})

			namesMap := make(map[string]routing.Relay)
			numRelays := len(baseRelayIDs)
			relayAddresses := make([]net.UDPAddr, numRelays)
			relayNames := make([]string, numRelays)
			relayLatitudes := make([]float32, numRelays)
			relayLongitudes := make([]float32, numRelays)
			relayDatacenterIDs := make([]uint64, numRelays)
			relayIDs := make([]uint64, numRelays)

			for i, relayID := range baseRelayIDs {
				relay, err := storer.Relay(relayID)
				if err != nil {
					continue
				}
				relayNames[i] = relay.Name
				namesMap[relay.Name] = relay
			}

			sort.Strings(relayNames)
			for i, relayName := range relayNames {
				relay := namesMap[relayName]
				relayIDs[i] = relay.ID
				relayAddresses[i] = relay.Addr
				relayLatitudes[i] = float32(relay.Datacenter.Location.Latitude)
				relayLongitudes[i] = float32(relay.Datacenter.Location.Longitude)
				relayDatacenterIDs[i] = relay.Datacenter.ID
			}

			// build cost matrix

			costMatrixMetrics.Invocations.Add(1)
			costMatrixDurationStart := time.Now()

			costMatrixNew := routing.CostMatrix{
				RelayIDs:           relayIDs,
				RelayAddresses:     relayAddresses,
				RelayNames:         relayNames,
				RelayLatitudes:     relayLatitudes,
				RelayLongitudes:    relayLongitudes,
				RelayDatacenterIDs: relayDatacenterIDs,
				Costs:              statsdb.GetCosts(relayIDs, float32(maxJitter), float32(maxPacketLoss)),
			}

			costMatrixDurationSince := time.Since(costMatrixDurationStart)
			costMatrixMetrics.DurationGauge.Set(float64(costMatrixDurationSince.Milliseconds()))
			if costMatrixDurationSince.Seconds() > 1.0 {
				costMatrixMetrics.LongUpdateCount.Add(1)
			}

			if err := costMatrixNew.WriteResponseData(matrixBufferSize); err != nil {
				level.Error(logger).Log("matrix", "cost", "op", "write_response", "msg", "could not write response data", "err", err)
				continue
			}

			costMatrixDataNew := costMatrixNew.GetResponseData()

			costMatrixMetrics.Bytes.Set(float64(len(costMatrixDataNew)))

			costMatrixMutex.Lock()
			costMatrix = &costMatrixNew
			costMatrixData = costMatrixDataNew
			costMatrixMutex.Unlock()

			// optimize

			numCPUs := runtime.NumCPU()
			numSegments := numRelays
			if numCPUs < numRelays {
				numSegments = numRelays / 5
				if numSegments == 0 {
					numSegments = 1
				}
			}

			optimizeMetrics.Invocations.Add(1)
			optimizeDurationStart := time.Now()

			costThreshold := int32(1)

			routeEntries := core.Optimize(numRelays, numSegments, costMatrixNew.Costs, costThreshold, relayDatacenterIDs)

			optimizeDurationSince := time.Since(optimizeDurationStart)
			optimizeMetrics.DurationGauge.Set(float64(optimizeDurationSince.Milliseconds()))

			if optimizeDurationSince.Seconds() > 1.0 {
				optimizeMetrics.LongUpdateCount.Add(1)
			}

			routeMatrixNew := routing.RouteMatrix{
				RelayIDs:           relayIDs,
				RelayAddresses:     relayAddresses,
				RelayNames:         relayNames,
				RelayLatitudes:     relayLatitudes,
				RelayLongitudes:    relayLongitudes,
				RelayDatacenterIDs: relayDatacenterIDs,
				RouteEntries:       routeEntries,
			}

			if err := routeMatrixNew.WriteResponseData(matrixBufferSize); err != nil {
				level.Error(logger).Log("matrix", "route", "op", "write_response", "msg", "could not write response data", "err", err)
				continue
			}

			routeMatrixNew.WriteAnalysisData()

			routeMatrixDataNew := routeMatrixNew.GetResponseData()

			relayBackendMetrics.RouteMatrix.Bytes.Set(float64(len(routeMatrixDataNew)))
			relayBackendMetrics.RouteMatrix.RelayCount.Set(float64(len(routeMatrixNew.RelayIDs)))
			relayBackendMetrics.RouteMatrix.DatacenterCount.Set(float64(len(routeMatrixNew.RelayDatacenterIDs)))

			routeMatrixMutex.Lock()
			routeMatrix = &routeMatrixNew
			routeMatrixData = routeMatrixDataNew
			routeMatrixMutex.Unlock()

			numRoutes := int32(0)
			for i := range routeMatrixNew.RouteEntries {
				numRoutes += routeMatrixNew.RouteEntries[i].NumRoutes
			}
			relayBackendMetrics.RouteMatrix.RouteCount.Set(float64(numRoutes))

			memoryUsed := func() float64 {
				var m runtime.MemStats
				runtime.ReadMemStats(&m)
				return float64(m.Alloc) / (1000.0 * 1000.0)
			}

			relayBackendMetrics.Goroutines.Set(float64(runtime.NumGoroutine()))
			relayBackendMetrics.MemoryAllocated.Set(memoryUsed())

			fmt.Printf("-----------------------------\n")
			fmt.Printf("%.2f mb allocated\n", relayBackendMetrics.MemoryAllocated.Value())
			fmt.Printf("%d goroutines\n", int(relayBackendMetrics.Goroutines.Value()))
			fmt.Printf("%d datacenters\n", int(relayBackendMetrics.RouteMatrix.DatacenterCount.Value()))
			fmt.Printf("%d relays\n", int(relayBackendMetrics.RouteMatrix.RelayCount.Value()))
			fmt.Printf("%d routes\n", int(relayBackendMetrics.RouteMatrix.RouteCount.Value()))
			fmt.Printf("%d long cost matrix updates\n", int(costMatrixMetrics.LongUpdateCount.Value()))
			fmt.Printf("%d long route matrix updates\n", int(optimizeMetrics.LongUpdateCount.Value()))
			fmt.Printf("cost matrix update: %.2f milliseconds\n", costMatrixMetrics.DurationGauge.Value())
			fmt.Printf("route matrix update: %.2f milliseconds\n", optimizeMetrics.DurationGauge.Value())
			fmt.Printf("cost matrix bytes: %d\n", int(costMatrixMetrics.Bytes.Value()))
			fmt.Printf("route matrix bytes: %d\n", int(relayBackendMetrics.RouteMatrix.Bytes.Value()))
			fmt.Printf("%d ping stats entries submitted\n", int(relayBackendMetrics.PingStatsMetrics.EntriesSubmitted.Value()))
			fmt.Printf("%d ping stats entries queued\n", int(relayBackendMetrics.PingStatsMetrics.EntriesQueued.Value()))
			fmt.Printf("%d ping stats entries flushed\n", int(relayBackendMetrics.PingStatsMetrics.EntriesFlushed.Value()))
			fmt.Printf("%d relay stats entries submitted\n", int(relayBackendMetrics.RelayStatsMetrics.EntriesSubmitted.Value()))
			fmt.Printf("%d relay stats entries queued\n", int(relayBackendMetrics.RelayStatsMetrics.EntriesQueued.Value()))
			fmt.Printf("%d relay stats entries flushed\n", int(relayBackendMetrics.RelayStatsMetrics.EntriesFlushed.Value()))
			fmt.Printf("-----------------------------\n")

			// optionally write route matrix to cloud storage

			gcStoreActive, err := envvar.GetBool("FEATURE_MATRIX_CLOUDSTORE", false)
			if err != nil {
				level.Error(logger).Log("err", err)
				continue
			}
			if gcStoreActive {
				if gcBucket == nil {
					gcBucket, err = GCStoreConnect(ctx, gcpProjectID)
					if err != nil {
						level.Error(logger).Log("err", err)
						continue
					}
				}

				timestamp := time.Now().UTC()
				err = GCStoreMatrix(gcBucket, "cost", timestamp, costMatrixNew.GetResponseData())
				if err != nil {
					level.Error(logger).Log("err", err)
					continue
				}
				err = GCStoreMatrix(gcBucket, "route", timestamp, routeMatrixNew.GetResponseData())
				if err != nil {
					level.Error(logger).Log("err", err)
					continue
				}
			}

			// optionally push route matrix stats to pubsub

			hashing, err := envvar.GetBool("FEATURE_ROUTE_MATRIX_STATS", true)
			if err != nil {
				level.Error(logger).Log("err", err)
			}
			if hashing {
				timestamp := time.Now().UTC().Unix()

				downRelayNames, downRelayIDs := relayEnabledCache.GetDownRelays(relayIDs)
				namesHashEntry := analytics.RouteMatrixStatsEntry{Timestamp: uint64(timestamp), Hash: uint64(0), IDs: downRelayIDs}
				if len(downRelayNames) != 0 {
					relayHash := fnv.New64a()
					for _, name := range downRelayNames {
						relayHash.Write([]byte(name))
					}

					hash := relayHash.Sum64()
					namesHashEntry.Hash = hash
				}

				err = relayNamesHashPublisher.Publish(ctx, namesHashEntry)
				if err != nil {
					level.Error(logger).Log("err", err)
				}
			}
		}
	}()

	commonInitParams := transport.RelayInitHandlerConfig{
		RelayMap:         relayMap,
		Metrics:          relayInitMetrics,
		RouterPrivateKey: routerPrivateKey,
		GetRelayData:     GetRelayData,
	}

	commonUpdateParams := transport.RelayUpdateHandlerConfig{
		RelayMap:     relayMap,
		StatsDB:      statsdb,
		Metrics:      relayUpdateMetrics,
		GetRelayData: GetRelayData,
	}

	serveRouteMatrixFunc := func(w http.ResponseWriter, r *http.Request) {
		w.Header().Set("Content-Type", "application/octet-stream")
		routeMatrixMutex.RLock()
		data := routeMatrixData
		routeMatrixMutex.RUnlock()
		buffer := bytes.NewBuffer(data)
		_, err := buffer.WriteTo(w)
		if err != nil {
			w.WriteHeader(http.StatusInternalServerError)
		}
	}

	serveCostMatrixFunc := func(w http.ResponseWriter, r *http.Request) {
		w.Header().Set("Content-Type", "application/octet-stream")
		costMatrixMutex.RLock()
		data := costMatrixData
		costMatrixMutex.RUnlock()
		buffer := bytes.NewBuffer(data)
		_, err := buffer.WriteTo(w)
		if err != nil {
			w.WriteHeader(http.StatusInternalServerError)
		}
	}

	getRouteMatrixFunc := func() *routing.RouteMatrix {
		routeMatrixMutex.RLock()
		rm := routeMatrix
		routeMatrixMutex.RUnlock()
		return rm
	}

	fmt.Printf("starting http server\n\n")

	router := mux.NewRouter()

	router.HandleFunc("/health", transport.HealthHandlerFunc())
	router.HandleFunc("/version", transport.VersionHandlerFunc(buildtime, sha, tag, commitMessage, []string{}))

	// todo: remove the init entirely once the relays are updated to new version (1.4.0). deprecated
	router.HandleFunc("/relay_init", transport.RelayInitHandlerFunc(&commonInitParams)).Methods("POST")

	router.HandleFunc("/relay_update", transport.RelayUpdateHandlerFunc(&commonUpdateParams)).Methods("POST")
	router.HandleFunc("/cost_matrix", serveCostMatrixFunc).Methods("GET")
	router.HandleFunc("/route_matrix", serveRouteMatrixFunc).Methods("GET")
	router.HandleFunc("/relay_dashboard", transport.RelayDashboardHandlerFunc(relayMap, getRouteMatrixFunc, statsdb, "local", "local", maxJitter))

	router.Handle("/debug/vars", expvar.Handler())

	enablePProf, err := envvar.GetBool("FEATURE_ENABLE_PPROF", false)
	if err != nil {
		level.Error(logger).Log("err", err)
	}
	if enablePProf {
		router.PathPrefix("/debug/pprof/").Handler(http.DefaultServeMux)
	}

	go func() {
		port := envvar.Get("PORT", "30000")

		level.Info(logger).Log("addr", ":"+port)

		err := http.ListenAndServe(":"+port, router)
		if err != nil {
			level.Error(logger).Log("err", err)
			os.Exit(1) // todo: don't os.Exit() here, but find a way to exit
		}
	}()

	sigint := make(chan os.Signal, 1)
	signal.Notify(sigint, os.Interrupt)
	<-sigint

	return 0
}

func GCStoreConnect(ctx context.Context, gcpProjectID string) (*gcStorage.BucketHandle, error) {
	client, err := gcStorage.NewClient(ctx)
	if err != nil {
		return nil, err
	}
	bkt := client.Bucket(fmt.Sprintf("%s-matrices", gcpProjectID))
	err = bkt.Create(ctx, gcpProjectID, nil)
	if err != nil {
		return nil, err
	}
	return bkt, nil
}

func GCStoreMatrix(bkt *gcStorage.BucketHandle, matrixType string, timestamp time.Time, matrix []byte) error {
	dir := fmt.Sprintf("matrix/relay-backend/0/%d/%d/%d/%d/%d/%s-%d", timestamp.Year(), timestamp.Month(), timestamp.Day(), timestamp.Hour(), timestamp.Minute(), matrixType, timestamp.Second())
	obj := bkt.Object(dir)
	writer := obj.NewWriter(context.Background())
	defer writer.Close()
	_, err := writer.Write(matrix)
	return err
}

func ParseAddress(input string) *net.UDPAddr {
	address := &net.UDPAddr{}
	ip_string, port_string, err := net.SplitHostPort(input)
	if err != nil {
		address.IP = net.ParseIP(input)
		address.Port = 0
		return address
	}
	address.IP = net.ParseIP(ip_string)
	address.Port, _ = strconv.Atoi(port_string)
	return address
}

func GetRelayData() ([]routing.Relay, map[uint64]routing.Relay) {
	relayArrayMutex.RLock()
	relayArrayData := relayArray_internal
	relayArrayMutex.RUnlock()

	relayHashMutex.RLock()
	relayHashData := relayHash_internal
	relayHashMutex.RUnlock()

	return relayArrayData, relayHashData
}

func decodeToRelayArray(file *os.File, relayArray *[]routing.Relay) error {
	decoder := gob.NewDecoder(file)
	err := decoder.Decode(relayArray)
	return err
}

func sortAndHashRelayArray(relayArray []routing.Relay, relayHash map[uint64]routing.Relay, gcpProjectID string) {
	sort.SliceStable(relayArray, func(i, j int) bool {
		return relayArray[i].Name < relayArray[j].Name
	})

<<<<<<< HEAD
	if gcpProjectID == "" {
		// TODO: hack override for local testing
		relayArray[0].Addr = *ParseAddress("127.0.0.1:35000")
		relayArray[0].ID = 0xde0fb1e9a25b1948
	}
=======
	// todo: hack override for local testing
	// relayArray_internal[0].Addr = *ParseAddress("127.0.0.1:35000")
	// relayArray_internal[0].ID = 0xde0fb1e9a25b1948
>>>>>>> 3eef8f73

	for i := range relayArray {
		relayHash[relayArray[i].ID] = relayArray[i]
	}
}

func displayLoadedRelays(relayArray []routing.Relay) {
	fmt.Printf("\n=======================================\n")
	fmt.Printf("\nLoaded %d relays:\n\n", len(relayArray))
	for i := range relayArray {
		fmt.Printf("\t%s - %s [%x]\n", relayArray[i].Name, relayArray[i].Addr.String(), relayArray[i].ID)
	}
	fmt.Printf("\n=======================================\n")
}<|MERGE_RESOLUTION|>--- conflicted
+++ resolved
@@ -933,17 +933,11 @@
 		return relayArray[i].Name < relayArray[j].Name
 	})
 
-<<<<<<< HEAD
 	if gcpProjectID == "" {
-		// TODO: hack override for local testing
+		// TODO: hack override for local testing for single relay
 		relayArray[0].Addr = *ParseAddress("127.0.0.1:35000")
 		relayArray[0].ID = 0xde0fb1e9a25b1948
 	}
-=======
-	// todo: hack override for local testing
-	// relayArray_internal[0].Addr = *ParseAddress("127.0.0.1:35000")
-	// relayArray_internal[0].ID = 0xde0fb1e9a25b1948
->>>>>>> 3eef8f73
 
 	for i := range relayArray {
 		relayHash[relayArray[i].ID] = relayArray[i]
