--- conflicted
+++ resolved
@@ -734,25 +734,3 @@
 	return 0
 }
 
-<<<<<<< HEAD
-=======
-type SyncTimer struct {
-	lastRun  time.Time
-	interval time.Duration
-}
-
-func NewSyncTimer(interval time.Duration) *SyncTimer {
-	s := new(SyncTimer)
-	s.lastRun = time.Now().Add(interval * 5)
-	s.interval = interval
-	return s
-}
-
-func (s *SyncTimer) Run() {
-	timeSince := time.Since(s.lastRun)
-	if timeSince < s.interval && timeSince > 0 {
-		time.Sleep(s.interval - timeSince)
-	}
-	s.lastRun = time.Now()
-}
->>>>>>> 5d1d27e0
