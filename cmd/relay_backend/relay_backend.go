/*
   Network Next. You control the network.
   Copyright © 2017 - 2020 Network Next, Inc. All rights reserved.
*/

package main

import (
	"bytes"
	"context"
	"encoding/base64"
	"expvar"
	"fmt"
	"net/http"
	"os"
	"os/signal"
	"strconv"
	"strings"
	"sync"
	"time"
	"runtime"

	"github.com/gorilla/mux"
	"github.com/networknext/backend/logging"
	"github.com/networknext/backend/transport"

	gcplogging "cloud.google.com/go/logging"
	"cloud.google.com/go/profiler"

	"github.com/go-kit/kit/log"
	"github.com/go-kit/kit/log/level"

	"github.com/networknext/backend/crypto"
	"github.com/networknext/backend/metrics"
	"github.com/networknext/backend/routing"
	"github.com/networknext/backend/storage"
)

var (
	buildtime     string
	commitMessage string
	sha           string
	tag           string
)

func main() {

	fmt.Printf("welcome to the nerd zone 1.0\n")

	ctx := context.Background()

	// Configure logging
	logger := log.NewLogfmtLogger(os.Stdout)
	relayslogger := log.NewLogfmtLogger(os.Stdout)
	if projectID, ok := os.LookupEnv("GOOGLE_PROJECT_ID"); ok {
		loggingClient, err := gcplogging.NewClient(ctx, projectID)
		if err != nil {
			level.Error(logger).Log("err", err)
			os.Exit(1)
		}

		logger = logging.NewStackdriverLogger(loggingClient, "relay-backend")
		relayslogger = logging.NewStackdriverLogger(loggingClient, "relays")
	}
	{
		switch os.Getenv("BACKEND_LOG_LEVEL") {
		case "none":
			logger = level.NewFilter(logger, level.AllowNone())
		case level.ErrorValue().String():
			logger = level.NewFilter(logger, level.AllowError())
		case level.WarnValue().String():
			logger = level.NewFilter(logger, level.AllowWarn())
		case level.InfoValue().String():
			logger = level.NewFilter(logger, level.AllowInfo())
		case level.DebugValue().String():
			logger = level.NewFilter(logger, level.AllowDebug())
		default:
			logger = level.NewFilter(logger, level.AllowWarn())
		}

		logger = log.With(logger, "ts", log.DefaultTimestampUTC)

		switch os.Getenv("RELAYS_LOG_LEVEL") {
		case "none":
			relayslogger = level.NewFilter(relayslogger, level.AllowNone())
		case level.ErrorValue().String():
			relayslogger = level.NewFilter(relayslogger, level.AllowError())
		case level.WarnValue().String():
			relayslogger = level.NewFilter(relayslogger, level.AllowWarn())
		case level.InfoValue().String():
			relayslogger = level.NewFilter(relayslogger, level.AllowInfo())
		case level.DebugValue().String():
			relayslogger = level.NewFilter(relayslogger, level.AllowDebug())
		default:
			relayslogger = level.NewFilter(relayslogger, level.AllowWarn())
		}
		relayslogger = log.With(relayslogger, "ts", log.DefaultTimestampUTC)
	}

	// Get env
	env, ok := os.LookupEnv("ENV")
	if !ok {
		level.Error(logger).Log("err", "ENV not set")
		os.Exit(1)
	}

	var customerPublicKey []byte
	{
		if key := os.Getenv("NEXT_CUSTOMER_PUBLIC_KEY"); len(key) != 0 {
			customerPublicKey, _ = base64.StdEncoding.DecodeString(key)
			customerPublicKey = customerPublicKey[8:]
		}
	}

	var relayPublicKey []byte
	{
		if key := os.Getenv("RELAY_PUBLIC_KEY"); len(key) != 0 {
			relayPublicKey, _ = base64.StdEncoding.DecodeString(key)
		}
	}

	var routerPrivateKey []byte
	{
		if key := os.Getenv("RELAY_ROUTER_PRIVATE_KEY"); len(key) != 0 {
			routerPrivateKey, _ = base64.StdEncoding.DecodeString(key)
		} else {
			level.Error(logger).Log("err", "RELAY_ROUTER_PRIVATE_KEY not set")
			os.Exit(1)
		}
	}

	redisHost := os.Getenv("REDIS_HOST_RELAYS")
	redisClientRelays := storage.NewRedisClient(redisHost)
	if err := redisClientRelays.Ping().Err(); err != nil {
		level.Error(logger).Log("envvar", "REDIS_HOST_RELAYS", "value", redisHost, "err", err)
		os.Exit(1)
	}

	geoClient := routing.GeoClient{
		RedisClient: redisClientRelays,
		Namespace:   "RELAY_LOCATIONS",
	}

	// Create an in-memory relay & datacenter store
	// that doesn't require talking to configstore
	var db storage.Storer = &storage.InMemory{
		LocalMode: true,
	}

	if env == "local" {
		seller := routing.Seller{
			ID:                "sellerID",
			Name:              "local",
			IngressPriceCents: 10,
			EgressPriceCents:  20,
		}

		datacenter := routing.Datacenter{
			ID:       crypto.HashID("local"),
			Name:     "local",
			Location: routing.LocationNullIsland,
		}

		if err := db.AddSeller(ctx, seller); err != nil {
			level.Error(logger).Log("msg", "could not add seller to storage", "err", err)
			os.Exit(1)
		}

		if err := db.AddDatacenter(ctx, datacenter); err != nil {
			level.Error(logger).Log("msg", "could not add datacenter to storage", "err", err)
			os.Exit(1)
		}

		if err := db.AddRelay(ctx, routing.Relay{
			Name:        "", // needs to be blank so the relay_dashboard shows ips and the stats
			PublicKey:   relayPublicKey,
			Seller:      seller,
			Datacenter:  datacenter,
			MaxSessions: 3000,
		}); err != nil {
			level.Error(logger).Log("msg", "could not add relay to storage", "err", err)
			os.Exit(1)
		}
	}

	// Create a local metrics handler
	var metricsHandler metrics.Handler = &metrics.LocalHandler{}

	// Configure all GCP related services if the GOOGLE_PROJECT_ID is set
	// GCP VMs actually get populated with the GOOGLE_APPLICATION_CREDENTIALS
	// on creation so we can use that for the default then
	if gcpProjectID, ok := os.LookupEnv("GOOGLE_PROJECT_ID"); ok {

		// Create a Firestore Storer
		fs, err := storage.NewFirestore(ctx, gcpProjectID, logger)
		if err != nil {
			level.Error(logger).Log("err", err)
			os.Exit(1)
		}

		fssyncinterval := os.Getenv("GOOGLE_FIRESTORE_SYNC_INTERVAL")
		syncInterval, err := time.ParseDuration(fssyncinterval)
		if err != nil {
			level.Error(logger).Log("envvar", "GOOGLE_FIRESTORE_SYNC_INTERVAL", "value", fssyncinterval, "err", err)
			os.Exit(1)
		}
		// Start a goroutine to sync from Firestore
		go func() {
			ticker := time.NewTicker(syncInterval)
			fs.SyncLoop(ctx, ticker.C)
		}()

		// Set the Firestore Storer to give to handlers
		db = fs

		// todo: ryan, env var to enable stackdriver metrics. as per-server backend

		// Set up StackDriver metrics
		sd := metrics.StackDriverHandler{
			ProjectID:          gcpProjectID,
			OverwriteFrequency: time.Second,
			OverwriteTimeout:   10 * time.Second,
		}

		if err := sd.Open(ctx); err != nil {
			level.Error(logger).Log("msg", "Failed to create StackDriver metrics client", "err", err)
			os.Exit(1)
		}

		metricsHandler = &sd

		sdwriteinterval := os.Getenv("GOOGLE_STACKDRIVER_METRICS_WRITE_INTERVAL")
		writeInterval, err := time.ParseDuration(sdwriteinterval)
		if err != nil {
			level.Error(logger).Log("envvar", "GOOGLE_STACKDRIVER_METRICS_WRITE_INTERVAL", "value", sdwriteinterval, "err", err)
			os.Exit(1)
		}
		go func() {
			metricsHandler.WriteLoop(ctx, logger, writeInterval, 200)
		}()

		// todo: ryan, env var to enable stackdriver profiler. as per-server backend

		// Set up StackDriver profiler
		if err := profiler.Start(profiler.Config{
			Service:        "relay_backend",
			ServiceVersion: env,
			ProjectID:      gcpProjectID,
			MutexProfiling: true,
		}); err != nil {
			level.Error(logger).Log("msg", "Failed to initialze StackDriver profiler", "err", err)
			os.Exit(1)
		}
	}

	// Create relay init metrics
	relayInitMetrics, err := metrics.NewRelayInitMetrics(ctx, metricsHandler)
	if err != nil {
		level.Error(logger).Log("msg", "failed to create relay init metrics", "err", err)
	}

	// Create relay update metrics
	relayUpdateMetrics, err := metrics.NewRelayUpdateMetrics(ctx, metricsHandler)
	if err != nil {
		level.Error(logger).Log("msg", "failed to create relay update metrics", "err", err)
	}

	// Create relay handler metrics
	relayHandlerMetrics, err := metrics.NewRelayHandlerMetrics(ctx, metricsHandler)
	if err != nil {
		level.Error(logger).Log("msg", "failed to create relay handler metrics", "err", err)
	}

	// Create relay stat metrics
	relayStatMetrics, err := metrics.NewRelayStatMetrics(ctx, metricsHandler)
	if err != nil {
		level.Error(logger).Log("msg", "failed to create relay stat metrics", "err", err)
	}

	newCostMatrixGenMetrics, err := metrics.NewCostMatrixGenMetrics(context.Background(), metricsHandler)
	if err != nil {
		level.Error(logger).Log("msg", "failed to create CostMatrixGenMetrics", "err", err)
	}

	newOptimizeMetrics, err := metrics.NewOptimizeMetrics(context.Background(), metricsHandler)
	if err != nil {
		level.Error(logger).Log("msg", "failed to create NewOptimizeGenMetrics", "err", err)
	}

	statsdb := routing.NewStatsDatabase()
	var costMatrix routing.CostMatrix

	routeMatrix := &routing.RouteMatrix{}
	var routeMatrixMutex sync.RWMutex

	getRouteMatrixFunc := func() *routing.RouteMatrix {
		routeMatrixMutex.RLock()
		rm := routeMatrix
		routeMatrixMutex.RUnlock()
		return rm
	}

	// Clean up any relays that may have expired while the relay_backend was down (due to a deploy, maintenance, etc.)
	hgetallResult := redisClientRelays.HGetAll(routing.HashKeyAllRelays)
	for key, raw := range hgetallResult.Val() {
		// Check if the key has expired and if it should be removed from the hash set
		getCmd := redisClientRelays.Get(key)
		if getCmd.Val() == "" {

			level.Debug(logger).Log("msg", "Found lingering relay", "key", key)

			var relay routing.RelayCacheEntry
			if err := relay.UnmarshalBinary([]byte(raw)); err != nil {
				level.Error(logger).Log("msg", "detected lingering relay but failed to unmarshal relay from redis hash set", "err", err)
				os.Exit(1)
			}

			if err := transport.RemoveRelayCacheEntry(ctx, relay.ID, key, redisClientRelays, &geoClient, statsdb); err != nil {
				level.Error(logger).Log("msg", "detected lingering relay but failed to remove relay from redis hash set", "err", err)
				os.Exit(1)
			}

			level.Debug(logger).Log("msg", "Lingering relay removed", "relay_id", relay.ID)
		}
	}

	// Get the max jitter and max packet loss env vars
	var maxJitter float64
	var maxPacketLoss float64
	{
		maxJitterString, ok := os.LookupEnv("RELAY_ROUTER_MAX_JITTER")
		if !ok {
			level.Error(logger).Log("msg", "env var not set", "envvar", "RELAY_ROUTER_MAX_JITTER")
			os.Exit(1)
		}

		maxJitter, err = strconv.ParseFloat(maxJitterString, 32)
		if err != nil {
			level.Error(logger).Log("err", "could not parse max jitter", "value", maxJitterString)
			os.Exit(1)
		}

		maxPacketLossString, ok := os.LookupEnv("RELAY_ROUTER_MAX_PACKET_LOSS")
		if !ok {
			level.Error(logger).Log("msg", "env var not set", "envvar", "RELAY_ROUTER_MAX_PACKET_LOSS")
			os.Exit(1)
		}

		maxPacketLoss, err = strconv.ParseFloat(maxPacketLossString, 32)
		if err != nil {
			level.Error(logger).Log("err", "could not parse max packet loss", "value", maxPacketLossString)
			os.Exit(1)
		}
	}

	// Periodically generate cost matrix from stats db
	cmsyncinterval := os.Getenv("COST_MATRIX_INTERVAL")
	syncInterval, err := time.ParseDuration(cmsyncinterval)
	if err != nil {
		level.Error(logger).Log("envvar", "COST_MATRIX_INTERVAL", "value", cmsyncinterval, "err", err)
		os.Exit(1)
	}
	go func() {

		var longCostMatrix uint64
		var longRouteMatrix uint64

		for {

			costMatrixDurationStart := time.Now()
			err := statsdb.GetCostMatrix(&costMatrix, redisClientRelays, float32(maxJitter), float32(maxPacketLoss))
			costMatrixDurationSince := time.Since(costMatrixDurationStart)

			if costMatrixDurationSince.Seconds() > 1.0 {
				// todo: ryan, same treatment for cost matrix duration. thanks
				longCostMatrix++
			}

			if err != nil {
				level.Warn(logger).Log("matrix", "cost", "op", "generate", "err", err)
				costMatrix = routing.CostMatrix{}
			}

			newCostMatrixGenMetrics.DurationGauge.Set(float64(costMatrixDurationSince.Milliseconds()))

			newCostMatrixGenMetrics.Invocations.Add(1)

			// IMPORTANT: Fill the cost matrix with near relay lat/longs
			// these are then passed in to the route matrix via "Optimize"
			// and the server_backend uses them to find near relays.
			for i := range costMatrix.RelayIDs {
				relay, err := db.Relay(costMatrix.RelayIDs[i])
				if err == nil {
					costMatrix.RelayLatitude[i] = relay.Datacenter.Location.Latitude
					costMatrix.RelayLongitude[i] = relay.Datacenter.Location.Longitude
				}
			}

			relayStatMetrics.NumRelays.Set(float64(len(statsdb.Entries)))

			// todo: ryan, would be nice to upload the size of the cost matrix in bytes

			newRouteMatrix := &routing.RouteMatrix{}

			optimizeDurationStart := time.Now()
			if err := costMatrix.Optimize(newRouteMatrix, 1); err != nil {
				level.Warn(logger).Log("matrix", "cost", "op", "optimize", "err", err)
			}
			optimizeDurationSince := time.Since(optimizeDurationStart)
			newOptimizeMetrics.DurationGauge.Set(float64(optimizeDurationSince.Milliseconds()))
			newOptimizeMetrics.Invocations.Add(1)

<<<<<<< HEAD
			relayStatMetrics.NumRoutes.Set(float64(len(newRouteMatrix.Entries)))
=======
			if optimizeDurationSince.Seconds() > 1.0 {
				longRouteMatrix++
			}

			relayStatMetrics.NumRoutes.Set(float64(len(routeMatrix.Entries)))
>>>>>>> a571d9df

			// todo: ryan, would be nice to upload the size of the route matrix in bytes

			level.Info(logger).Log("matrix", "route", "entries", len(newRouteMatrix.Entries))

			// Write the cost matrix to a buffer and serve that instead
			// of writing a new buffer every time we want to serve the cost matrix
			err = costMatrix.WriteResponseData()
			if err != nil {
				level.Error(logger).Log("matrix", "cost", "msg", "failed to write cost matrix response data", "err", err)
			}

			// Write the route matrix to a buffer and serve that instead
			// of writing a new buffer every time we want to serve the route matrix
			err = newRouteMatrix.WriteResponseData()
			if err != nil {
				level.Error(logger).Log("matrix", "route", "msg", "failed to write route matrix response data", "err", err)
				continue // Don't store the new route matrix if we fail to write response data
			}

<<<<<<< HEAD
			// Write the route matrix analysis to a buffer and serve that instead
			// of writing a new analysis every time we want to view the analysis in the relay dashboard
			newRouteMatrix.WriteAnalysisData()

			// Swap the route matrix pointer to the new one
			// This double buffered route matrix approach makes the route matrix lockless
			routeMatrixMutex.Lock()
			routeMatrix = newRouteMatrix
			routeMatrixMutex.Unlock()
=======
			// todo: calculate this in optimize and store in route matrix so we don't have to calc this here
			numRoutes := 0
			for i := range routeMatrix.Entries {
				numRoutes += int(routeMatrix.Entries[i].NumRoutes)
			}

			memoryUsed := func() float64 {
				var m runtime.MemStats
				runtime.ReadMemStats(&m)
				return float64(m.Alloc) / (1000.0 * 1000.0)
			}

			// todo: ryan please put everything below into metrics for this service (where not already)
			fmt.Printf("-----------------------------\n")
			fmt.Printf("%d goroutines\n", runtime.NumGoroutine())
			fmt.Printf("%.2f mb allocated\n", memoryUsed())
			fmt.Printf("%d datacenters\n", len(routeMatrix.DatacenterIDs))
			fmt.Printf("%d relays\n", len(routeMatrix.RelayIDs))
			fmt.Printf("%d routes\n", numRoutes)
			fmt.Printf("%d long cost matrix\n", longCostMatrix )
			fmt.Printf("%d long route matrix\n", longRouteMatrix )
			fmt.Printf("cost matrix: %.2f seconds\n", costMatrixDurationSince.Seconds())
			fmt.Printf("route matrix: %.2f seconds\n", optimizeDurationSince.Seconds())
			fmt.Printf("-----------------------------\n")
>>>>>>> a571d9df

			time.Sleep(syncInterval)
		}
	}()

	// Sub to expiry events for cleanup
	redisClientRelays.ConfigSet("notify-keyspace-events", "Ex")
	go func() {
		ps := redisClientRelays.Subscribe("__keyevent@0__:expired")
		for {
			// Recieve expiry event message
			msg, err := ps.ReceiveMessage()
			if err != nil {
				level.Error(logger).Log("msg", "Error recieving expired message from pubsub", "err", err)
				os.Exit(1)
			}

			// If it is a relay that is expiring...
			if strings.HasPrefix(msg.Payload, routing.HashKeyPrefixRelay) {

				// Retrieve the ID of the relay that has expired
				rawID, err := strconv.ParseUint(strings.TrimPrefix(msg.Payload, routing.HashKeyPrefixRelay), 10, 64)
				if err != nil {
					level.Error(logger).Log("msg", "Failed to parse expired Relay ID from payload", "payload", msg.Payload, "err", err)
					os.Exit(1)
				}

				// Log the ID
				level.Warn(logger).Log("msg", fmt.Sprintf("relay with id %v has disconnected.", rawID))

				// Remove the relay cache entry
				if err := transport.RemoveRelayCacheEntry(ctx, rawID, msg.Payload, redisClientRelays, &geoClient, statsdb); err != nil {
					level.Error(logger).Log("err", err)
					os.Exit(1)
				}
			}
		}
	}()

	commonInitParams := transport.RelayInitHandlerConfig{
		RedisClient:      redisClientRelays,
		GeoClient:        &geoClient,
		Storer:           db,
		Metrics:          relayInitMetrics,
		RouterPrivateKey: routerPrivateKey,
	}

	commonUpdateParams := transport.RelayUpdateHandlerConfig{
		RedisClient: redisClientRelays,
		GeoClient:   &geoClient,
		StatsDb:     statsdb,
		Metrics:     relayUpdateMetrics,
		Storer:      db,
	}

	commonHandlerParams := transport.RelayHandlerConfig{
		RedisClient:      redisClientRelays,
		GeoClient:        &geoClient,
		Storer:           db,
		StatsDb:          statsdb,
		Metrics:          relayHandlerMetrics,
		RouterPrivateKey: routerPrivateKey,
	}

	// todo: ryan, relay backend health check should only become healthy once it is ready to serve up a quality route matrix in prod.
	// in the current production environment, this probably means that it has generated route matrices for 6 minutes. the reason for this
	// being that the timeout for bad routes are 5 minutes, so when the relay backend first starts up, the route matrix is in a bad state
	// (intentionally) for the first 5 minutes, as it assumes all routes are initially bad. only routes that are good past 5 minutes
	// are good enough to serve up to our customers.

	// todo: ryan, important. make sure on the first iteration of the stats db, that we always put in, for every relay pair, 100% packet loss.
	// this will ensure the "takes 5 minutes to stabilize" policy, since the stats db is configured to take the *worst* packet loss it sees
	// for the past 5 minutes...

	serveRouteMatrixFunc := func(w http.ResponseWriter, r *http.Request) {
		w.Header().Set("Content-Type", "application/octet-stream")

		m := getRouteMatrixFunc()

		data := m.GetResponseData()

		buffer := bytes.NewBuffer(data)
		_, err := buffer.WriteTo(w)
		if err != nil {
			w.WriteHeader(http.StatusInternalServerError)
		}
	}

	router := mux.NewRouter()
	router.HandleFunc("/health", transport.HealthHandlerFunc())
	router.HandleFunc("/version", transport.VersionHandlerFunc(buildtime, sha, tag, commitMessage))
	router.HandleFunc("/relay_init", transport.RelayInitHandlerFunc(logger, &commonInitParams)).Methods("POST")
	router.HandleFunc("/relay_update", transport.RelayUpdateHandlerFunc(logger, relayslogger, &commonUpdateParams)).Methods("POST")
	router.HandleFunc("/relays", transport.RelayHandlerFunc(logger, relayslogger, &commonHandlerParams)).Methods("POST")
	router.Handle("/cost_matrix", &costMatrix).Methods("GET")
	router.HandleFunc("/route_matrix", serveRouteMatrixFunc).Methods("GET")
	router.Handle("/debug/vars", expvar.Handler())
	router.HandleFunc("/relay_dashboard", transport.RelayDashboardHandlerFunc(redisClientRelays, getRouteMatrixFunc, statsdb, "local", "local"))
	router.HandleFunc("/routes", transport.RoutesHandlerFunc(redisClientRelays, getRouteMatrixFunc, statsdb, "local", "local"))

	go func() {
		port, ok := os.LookupEnv("PORT")
		if !ok {
			level.Error(logger).Log("err", "env var PORT must be set")
			os.Exit(1)
		}

		level.Info(logger).Log("addr", ":"+port)

		err := http.ListenAndServe(":"+port, router)
		if err != nil {
			level.Error(logger).Log("err", err)
			os.Exit(1)
		}
	}()

	sigint := make(chan os.Signal, 1)
	signal.Notify(sigint, os.Interrupt)
	<-sigint
}<|MERGE_RESOLUTION|>--- conflicted
+++ resolved
@@ -14,11 +14,11 @@
 	"net/http"
 	"os"
 	"os/signal"
+	"runtime"
 	"strconv"
 	"strings"
 	"sync"
 	"time"
-	"runtime"
 
 	"github.com/gorilla/mux"
 	"github.com/networknext/backend/logging"
@@ -410,15 +410,11 @@
 			newOptimizeMetrics.DurationGauge.Set(float64(optimizeDurationSince.Milliseconds()))
 			newOptimizeMetrics.Invocations.Add(1)
 
-<<<<<<< HEAD
-			relayStatMetrics.NumRoutes.Set(float64(len(newRouteMatrix.Entries)))
-=======
 			if optimizeDurationSince.Seconds() > 1.0 {
 				longRouteMatrix++
 			}
 
-			relayStatMetrics.NumRoutes.Set(float64(len(routeMatrix.Entries)))
->>>>>>> a571d9df
+			relayStatMetrics.NumRoutes.Set(float64(len(newRouteMatrix.Entries)))
 
 			// todo: ryan, would be nice to upload the size of the route matrix in bytes
 
@@ -439,42 +435,40 @@
 				continue // Don't store the new route matrix if we fail to write response data
 			}
 
-<<<<<<< HEAD
 			// Write the route matrix analysis to a buffer and serve that instead
 			// of writing a new analysis every time we want to view the analysis in the relay dashboard
 			newRouteMatrix.WriteAnalysisData()
+
+			// todo: calculate this in optimize and store in route matrix so we don't have to calc this here
+			numRoutes := 0
+			for i := range newRouteMatrix.Entries {
+				numRoutes += int(newRouteMatrix.Entries[i].NumRoutes)
+			}
+
+			memoryUsed := func() float64 {
+				var m runtime.MemStats
+				runtime.ReadMemStats(&m)
+				return float64(m.Alloc) / (1000.0 * 1000.0)
+			}
+
+			// todo: ryan please put everything below into metrics for this service (where not already)
+			fmt.Printf("-----------------------------\n")
+			fmt.Printf("%d goroutines\n", runtime.NumGoroutine())
+			fmt.Printf("%.2f mb allocated\n", memoryUsed())
+			fmt.Printf("%d datacenters\n", len(newRouteMatrix.DatacenterIDs))
+			fmt.Printf("%d relays\n", len(newRouteMatrix.RelayIDs))
+			fmt.Printf("%d routes\n", numRoutes)
+			fmt.Printf("%d long cost matrix\n", longCostMatrix)
+			fmt.Printf("%d long route matrix\n", longRouteMatrix)
+			fmt.Printf("cost matrix: %.2f seconds\n", costMatrixDurationSince.Seconds())
+			fmt.Printf("route matrix: %.2f seconds\n", optimizeDurationSince.Seconds())
+			fmt.Printf("-----------------------------\n")
 
 			// Swap the route matrix pointer to the new one
 			// This double buffered route matrix approach makes the route matrix lockless
 			routeMatrixMutex.Lock()
 			routeMatrix = newRouteMatrix
 			routeMatrixMutex.Unlock()
-=======
-			// todo: calculate this in optimize and store in route matrix so we don't have to calc this here
-			numRoutes := 0
-			for i := range routeMatrix.Entries {
-				numRoutes += int(routeMatrix.Entries[i].NumRoutes)
-			}
-
-			memoryUsed := func() float64 {
-				var m runtime.MemStats
-				runtime.ReadMemStats(&m)
-				return float64(m.Alloc) / (1000.0 * 1000.0)
-			}
-
-			// todo: ryan please put everything below into metrics for this service (where not already)
-			fmt.Printf("-----------------------------\n")
-			fmt.Printf("%d goroutines\n", runtime.NumGoroutine())
-			fmt.Printf("%.2f mb allocated\n", memoryUsed())
-			fmt.Printf("%d datacenters\n", len(routeMatrix.DatacenterIDs))
-			fmt.Printf("%d relays\n", len(routeMatrix.RelayIDs))
-			fmt.Printf("%d routes\n", numRoutes)
-			fmt.Printf("%d long cost matrix\n", longCostMatrix )
-			fmt.Printf("%d long route matrix\n", longRouteMatrix )
-			fmt.Printf("cost matrix: %.2f seconds\n", costMatrixDurationSince.Seconds())
-			fmt.Printf("route matrix: %.2f seconds\n", optimizeDurationSince.Seconds())
-			fmt.Printf("-----------------------------\n")
->>>>>>> a571d9df
 
 			time.Sleep(syncInterval)
 		}
