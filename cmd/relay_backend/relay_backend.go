--- conflicted
+++ resolved
@@ -725,8 +725,6 @@
 
 	return 0
 }
-<<<<<<< HEAD
-=======
 
 type SyncTimer struct{
 	lastRun time.Time
@@ -746,5 +744,4 @@
 		time.Sleep(s.interval - timeSince)
 	}
 	s.lastRun = time.Now()
-}
->>>>>>> c076659b
+}