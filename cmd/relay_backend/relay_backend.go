--- conflicted
+++ resolved
@@ -13,11 +13,7 @@
 	"github.com/networknext/backend/modules/common"
 	"github.com/networknext/backend/modules/core"
 	"github.com/networknext/backend/modules/envvar"
-<<<<<<< HEAD
-=======
 	"github.com/networknext/backend/modules/messages"
->>>>>>> def05a30
-	_ "github.com/networknext/backend/modules/messages"
 	"github.com/networknext/backend/modules/packets"
 )
 
@@ -454,11 +450,7 @@
 
 				// update relay stats
 
-<<<<<<< HEAD
-					if service.IsLeader() {
-=======
-				if redisSelector.IsLeader() {
->>>>>>> def05a30
+				if service.IsLeader() {
 
 					messageBuffer := make([]byte, maxRelayStatsMessageBytes)
 
@@ -469,11 +461,7 @@
 
 				// update ping stats
 
-<<<<<<< HEAD
-					if service.IsLeader() {
-=======
-				if redisSelector.IsLeader() {
->>>>>>> def05a30
+				if service.IsLeader() {
 
 					messageBuffer := make([]byte, maxPingStatsMessageBytes)
 
