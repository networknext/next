#################
### Functions ###
#################

rwildcard=$(foreach d,$(wildcard $(1:=/*)),$(call rwildcard,$d,$2) $(filter $(subst *,%,$2),$d))

#################
### Variables ###
#################

SHELL				:= /bin/bash

CXX					:= g++
CXX_FLAGS 			:= -Wall -Wextra -std=c++17 
CXX_DBG_FLAGS		:= -g -O0
CXX_PERF_FLAGS		:= -O3 -march=native -frename-registers -funroll-loops -fopenmp -D_GLIBCXX_PARALLEL

SRC					:= src
INCLUDE				:= $(SRC) # include path is the same as the src dir
SPEC				:= spec

INCLUDE_DIRS		:= -I$(INCLUDE)
STATIC_LIBS			:=
LIBRARY_DIRS		:= -L.
LIBRARIES			:= -lsodium -lcurl -lpthread -lm

EXE					:= relay
EXE_DBG				:= relay.dbg
EXE_TEST			:= relay.test
EXE_BENCH			:= relay.bench

BIN					:= bin
OBJ					:= obj

SUB_DIRS			:= $(shell find src/* -type d -print)
OBJ_DIRS			:= $(patsubst $(SRC)/%, $(OBJ)/%, $(SUB_DIRS))

SRC_FILES			:= $(call rwildcard,$(SRC),*.cpp)

SRC_OBJ_FILES		:= $(patsubst $(SRC)/%.cpp, $(OBJ)/%.o, $(SRC_FILES))
SRC_DEP_FILES		:= $(patsubst $(SRC)/%.cpp, $(OBJ)/%.d, $(SRC_FILES))

DBG_OBJ_FILES		:= $(patsubst $(SRC)/%.cpp, $(OBJ)/%.dbg.o, $(SRC_FILES))
DBG_DEP_FILES		:= $(patsubst $(SRC)/%.cpp, $(OBJ)/%.dbg.d, $(SRC_FILES))

TEST_OBJ_FILES		:= $(patsubst $(SRC)/%.cpp, $(OBJ)/%.test.o, $(SRC_FILES))
TEST_DEP_FILES		:= $(patsubst $(SRC)/%.cpp, $(OBJ)/%.test.d, $(SRC_FILES))

BENCH_OBJ_FILES		:= $(patsubst $(SRC)/%.cpp, $(OBJ)/%.bench.o, $(SRC_FILES))
BENCH_DEP_FILES		:= $(patsubst $(SRC)/%.cpp, $(OBJ)/%.bench.d, $(SRC_FILES))

DIST_DIR			:= ../../dist

<<<<<<< HEAD
OBJECTS				:= $(SRC_OBJ_FILES) $(DBG_OBJ_FILES) $(TEST_OBJ_FILES) $(BENCH_OBJ_FILES)
DEPENDENCIES		:= $(SRC_DEP_FILES) $(DBG_DEP_FILES) $(TEST_DEP_FILES) $(BENCH_DEP_FILES)
EXECUTABLES			:= $(BIN)/$(EXE) $(BIN)/$(EXE_DBG) $(BIN)/$(EXE_TEST) $(BIN)/$(EXE_BENCH) $(DIST_DIR)/$(EXE)
=======
OBJECTS				:= $(SRC_OBJ_FILES) $(TEST_OBJ_FILES) $(BENCH_OBJ_FILES)
DEPENDENCIES		:= $(SRC_DEP_FILES) $(TEST_DEP_FILES) $(BENCH_DEP_FILES)
EXECUTABLES			:= $(BIN)/$(EXE) $(BIN)/$(EXE_TEST) $(BIN)/$(EXE_BENCH) $(DIST_DIR)/$(EXE)
>>>>>>> 9e7f4829

################
### Targets  ###
################

.PHONY: relay 
relay: $(BIN) $(OBJ) $(OBJ_DIRS) $(BIN)/$(EXE) $(DIST_DIR)/$(EXE)

.PHONY: relay-dbg
relay-dbg: $(BIN) $(OBJ) $(OBJ_DIRS) $(BIN)/$(EXE_DBG)

.PHONY: relay-test
relay-test: $(BIN) $(OBJ) $(OBJ_DIRS) $(BIN)/$(EXE_TEST)

.PHONY: relay-benchmarks
relay-benchmarks: $(BIN) $(OBJ) $(OBJ_DIRS) $(BIN)/$(EXE_BENCH)

.PHONY: make-dbg
make-dbg: relay-dbg

.PHONY:
run-dbg: make-dbg
	@$(BIN)/$(EXE_DBG)

.PHONY: make-test
make-test: relay-test

.PHONY: run-tests
run-tests: make-test
	@$(BIN)/$(EXE_TEST) test

.PHONY: make-benchmarks
make-benchmarks: relay-benchmarks

.PHONY: run-benchmarks
run-benchmarks: make-benchmarks
	@$(BIN)/$(EXE_BENCH) bench

<<<<<<< HEAD
.PHONY: clean
clean:
	-rm -f $(OBJECTS) $(DEPENDENCIES) $(EXECUTABLES)
=======
-include $(DEPENDENCIES)

$(BIN)/$(EXE): $(SRC_OBJ_FILES)
	$(CXX) $(CXX_FLAGS) $(INCLUDE_DIRS) $(LIBRARY_DIRS) $^ $(STATIC_LIBS) -o $@ $(LIBRARIES)
>>>>>>> 9e7f4829

.PHONY: force
force: clean relay relay-test relay-benchmarks

# This must be after "relay" otherwise the first target that comes out of this will be the one make defaults to
-include $(DEPENDENCIES)

##############
### Builds ###
##############

### Release ###

$(BIN)/$(EXE): $(SRC_OBJ_FILES)
	$(CXX) $(CXX_FLAGS) $(CXX_PERF_FLAGS) $(INCLUDE_DIRS) $(LIBRARY_DIRS) $^ $(STATIC_LIBS) -o $@ $(LIBRARIES)

$(OBJ)/%.o: $(SRC)/%.cpp Makefile
	$(CXX) $(CXX_FLAGS) $(CXX_PERF_FLAGS) -c -MMD -MP -DNDEBUG $(INCLUDE_DIRS) $(LIBRARY_DIRS) $< -o $@ $(LIBRARIES)

### Debug ###

$(BIN)/$(EXE_DBG): $(SRC_OBJ_FILES)
	$(CXX) $(CXX_FLAGS) $(CXX_DBG_FLAGS) $(INCLUDE_DIRS) $(LIBRARY_DIRS) $^ $(STATIC_LIBS) -o $@ $(LIBRARIES)

$(OBJ)/%.dbg.o: $(SRC)/%.cpp Makefile
	$(CXX) $(CXX_FLAGS) $(CXX_DBG_FLAGS) -c -MMD -MP $(INCLUDE_DIRS) $(LIBRARY_DIRS) $< -o $@ $(LIBRARIES)

### Test ###

$(BIN)/$(EXE_TEST): $(TEST_OBJ_FILES)
	$(CXX) $(CXX_FLAGS) $(CXX_DBG_FLAGS) $(INCLUDE_DIRS) $(LIBRARY_DIRS) $^ $(STATIC_LIBS) -o $@ $(LIBRARIES)

$(OBJ)/%.test.o: $(SRC)/%.cpp Makefile
	$(CXX) $(CXX_FLAGS) $(CXX_DBG_FLAGS) -c -MMD -MP -DTEST_BUILD $(INCLUDE_DIRS) $(LIBRARY_DIRS) $< -o $@ $(LIBRARIES)

### Benchmark ###

$(BIN)/$(EXE_BENCH): $(BENCH_OBJ_FILES)
	$(CXX) $(CXX_FLAGS) $(CXX_PERF_FLAGS) $(INCLUDE_DIRS) $(LIBRARY_DIRS) $^ $(STATIC_LIBS) -o $@ $(LIBRARIES)

$(OBJ)/%.bench.o: $(SRC)/%.cpp Makefile
	$(CXX) $(CXX_FLAGS) $(CXX_PERF_FLAGS) -c -MMD -MP -DNDEBUG -DBENCH_BUILD $(INCLUDE_DIRS) $(LIBRARY_DIRS) $< -o $@ $(LIBRARIES)

############
### Dirs ###
############

$(BIN):
	@echo "Creating bin directory"
	-@mkdir $@

$(OBJ):
	@echo "Creating obj directory"
	-@mkdir $@

$(OBJ_DIRS):
	@echo "creating obj directory: $@"
	-@mkdir -p $@

$(DIST_DIR)/$(EXE): $(BIN)/$(EXE)
	@cp $< $@<|MERGE_RESOLUTION|>--- conflicted
+++ resolved
@@ -11,7 +11,7 @@
 SHELL				:= /bin/bash
 
 CXX					:= g++
-CXX_FLAGS 			:= -Wall -Wextra -std=c++17 
+CXX_FLAGS 			:= -Wall -Wextra -std=c++17
 CXX_DBG_FLAGS		:= -g -O0
 CXX_PERF_FLAGS		:= -O3 -march=native -frename-registers -funroll-loops -fopenmp -D_GLIBCXX_PARALLEL
 
@@ -51,21 +51,17 @@
 
 DIST_DIR			:= ../../dist
 
-<<<<<<< HEAD
 OBJECTS				:= $(SRC_OBJ_FILES) $(DBG_OBJ_FILES) $(TEST_OBJ_FILES) $(BENCH_OBJ_FILES)
 DEPENDENCIES		:= $(SRC_DEP_FILES) $(DBG_DEP_FILES) $(TEST_DEP_FILES) $(BENCH_DEP_FILES)
 EXECUTABLES			:= $(BIN)/$(EXE) $(BIN)/$(EXE_DBG) $(BIN)/$(EXE_TEST) $(BIN)/$(EXE_BENCH) $(DIST_DIR)/$(EXE)
-=======
-OBJECTS				:= $(SRC_OBJ_FILES) $(TEST_OBJ_FILES) $(BENCH_OBJ_FILES)
-DEPENDENCIES		:= $(SRC_DEP_FILES) $(TEST_DEP_FILES) $(BENCH_DEP_FILES)
-EXECUTABLES			:= $(BIN)/$(EXE) $(BIN)/$(EXE_TEST) $(BIN)/$(EXE_BENCH) $(DIST_DIR)/$(EXE)
->>>>>>> 9e7f4829
 
 ################
 ### Targets  ###
 ################
 
-.PHONY: relay 
+# TODO add a 'help' target
+
+.PHONY: relay
 relay: $(BIN) $(OBJ) $(OBJ_DIRS) $(BIN)/$(EXE) $(DIST_DIR)/$(EXE)
 
 .PHONY: relay-dbg
@@ -98,16 +94,9 @@
 run-benchmarks: make-benchmarks
 	@$(BIN)/$(EXE_BENCH) bench
 
-<<<<<<< HEAD
 .PHONY: clean
 clean:
 	-rm -f $(OBJECTS) $(DEPENDENCIES) $(EXECUTABLES)
-=======
--include $(DEPENDENCIES)
-
-$(BIN)/$(EXE): $(SRC_OBJ_FILES)
-	$(CXX) $(CXX_FLAGS) $(INCLUDE_DIRS) $(LIBRARY_DIRS) $^ $(STATIC_LIBS) -o $@ $(LIBRARIES)
->>>>>>> 9e7f4829
 
 .PHONY: force
 force: clean relay relay-test relay-benchmarks
