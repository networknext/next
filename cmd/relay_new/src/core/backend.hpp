--- conflicted
+++ resolved
@@ -18,11 +18,7 @@
 {
   class _test_core_Backend_update_valid_;
   class _test_core_Backend_update_shutting_down_true_;
-<<<<<<< HEAD
 }  // namespace testing
-=======
-}
->>>>>>> cfad0df2
 
 namespace core
 {
