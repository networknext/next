--- conflicted
+++ resolved
@@ -22,10 +22,11 @@
 #include "handlers/session_pong_handler.hpp"
 #include "handlers/near_ping_handler.hpp"
 
-namespace {
+namespace
+{
   const uint8_t IPv4UDPHeaderSize = 28;
   const uint8_t IPv6UDPHeaderSize = 48;
-}
+}  // namespace
 
 namespace core
 {
@@ -106,13 +107,7 @@
       case RELAY_PING_PACKET: {
         if (packet.Len == RELAY_PING_PACKET_BYTES) {
           LogDebug("got relay ping packet");
-<<<<<<< HEAD
-          if (mLogger != nullptr) {
-            mLogger->addToRelayPingPacket(packet.Len + headerBytes);
-          }
-=======
-          mLogger.addToRelayPingPacket(packet.Len);
->>>>>>> 8120fae9
+          mLogger.addToRelayPingPacket(packet.Len + headerBytes);
 
           handlers::RelayPingHandler handler(mRelayClock, mRouterInfo, packet, packet.Len, mSocket);
 
@@ -122,13 +117,7 @@
       case RELAY_PONG_PACKET: {
         if (packet.Len == RELAY_PING_PACKET_BYTES) {
           LogDebug("got relay pong packet");
-<<<<<<< HEAD
-          if (mLogger != nullptr) {
-            mLogger->addToRelayPongPacket(packet.Len + headerBytes);
-          }
-=======
-          mLogger.addToRelayPongPacket(packet.Len);
->>>>>>> 8120fae9
+          mLogger.addToRelayPongPacket(packet.Len + headerBytes);
 
           handlers::RelayPongHandler handler(mRelayClock, mRouterInfo, packet, packet.Len, mRelayManager);
 
@@ -136,13 +125,7 @@
         }
       } break;
       case RELAY_ROUTE_REQUEST_PACKET: {
-<<<<<<< HEAD
-        if (mLogger != nullptr) {
-          mLogger->addToRouteReq(packet.Len + headerBytes);
-        }
-=======
-        mLogger.addToRouteReq(packet.Len);
->>>>>>> 8120fae9
+        mLogger.addToRouteReq(packet.Len + headerBytes);
 
         handlers::RouteRequestHandler handler(
          mRelayClock, mRouterInfo, packet, packet.Len, packet.Addr, mKeychain, mSessionMap);
@@ -150,13 +133,7 @@
         handler.handle(outputBuff, &core::GenericPacketBuffer<1024UL>::push);
       } break;
       case RELAY_ROUTE_RESPONSE_PACKET: {
-<<<<<<< HEAD
-        if (mLogger != nullptr) {
-          mLogger->addToRouteResp(packet.Len + headerBytes);
-        }
-=======
-        mLogger.addToRouteResp(packet.Len);
->>>>>>> 8120fae9
+        mLogger.addToRouteResp(packet.Len + headerBytes);
 
         LogDebug("got route response from ", packet.Addr);
 
@@ -166,26 +143,14 @@
         handler.handle(outputBuff, &core::GenericPacketBuffer<1024UL>::push);
       } break;
       case RELAY_CONTINUE_REQUEST_PACKET: {
-<<<<<<< HEAD
-        if (mLogger != nullptr) {
-          mLogger->addToContReq(packet.Len + headerBytes);
-        }
-=======
-        mLogger.addToContReq(packet.Len);
->>>>>>> 8120fae9
+        mLogger.addToContReq(packet.Len + headerBytes);
 
         handlers::ContinueRequestHandler handler(mRelayClock, mRouterInfo, packet, packet.Len, mSessionMap, mKeychain);
 
         handler.handle(outputBuff, &core::GenericPacketBuffer<1024UL>::push);
       } break;
       case RELAY_CONTINUE_RESPONSE_PACKET: {
-<<<<<<< HEAD
-        if (mLogger != nullptr) {
-          mLogger->addToContResp(packet.Len + headerBytes);
-        }
-=======
-        mLogger.addToContResp(packet.Len);
->>>>>>> 8120fae9
+        mLogger.addToContResp(packet.Len + headerBytes);
 
         handlers::ContinueResponseHandler handler(mRelayClock, mRouterInfo, packet, packet.Len, mSessionMap);
 
@@ -193,13 +158,7 @@
       } break;
       case RELAY_CLIENT_TO_SERVER_PACKET: {
         LogDebug("got client to server packet");
-<<<<<<< HEAD
-        if (mLogger != nullptr) {
-          mLogger->addToCliToServ(packet.Len + headerBytes);
-        }
-=======
-        mLogger.addToCliToServ(packet.Len);
->>>>>>> 8120fae9
+        mLogger.addToCliToServ(packet.Len + headerBytes);
 
         handlers::ClientToServerHandler handler(mRelayClock, mRouterInfo, packet, packet.Len, mSessionMap);
 
@@ -207,52 +166,28 @@
       } break;
       case RELAY_SERVER_TO_CLIENT_PACKET: {
         LogDebug("got server to client packet");
-<<<<<<< HEAD
-        if (mLogger != nullptr) {
-          mLogger->addToServToCli(packet.Len + headerBytes);
-        }
-=======
-        mLogger.addToServToCli(packet.Len);
->>>>>>> 8120fae9
+        mLogger.addToServToCli(packet.Len + headerBytes);
 
         handlers::ServerToClientHandler handler(mRelayClock, mRouterInfo, packet, packet.Len, mSessionMap);
 
         handler.handle(outputBuff, &core::GenericPacketBuffer<1024UL>::push);
       } break;
       case RELAY_SESSION_PING_PACKET: {
-<<<<<<< HEAD
-        if (mLogger != nullptr) {
-          mLogger->addToSessionPing(packet.Len + headerBytes);
-        }
-=======
-        mLogger.addToSessionPing(packet.Len);
->>>>>>> 8120fae9
+        mLogger.addToSessionPing(packet.Len + headerBytes);
 
         handlers::SessionPingHandler handler(mRelayClock, mRouterInfo, packet, packet.Len, mSessionMap, mSocket);
 
         handler.handle();
       } break;
       case RELAY_SESSION_PONG_PACKET: {
-<<<<<<< HEAD
-        if (mLogger != nullptr) {
-          mLogger->addToSessionPong(packet.Len + headerBytes);
-        }
-=======
-        mLogger.addToSessionPong(packet.Len);
->>>>>>> 8120fae9
+        mLogger.addToSessionPong(packet.Len + headerBytes);
 
         handlers::SessionPongHandler handler(mRelayClock, mRouterInfo, packet, packet.Len, mSessionMap, mSocket);
 
         handler.handle();
       } break;
       case RELAY_NEAR_PING_PACKET: {
-<<<<<<< HEAD
-        if (mLogger != nullptr) {
-          mLogger->addToNearPing(packet.Len + headerBytes);
-        }
-=======
-        mLogger.addToNearPing(packet.Len);
->>>>>>> 8120fae9
+        mLogger.addToNearPing(packet.Len + headerBytes);
 
         handlers::NearPingHandler handler(mRelayClock, mRouterInfo, packet, packet.Len, packet.Addr, mSocket);
 
@@ -260,13 +195,7 @@
       } break;
       default: {
         LogDebug("received unknown packet type: ", std::hex, (int)packet.Buffer[0], std::dec);
-<<<<<<< HEAD
-        if (mLogger != nullptr) {
-          mLogger->addToUnknown(packet.Len + headerBytes);
-        }
-=======
-        mLogger.addToUnknown(packet.Len);
->>>>>>> 8120fae9
+        mLogger.addToUnknown(packet.Len + headerBytes);
       } break;
     }
   }
