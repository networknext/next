#include "includes.h"

#include "core/continue_token.hpp"
#include "core/route_token.hpp"
#include "crypto/hash.hpp"
#include "encoding/read.hpp"
#include "encoding/write.hpp"
#include "handlers/client_to_server_handler.hpp"
#include "handlers/continue_request_handler.hpp"
#include "handlers/continue_response_handler.hpp"
#include "handlers/near_ping_handler.hpp"
#include "handlers/new_relay_ping_handler.hpp"
#include "handlers/new_relay_pong_handler.hpp"
#include "handlers/old_relay_ping_handler.hpp"
#include "handlers/old_relay_pong_handler.hpp"
#include "handlers/route_request_handler.hpp"
#include "handlers/route_response_handler.hpp"
#include "handlers/server_to_client_handler.hpp"
#include "handlers/session_ping_handler.hpp"
#include "handlers/session_pong_handler.hpp"
#include "packet_processor.hpp"
#include "packets/types.hpp"
#include "relay/relay.hpp"
#include "relay/relay_platform.hpp"

namespace core
{
  PacketProcessor::PacketProcessor(
   const std::atomic<bool>& shouldReceive,
   os::Socket& socket,
   const util::Clock& relayClock,
   const crypto::Keychain& keychain,
   SessionMap& sessions,
   RelayManager<Relay>& relayManager,
   RelayManager<V3Relay>& v3RelayManager,
   const volatile bool& handle,
   util::ThroughputRecorder& logger,
   util::Sender<GenericPacket<>>& sender,
   legacy::v3::TrafficStats& stats,
   const uint64_t oldRelayID,
   const std::atomic<legacy::v3::ResponseState>& state)
   : mShouldReceive(shouldReceive),
     mSocket(socket),
     mRelayClock(relayClock),
     mKeychain(keychain),
     mSessionMap(sessions),
     mRelayManager(relayManager),
     mV3RelayManager(v3RelayManager),
     mShouldProcess(handle),
     mRecorder(logger),
     mChannel(sender),
     mStats(stats),
     mOldRelayID(oldRelayID),
     mState(state)
  {}

  void PacketProcessor::process(std::atomic<bool>& readyToReceive)
  {
    static std::atomic<int> listenCounter;
    int listenIndx = listenCounter.fetch_add(1);
    (void)listenIndx;

    readyToReceive = true;

    GenericPacketBuffer<MaxPacketsToReceive> outputBuffer;

    while (!mSocket.closed() && mShouldReceive) {
#ifdef RELAY_MULTISEND
      GenericPacketBuffer<MaxPacketsToReceive> inputBuffer;

      if (!mSocket.multirecv(inputBuffer)) {
        Log("failed to recv packets");
      }

      for (int i = 0; i < inputBuffer.Count; i++) {
        auto& pkt = inputBuffer.Packets[i];
        auto& header = inputBuffer.Headers[i];
        if (header.msg_len > 0) {
          pkt.Len = header.msg_len;
          getAddrFromMsgHdr(pkt.Addr, header.msg_hdr);
          processPacket(pkt, outputBuffer);
        }
      }

      if (outputBuffer.Count > 0) {
        mSocket.multisend(outputBuffer);
        outputBuffer.Count = 0;
      }
#else
      core::GenericPacket<> pkt;

      if (!mSocket.recv(pkt)) {
        Log("failed to receive packet");
        continue;
      }

      processPacket(pkt, outputBuffer);
#endif
    }
  }

  /*
   * Switch based on packet type.
   *
   * If the relay is shutting down only reject ping packets
   *
   * This is so that other relays stop receiving proper stats and this one
   * is slowly removed from route decisions
   *
   * However to not disrupt player experience the remaining packets are still
   * handled until the global killswitch is flagged
   */
  inline void PacketProcessor::processPacket(GenericPacket<>& packet, GenericPacketBuffer<MaxPacketsToSend>& outputBuff)
  {
    size_t headerBytes = 0;

    if (packet.Addr.Type == net::AddressType::IPv4) {
      headerBytes = net::IPv4UDPHeaderSize;
    } else if (packet.Addr.Type == net::AddressType::IPv6) {
      headerBytes = net::IPv6UDPHeaderSize;
    }

    size_t wholePacketSize = packet.Len + headerBytes;

    packets::Type type;

    bool isSigned;
    if (crypto::IsNetworkNextPacket(packet.Buffer, packet.Len)) {
<<<<<<< HEAD
      //LogDebug("packet is from network next");
      type = static_cast<packets::Type>(packet.Buffer[crypto::PacketHashLength]);
      isSigned = true;
    } else {
      //LogDebug("packet is not on network next");
=======
      type = static_cast<packets::Type>(packet.Buffer[crypto::PacketHashLength]);
      isSigned = true;
    } else {
>>>>>>> 421d0ae7
      // TODO uncomment below once all packets coming through have the hash
      // return;
      type = static_cast<packets::Type>(packet.Buffer[0]);
      isSigned = false;
    }

<<<<<<< HEAD
    //LogDebug("incoming packet, type = ", type);
=======
    if (
     type != packets::Type::NewRelayPing && type != packets::Type::NewRelayPong && type != packets::Type::OldRelayPing &&
     type != packets::Type::OldRelayPong) {
      if (isSigned) {
        LogDebug("packet is from network next");
      } else {
        LogDebug("packet is not on network next");
      }
      LogDebug("incoming packet, type = ", type);
    }
>>>>>>> 421d0ae7
    switch (type) {
      case packets::Type::NewRelayPing: {
        if (!mShouldProcess) {
          Log("relay in process of shutting down, rejecting relay ping packet");
          return;
        }

        if (packet.Len == packets::NewRelayPingPacket::ByteSize) {
          mRecorder.addToReceived(wholePacketSize);
          mStats.BytesPerSecMeasurementRx += wholePacketSize;

          handlers::NewRelayPingHandler handler(packet, mRecorder, mStats);

          handler.handle(outputBuff, mSocket);
        } else {
          mRecorder.addToUnknown(wholePacketSize);
          mStats.BytesPerSecInvalidRx += wholePacketSize;
        }
      } break;
      case packets::Type::NewRelayPong: {
        if (packet.Len == packets::NewRelayPingPacket::ByteSize) {
          mRecorder.addToReceived(wholePacketSize);
          mStats.BytesPerSecMeasurementRx += wholePacketSize;

          handlers::NewRelayPongHandler handler(packet, mRelayManager);

          handler.handle();
        } else {
          mRecorder.addToUnknown(wholePacketSize);
          mStats.BytesPerSecInvalidRx += wholePacketSize;
        }
      } break;
      case packets::Type::OldRelayPing: {
        if (packet.Len == packets::OldRelayPingPacket::ByteSize) {
          mRecorder.addToReceived(wholePacketSize);
          mStats.BytesPerSecMeasurementRx += wholePacketSize;

          handlers::OldRelayPingHandler handler(packet, mRecorder, mStats, mOldRelayID);

          handler.handle(outputBuff, mSocket);
        } else {
          mRecorder.addToUnknown(wholePacketSize);
          mStats.BytesPerSecInvalidRx += wholePacketSize;
        }
      } break;
      case packets::Type::OldRelayPong: {
        if (packet.Len == packets::OldRelayPongPacket::ByteSize) {
          mRecorder.addToReceived(wholePacketSize);
          mStats.BytesPerSecMeasurementRx += wholePacketSize;

          handlers::OldRelayPongHandler handler(packet, mV3RelayManager);

          handler.handle();
        } else {
          mRecorder.addToUnknown(wholePacketSize);
          mStats.BytesPerSecInvalidRx += wholePacketSize;
        }
      } break;
      case packets::Type::RouteRequest: {
        mRecorder.addToReceived(wholePacketSize);
        mStats.BytesPerSecManagementRx += wholePacketSize;

        handlers::RouteRequestHandler handler(mRelayClock, packet, packet.Addr, mKeychain, mSessionMap, mRecorder, mStats);

        handler.handle(outputBuff, mSocket, isSigned);
      } break;
      case packets::Type::RouteResponse: {
        mRecorder.addToReceived(wholePacketSize);
        mStats.BytesPerSecManagementRx += wholePacketSize;

        handlers::RouteResponseHandler handler(packet, mSessionMap, mRecorder, mStats);

        handler.handle(outputBuff, mSocket, isSigned);
      } break;
      case packets::Type::ContinueRequest: {
        mRecorder.addToReceived(wholePacketSize);
        mStats.BytesPerSecManagementRx += wholePacketSize;

        handlers::ContinueRequestHandler handler(mRelayClock, packet, mSessionMap, mKeychain, mRecorder, mStats);

        handler.handle(outputBuff, mSocket, isSigned);
      } break;
      case packets::Type::ContinueResponse: {
        mRecorder.addToReceived(wholePacketSize);
        mStats.BytesPerSecManagementRx += wholePacketSize;

        handlers::ContinueResponseHandler handler(packet, mSessionMap, mRecorder, mStats);

        handler.handle(outputBuff, mSocket, isSigned);
      } break;
      case packets::Type::ClientToServer: {
        mRecorder.addToReceived(wholePacketSize);
        mStats.BytesPerSecPaidRx += wholePacketSize;

        handlers::ClientToServerHandler handler(packet, mSessionMap, mRecorder, mStats);

        handler.handle(outputBuff, mSocket, isSigned);
      } break;
      case packets::Type::ServerToClient: {
        mRecorder.addToReceived(wholePacketSize);
        mStats.BytesPerSecPaidRx += wholePacketSize;

        handlers::ServerToClientHandler handler(packet, mSessionMap, mRecorder, mStats);

        handler.handle(outputBuff, mSocket, isSigned);
      } break;
      case packets::Type::SessionPing: {
        mRecorder.addToReceived(wholePacketSize);
        mStats.BytesPerSecMeasurementRx += wholePacketSize;

        handlers::SessionPingHandler handler(packet, mSessionMap, mRecorder, mStats);

        handler.handle(outputBuff, mSocket, isSigned);
      } break;
      case packets::Type::SessionPong: {
        mRecorder.addToReceived(wholePacketSize);
        mStats.BytesPerSecMeasurementRx += wholePacketSize;

        handlers::SessionPongHandler handler(packet, mSessionMap, mRecorder, mStats);

        handler.handle(outputBuff, mSocket, isSigned);
      } break;
      case packets::Type::NearPing: {
        mRecorder.addToReceived(wholePacketSize);
        mStats.BytesPerSecMeasurementRx += wholePacketSize;

        handlers::NearPingHandler handler(packet, mRecorder, mStats);

        handler.handle(outputBuff, mSocket, isSigned);
      } break;
      // Next three all do the same thing
      case packets::Type::V3BackendInitResponse: {
        if (mState == legacy::v3::ResponseState::Init) {
          mRecorder.addToReceived(wholePacketSize);
          mStats.BytesPerSecManagementRx += wholePacketSize;
          mChannel.send(packet);
        } else {
          mRecorder.addToUnknown(wholePacketSize);
          mStats.BytesPerSecInvalidRx += wholePacketSize;
        }
      } break;
      case packets::Type::V3BackendConfigResponse: {
        if (mState == legacy::v3::ResponseState::Config) {
          mRecorder.addToReceived(wholePacketSize);
          mStats.BytesPerSecManagementRx += wholePacketSize;
          mChannel.send(packet);
        } else {
          mRecorder.addToUnknown(wholePacketSize);
          mStats.BytesPerSecInvalidRx += wholePacketSize;
        }
      } break;
      case packets::Type::V3BackendUpdateResponse: {
        if (mState == legacy::v3::ResponseState::Update) {
          mRecorder.addToReceived(wholePacketSize);
          mStats.BytesPerSecManagementRx += wholePacketSize;
          mChannel.send(packet);
        } else {
          mRecorder.addToUnknown(wholePacketSize);
          mStats.BytesPerSecInvalidRx += wholePacketSize;
        }
      } break;
      default: {
        LogDebug("received unknown packet type: ", std::hex, (int)packet.Buffer[0], std::dec);
        mRecorder.addToUnknown(wholePacketSize);
        mStats.BytesPerSecInvalidRx += wholePacketSize;
      } break;
    }
  }
}  // namespace core<|MERGE_RESOLUTION|>--- conflicted
+++ resolved
@@ -126,26 +126,15 @@
 
     bool isSigned;
     if (crypto::IsNetworkNextPacket(packet.Buffer, packet.Len)) {
-<<<<<<< HEAD
-      //LogDebug("packet is from network next");
       type = static_cast<packets::Type>(packet.Buffer[crypto::PacketHashLength]);
       isSigned = true;
     } else {
-      //LogDebug("packet is not on network next");
-=======
-      type = static_cast<packets::Type>(packet.Buffer[crypto::PacketHashLength]);
-      isSigned = true;
-    } else {
->>>>>>> 421d0ae7
       // TODO uncomment below once all packets coming through have the hash
       // return;
       type = static_cast<packets::Type>(packet.Buffer[0]);
       isSigned = false;
     }
 
-<<<<<<< HEAD
-    //LogDebug("incoming packet, type = ", type);
-=======
     if (
      type != packets::Type::NewRelayPing && type != packets::Type::NewRelayPong && type != packets::Type::OldRelayPing &&
      type != packets::Type::OldRelayPong) {
@@ -156,7 +145,6 @@
       }
       LogDebug("incoming packet, type = ", type);
     }
->>>>>>> 421d0ae7
     switch (type) {
       case packets::Type::NewRelayPing: {
         if (!mShouldProcess) {
