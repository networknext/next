# General Info

The Relay is responsible for:

1. Routing packets across other relays in the network to and from the game client and server
2. Sending stats updates to the relay_backend that are optimized for route generation

This can be thought of as version 2 of the relay. Version 1 being the relay in the `relay_old` directory.

# Pre-build setup

## Dependencies

`sudo apt install g++-8 rapidjson-dev libcurl4 libcurl4-openssl-dev libsodium23 libsodium-dev`

- `g++-8`: Specifically version 8. This is because newer versions of Ubuntu come with g++-9 as a default and compiling with that doesn't let the Ubuntu 18.04 servers run the relay.
- `RapidJSON`: Fast JSON parsing header only library.
- `cURL`: For HTTP communication.
- `libsodium`: Encryption/decryption/signature/etc... library.

## Environment Variables

### Required

- `RELAY_ADDRESS`: The address the other relays and sdk should talk to.
  - Example `RELAY_ADDRESS='127.0.0.1:1234'`
- `RELAY_PUBLIC_KEY`: The public key of the relay encoded in base64.
  - Example `RELAY_PUBLIC_KEY='9SKtwe4Ear59iQyBOggxutzdtVLLc1YQ2qnArgiiz14='`
- `RELAY_PRIVATE_KEY`: The corresponding private key encoded in base64.
  - Example `RELAY_PRIVATE_KEY='lypnDfozGRHepukundjYAF5fKY1Tw2g7Dxh0rAgMCt8='`
- `RELAY_ROUTER_PUBLIC_KEY`: The router's public key encoded in base64, used to encrypt data for relay verification.
  - Example `RELAY_ROUTER_PUBLIC_KEY='SS55dEl9nTSnVVDrqwPeqRv/YcYOZZLXCWTpNBIyX0Y='`
- `RELAY_BACKEND_HOSTNAME`: The backend's hostname
  - Example `RELAY_BACKEND_HOSTNAME='http://localhost:30000'`

### Optional
<<<<<<< HEAD
- `RELAY_MAX_CORES`: Number of processors to allocate to the relay. Each relay thread is assigned affinity starting at core 0 to n - 1. If unset the relay will attempt to auto detect the number of processors on the system. For VM's in the cloud, this should be set to 1/2 the available processors.
=======
- `RELAY_MAX_CORES`: Number of cores to allocate to the relay. Each relay thread is assigned affinity starting at core 0 to n - 1. If unset the relay will attempt to auto detect the number of processors on the system. For VMs in the cloud, this should be set to 1/2 the available processors.
>>>>>>> b7ac1b29
  - Example `RELAY_MAX_CORES='1'` or `RELAY_MAX_CORES="$(( $(nproc) / 4 ))"`
- `RELAY_SEND_BUFFER_SIZE` & `RELAY_RECV_BUFFER_SIZE`: In bytes, lets you set the amount of memory to use for each socket's send & receive buffers.
  - Example `RELAY_SOCKET_BUFFER_SIZE="4000000"`
  - Note, Macs apparently have issues with values above a million, thus "1000000" is the default value if not set

# Building

Several makefiles are available for building. If you are not developing the relay you probably want the release build.

## Release

`make release`

- Only enables the Log() macro.
- Only enables the -O3 flag for optimization, the remaining performance flags are commented out, using them will produce a non-portable binary. Unless the performance gain is necessary, these should remain unused.
- Defines `NDEBUG` to disable assertions and other debug related things.
- Use `make run-release` to run the exe. Alternatively execute directly with `bin/relay` or from the repo root dir `dist/relay`

## Debug

`make debug`

- Enables the LogDebug() macro and redirects all Log() macros to LogDebug().
- Compiles with no optimization and the -g flag for debug information.
- Disables all forms of optimization and enables the -g flag in gcc.
- Use `make run-debug` to run the exe. Alternatively execute directly with `bin/relay.debug`

## Test

`make test`

- For executing tests only.
- Enables the LogTest() macro. Functions just like the others but is only enabled for test builds as to not clutter output. All others are disabled.
- Disables all forms of optimization and enables the -g flag in gcc.
- Use `make run-tests` to run them. Alternatively execute directly with `bin/relay.test`

## Benchmarks

`make benchmark`

- For running benchmarks only
- Disables all log macros. Ensure the code is working before benchmarking.
- Enables many optimizations to ensure fair benchmarks.
- Use `make run-benchmarks` to run them. Alternatively execute directly with `bin/relay.benchmark`

## Shutdown procedures

The relay can be shutdown in a few ways depending on the signals you give it.

### Clean shutdown

Signal: SIGHUP

This shutdown makes sure that any sessions going across the relay have time to redirect to another route before the relay shuts down.

  1. Tell the backend it is shutting down, and then upon getting a response wait an additional 30 seconds.
  2. Wait 60 seconds and then proceed with shutting down if there is no communication with the backend.

### Hard shutdown

Signals: SIGINT, SIGTERM

The relay will join threads, clean up memory, and log it's shutting down.

Any sessions running across the relay will be disrupted and potentially time out or disconnect.

### Regular process termination

All other signals will result in killing the relay process in the standard way.<|MERGE_RESOLUTION|>--- conflicted
+++ resolved
@@ -34,11 +34,7 @@
   - Example `RELAY_BACKEND_HOSTNAME='http://localhost:30000'`
 
 ### Optional
-<<<<<<< HEAD
-- `RELAY_MAX_CORES`: Number of processors to allocate to the relay. Each relay thread is assigned affinity starting at core 0 to n - 1. If unset the relay will attempt to auto detect the number of processors on the system. For VM's in the cloud, this should be set to 1/2 the available processors.
-=======
 - `RELAY_MAX_CORES`: Number of cores to allocate to the relay. Each relay thread is assigned affinity starting at core 0 to n - 1. If unset the relay will attempt to auto detect the number of processors on the system. For VMs in the cloud, this should be set to 1/2 the available processors.
->>>>>>> b7ac1b29
   - Example `RELAY_MAX_CORES='1'` or `RELAY_MAX_CORES="$(( $(nproc) / 4 ))"`
 - `RELAY_SEND_BUFFER_SIZE` & `RELAY_RECV_BUFFER_SIZE`: In bytes, lets you set the amount of memory to use for each socket's send & receive buffers.
   - Example `RELAY_SOCKET_BUFFER_SIZE="4000000"`
