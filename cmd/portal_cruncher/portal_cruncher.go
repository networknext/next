--- conflicted
+++ resolved
@@ -175,7 +175,6 @@
 	redisHostSessionMeta := envvar.Get("REDIS_HOST_SESSION_META", "127.0.0.1:6379")
 	redisHostSessionSlices := envvar.Get("REDIS_HOST_SESSION_SLICES", "127.0.0.1:6379")
 
-<<<<<<< HEAD
 	// Determine if should insert into Bigtable
 	useBigtable, err := envvar.GetBool("ENABLE_BIGTABLE", false)
 	if err != nil {
@@ -215,12 +214,8 @@
 															btCfName,
 															btMaxAgeDays,
 															messageChanSize,
-															redisFlushCount,
 															logger,
 															portalCruncherMetrics)
-=======
-	portalCruncher, err := portalcruncher.NewPortalCruncher(portalSubscriber, redisHostTopSessions, redisHostSessionMap, redisHostSessionMeta, redisHostSessionSlices, messageChanSize, portalCruncherMetrics)
->>>>>>> 39faca9f
 	if err != nil {
 		level.Error(logger).Log("err", err)
 		return 1
@@ -233,11 +228,7 @@
 
 	errChan := make(chan error, 1)
 	go func() {
-<<<<<<< HEAD
-		if err := portalCruncher.Start(ctx, receiveGoroutineCount, redisGoroutineCount, btGoroutineCount); err != nil {
-=======
-		if err := portalCruncher.Start(ctx, redisGoroutineCount, redisPingFrequency, redisFlushFrequency, redisFlushCount); err != nil {
->>>>>>> 39faca9f
+		if err := portalCruncher.Start(ctx, redisGoroutineCount, btGoroutineCount, redisPingFrequency, redisFlushFrequency, redisFlushCount); err != nil {
 			level.Error(logger).Log("err", err)
 			errChan <- err
 			return
