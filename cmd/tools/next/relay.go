--- conflicted
+++ resolved
@@ -144,15 +144,7 @@
 		log.Fatalf("could not acquire relay tar: %v\n", err)
 	}
 
-<<<<<<< HEAD
 	defer r.Body.Close()
-=======
-	for _, relayName := range relayNames {
-		disableRelays(env, rpcClient, []string{relayName})
-
-		fmt.Printf("Updating %s\n", relayName)
-		info := getRelayInfo(rpcClient, relayName)
->>>>>>> 1ea5f72b
 
 	file, err := os.Create("dist/relay.tar.gz")
 	if err != nil {
@@ -170,6 +162,8 @@
 	}
 
 	for _, relayName := range relayNames {
+		disableRelays(env, rpcClient, []string{relayName})
+
 		fmt.Printf("Updating %s\n", relayName)
 		info := getRelayInfo(rpcClient, relayName)
 
