/*
   Network Next. Copyright © 2017 - 2020 Network Next, Inc. All rights reserved.
*/

package main

import (
	"bufio"
	"context"
	"flag"
	"fmt"
	"io"
	"io/ioutil"
	"log"
	"net/http"
	"os"
	"os/exec"
	"runtime"
	"strings"
	"sync"
	"syscall"

	"github.com/peterbourgon/ff/v3/ffcli"
	"github.com/tidwall/gjson"
	"github.com/ybbus/jsonrpc"
)

func isWindows() bool {
	return runtime.GOOS == "windows"
}

func isMac() bool {
	return runtime.GOOS == "darwin"
}

func isLinux() bool {
	return runtime.GOOS == "linux"
}

func runCommand(command string, args []string) bool {
	cmd := exec.Command(command, args...)
	cmd.Stdout = os.Stdout
	cmd.Stderr = os.Stderr
	cmd.Stdin = os.Stdin
	err := cmd.Run()
	if err != nil {
		fmt.Printf("runCommand error: %v\n", err)
		return false
	}
	return true
}

func runCommandEnv(command string, args []string, env map[string]string) bool {
	cmd := exec.Command(command, args...)
	cmd.Stdout = os.Stdout
	cmd.Stderr = os.Stderr
	cmd.Stdin = os.Stdin
	finalEnv := os.Environ()
	for k, v := range env {
		finalEnv = append(finalEnv, fmt.Sprintf("%s=%s", k, v))
	}
	cmd.Env = finalEnv

	err := cmd.Run()
	if err != nil {
		fmt.Printf("runCommand error: %v\n", err)
		return false
	}

	return true
}

func runCommandQuiet(command string, args []string, stdoutOnly bool) (bool, string) {
	cmd := exec.Command(command, args...)

	stdoutReader, err := cmd.StdoutPipe()
	if err != nil {
		return false, ""
	}

	var stderrReader io.ReadCloser
	if !stdoutOnly {
		stderrReader, err = cmd.StderrPipe()
		if err != nil {
			return false, ""
		}
	}

	var wait sync.WaitGroup
	var mutex sync.Mutex

	output := ""

	stdoutScanner := bufio.NewScanner(stdoutReader)
	wait.Add(1)
	go func() {
		for stdoutScanner.Scan() {
			mutex.Lock()
			output += stdoutScanner.Text() + "\n"
			mutex.Unlock()
		}
		wait.Done()
	}()

	if !stdoutOnly {
		stderrScanner := bufio.NewScanner(stderrReader)
		wait.Add(1)
		go func() {
			for stderrScanner.Scan() {
				mutex.Lock()
				output += stderrScanner.Text() + "\n"
				mutex.Unlock()
			}
			wait.Done()
		}()
	} else {
		cmd.Stderr = os.Stderr
	}

	err = cmd.Start()
	if err != nil {
		return false, output
	}

	wait.Wait()

	err = cmd.Wait()
	if err != nil {
		return false, output
	}

	return true, output
}

func runCommandInteractive(command string, args []string) bool {
	cmd := exec.Command(command, args...)
	cmd.Stdin = os.Stdin
	cmd.Stdout = os.Stdout
	cmd.Stderr = os.Stderr
	err := cmd.Run()
	if err != nil {
		return false
	}
	return true
}

func bash(command string) bool {
	return runCommand("bash", []string{"-c", command})
}

func bashQuiet(command string) (bool, string) {
	return runCommandQuiet("bash", []string{"-c", command}, false)
}

func secureShell(user string, address string, port int) {
	ssh, err := exec.LookPath("ssh")
	if err != nil {
		log.Fatalf("error: could not find ssh")
	}
	args := make([]string, 4)
	args[0] = "ssh"
	args[1] = "-p"
	args[2] = fmt.Sprintf("%d", port)
	args[3] = fmt.Sprintf("%s@%s", user, address)
	env := os.Environ()
	err = syscall.Exec(ssh, args, env)
	if err != nil {
		log.Fatalf("error: failed to exec ssh")
	}
}

func sshToRelay(env Environment, relayName string) {
	fmt.Printf("(ssh to relay %s)\n", relayName)
	// todo: look up relay by name, get ssh data from relay entry.
	user := "root"
	address := "173.255.241.176"
	port := 22
	secureShell(user, address, port)
}

func handleJSONRPCError(err error) {
	switch e := err.(type) {
	case *jsonrpc.HTTPError:
		switch e.Code {
		case http.StatusUnauthorized:
			log.Fatalf("%d: %s - use `next auth` to authorize the CLI", e.Code, http.StatusText(e.Code))
		default:
			log.Fatalf("%d: %s", e.Code, http.StatusText(e.Code))
		}
	default:
		log.Fatal(err)
	}
}

func main() {
	var env Environment

	if !env.Exists() {
		env.Write()
	}
	env.Read()

	rpcClient := jsonrpc.NewClientWithOpts("http://"+env.PortalHostname()+"/rpc", &jsonrpc.RPCClientOpts{
		CustomHeaders: map[string]string{
			"Authorization": fmt.Sprintf("Bearer %s", env.AuthToken),
		},
	})

	root := &ffcli.Command{
		ShortUsage: "next <subcommand>",
		Subcommands: []*ffcli.Command{
			{
				Name:       "auth",
				ShortUsage: "next auth",
				ShortHelp:  "Authorize the CLI to interact with the Portal API",
				Exec: func(_ context.Context, args []string) error {
					req, err := http.NewRequest(
						http.MethodPost,
						"https://networknext.auth0.com/oauth/token",
						strings.NewReader(`{
							"client_id":"6W6PCgPc6yj6tzO9PtW6IopmZAWmltgb",
							"client_secret":"EPZEHccNbjqh_Zwlc5cSFxvxFQHXZ990yjo6RlADjYWBz47XZMf-_JjVxcMW-XDj",
							"audience":"https://portal.networknext.com",
							"grant_type":"client_credentials"
						}`),
					)
					if err != nil {
						return err
					}

					req.Header.Add("Content-Type", "application/json")

					res, err := http.DefaultClient.Do(req)
					if err != nil {
						return err
					}
					defer res.Body.Close()

					if res.StatusCode != http.StatusOK {
						return fmt.Errorf("auth0 returned code %d", res.StatusCode)
					}

					body, err := ioutil.ReadAll(res.Body)
					if err != nil {
						return err
					}

					env.AuthToken = gjson.ParseBytes(body).Get("access_token").String()
					env.Write()

					fmt.Println(env.String())

					return nil
				},
			},

			{
				Name:       "env",
<<<<<<< HEAD
				ShortUsage: "next env <local|dev|prod|hostname>",
=======
				ShortUsage: "next env <local|dev|prod|other_portal_hostname>",
>>>>>>> d959f1e1
				ShortHelp:  "Manage environment",
				Exec: func(_ context.Context, args []string) error {
					if len(args) > 0 {
						env.Hostname = args[0]
						env.Write()
					}

					fmt.Println(env.String())
					return nil
				},
			},

			{
				Name:       "buyers",
				ShortUsage: "next buyers",
				ShortHelp:  "Manage buyers",
				Exec: func(_ context.Context, args []string) error {
					buyers(rpcClient)
					return nil
				},
			},

			{
				Name:       "datacenters",
				ShortUsage: "next datacenters <name>",
				ShortHelp:  "Manage datacenters",
				Exec: func(_ context.Context, args []string) error {
					if len(args) > 0 {
						datacenters(rpcClient, args[0])
						return nil
					}
					datacenters(rpcClient, "")
					return nil
				},
			},

			{
				Name:       "relays",
				ShortUsage: "next relays <name>",
				ShortHelp:  "Manage relays",
				Exec: func(_ context.Context, args []string) error {
					if len(args) > 0 {
						relays(rpcClient, args[0])
						return nil
					}
					relays(rpcClient, "")
					return nil
				},
			},
			{
				Name:       "ssh",
				ShortUsage: "next ssh <device identifier>",
				ShortHelp:  "SSH into a remote device, for relays the identifier is their name",
				Exec: func(ctx context.Context, args []string) error {
					if len(args) == 0 {
						log.Fatal("You need to supply a device identifer")
					}

					SSHInto(env, rpcClient, args[0])

					return nil
				},
				Subcommands: []*ffcli.Command{
					{
						Name:       "key",
						ShortUsage: "next ssh key <path to ssh key>",
						ShortHelp:  "Set the key you'd like to use for ssh-ing",
						Exec: func(ctx context.Context, args []string) error {
							if len(args) > 0 {
								env.SSHKeyFilePath = args[0]
								env.Write()
							}

							fmt.Println(env.String())

							return nil
						},
					},
				},
			},
			{
				Name: "relay",
				Subcommands: []*ffcli.Command{
					{
						Name:       "update",
						ShortUsage: "next relay update <relay name> <relay name> ...",
						ShortHelp:  "Update the specified relay",
						Exec: func(ctx context.Context, args []string) error {
							if len(args) == 0 {
								log.Fatal("You need to supply at least one relay name")
							}

							updateRelays(env, rpcClient, args)

							return nil
						},
					},
					{
						Name:       "disable",
						ShortUsage: "next relay disable <relay name>",
						ShortHelp:  "Disable the specified relay",
						Exec: func(_ context.Context, args []string) error {
							if len(args) == 0 {
								log.Fatal("You need to supply at least one relay name")
							}

							disableRelays(env, rpcClient, args)

							return nil
						},
					},
				},
			},
		},
		Exec: func(context.Context, []string) error {
			return flag.ErrHelp
		},
	}

	if err := root.ParseAndRun(context.Background(), os.Args[1:]); err != nil {
		log.Fatal(err)
	}
}<|MERGE_RESOLUTION|>--- conflicted
+++ resolved
@@ -256,11 +256,7 @@
 
 			{
 				Name:       "env",
-<<<<<<< HEAD
-				ShortUsage: "next env <local|dev|prod|hostname>",
-=======
 				ShortUsage: "next env <local|dev|prod|other_portal_hostname>",
->>>>>>> d959f1e1
 				ShortHelp:  "Manage environment",
 				Exec: func(_ context.Context, args []string) error {
 					if len(args) > 0 {
