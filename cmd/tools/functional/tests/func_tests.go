--- conflicted
+++ resolved
@@ -68,29 +68,17 @@
 }
 
 type ClientConfig struct {
-<<<<<<< HEAD
 	duration                int
 	customer_public_key     string
 	disable_network_next    bool
+	user_flags              bool
+	packet_loss             bool
 	fake_direct_packet_loss float32
 	fake_direct_rtt         float32
 	fake_next_packet_loss   float32
 	fake_next_rtt           float32
 	connect_time            float64
 	connect_address         string
-=======
-	duration                   int
-	customer_public_key        string
-	disable_network_next       bool
-	user_flags                 bool
-	packet_loss                bool
-	fake_direct_packet_loss    float32
-	fake_direct_rtt            float32
-	fake_next_packet_loss      float32
-	fake_next_rtt              float32
-	connect_time               float64
-	connect_address            string
->>>>>>> b156ecbb
 }
 
 func client(config *ClientConfig) (*exec.Cmd, *bytes.Buffer, *bytes.Buffer) {
@@ -1303,8 +1291,8 @@
 	client_check(client_counters, client_stdout, server_stdout, backend_stdout, client_counters[NEXT_CLIENT_COUNTER_PACKET_RECEIVED_DIRECT] > 0)
 	client_check(client_counters, client_stdout, server_stdout, backend_stdout, client_counters[NEXT_CLIENT_COUNTER_PACKET_SENT_NEXT] > 0)
 	client_check(client_counters, client_stdout, server_stdout, backend_stdout, client_counters[NEXT_CLIENT_COUNTER_PACKET_RECEIVED_NEXT] > 0)
-	client_check(client_counters, client_stdout, server_stdout, backend_stdout, client_counters[NEXT_CLIENT_COUNTER_PACKET_SENT_DIRECT] + client_counters[NEXT_CLIENT_COUNTER_PACKET_SENT_NEXT] > 3500)
-	client_check(client_counters, client_stdout, server_stdout, backend_stdout, client_counters[NEXT_CLIENT_COUNTER_PACKET_RECEIVED_DIRECT] + client_counters[NEXT_CLIENT_COUNTER_PACKET_RECEIVED_NEXT] > 3500)
+	client_check(client_counters, client_stdout, server_stdout, backend_stdout, client_counters[NEXT_CLIENT_COUNTER_PACKET_SENT_DIRECT]+client_counters[NEXT_CLIENT_COUNTER_PACKET_SENT_NEXT] > 3500)
+	client_check(client_counters, client_stdout, server_stdout, backend_stdout, client_counters[NEXT_CLIENT_COUNTER_PACKET_RECEIVED_DIRECT]+client_counters[NEXT_CLIENT_COUNTER_PACKET_RECEIVED_NEXT] > 3500)
 	client_check(client_counters, client_stdout, server_stdout, backend_stdout, client_counters[NEXT_CLIENT_COUNTER_MULTIPATH] == 0)
 	client_check(client_counters, client_stdout, server_stdout, backend_stdout, client_counters[NEXT_CLIENT_COUNTER_CLIENT_TO_SERVER_PACKET_LOSS] == 0)
 	client_check(client_counters, client_stdout, server_stdout, backend_stdout, client_counters[NEXT_CLIENT_COUNTER_SERVER_TO_CLIENT_PACKET_LOSS] == 0)
@@ -1348,8 +1336,8 @@
 	client_check(client_counters, client_stdout, server_stdout, backend_stdout, client_counters[NEXT_CLIENT_COUNTER_PACKET_RECEIVED_DIRECT] > 0)
 	client_check(client_counters, client_stdout, server_stdout, backend_stdout, client_counters[NEXT_CLIENT_COUNTER_PACKET_SENT_NEXT] == 0)
 	client_check(client_counters, client_stdout, server_stdout, backend_stdout, client_counters[NEXT_CLIENT_COUNTER_PACKET_RECEIVED_NEXT] == 0)
-	client_check(client_counters, client_stdout, server_stdout, backend_stdout, client_counters[NEXT_CLIENT_COUNTER_PACKET_SENT_DIRECT] + client_counters[NEXT_CLIENT_COUNTER_SERVER_TO_CLIENT_PACKET_LOSS] > 3000)
-	client_check(client_counters, client_stdout, server_stdout, backend_stdout, client_counters[NEXT_CLIENT_COUNTER_PACKET_RECEIVED_DIRECT] + client_counters[NEXT_CLIENT_COUNTER_CLIENT_TO_SERVER_PACKET_LOSS] > 3000)
+	client_check(client_counters, client_stdout, server_stdout, backend_stdout, client_counters[NEXT_CLIENT_COUNTER_PACKET_SENT_DIRECT]+client_counters[NEXT_CLIENT_COUNTER_SERVER_TO_CLIENT_PACKET_LOSS] > 3000)
+	client_check(client_counters, client_stdout, server_stdout, backend_stdout, client_counters[NEXT_CLIENT_COUNTER_PACKET_RECEIVED_DIRECT]+client_counters[NEXT_CLIENT_COUNTER_CLIENT_TO_SERVER_PACKET_LOSS] > 3000)
 	client_check(client_counters, client_stdout, server_stdout, backend_stdout, client_counters[NEXT_CLIENT_COUNTER_MULTIPATH] == 0)
 	client_check(client_counters, client_stdout, server_stdout, backend_stdout, client_counters[NEXT_CLIENT_COUNTER_CLIENT_TO_SERVER_PACKET_LOSS] > 250)
 	client_check(client_counters, client_stdout, server_stdout, backend_stdout, client_counters[NEXT_CLIENT_COUNTER_SERVER_TO_CLIENT_PACKET_LOSS] > 250)
