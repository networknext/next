<html>
    <head>
        <meta http-equiv='cache-control' content='no-cache'>
        <meta http-equiv='expires' content='0'>
        <meta http-equiv='pragma' content='no-cache'>

        <title>Portal</title>
        <link href='https://fonts.googleapis.com/css?family=Montserrat:400,700' rel='stylesheet' type='text/css'>
        <link rel="stylesheet"
              href="https://use.fontawesome.com/releases/v5.7.0/css/all.css"
              integrity="sha384-lZN37f5QGtY3VHgisS14W3ExzMWZxybE1SJSEsQp9S+oqd12jhcu+A56Ebc1zFSJ"
              crossorigin="anonymous">
        <link rel="stylesheet"
              href="https://stackpath.bootstrapcdn.com/bootstrap/4.4.1/css/bootstrap.min.css"
              integrity="sha384-Vkoo8x4CGsO3+Hhxv8T/Q5PaXtkKtu6ug5TOeNV6gBiFeWPGFN9MuhOf23Q9Ifjh"
              crossorigin="anonymous">
        <link href='https://api.tiles.mapbox.com/mapbox-gl-js/v0.53.0/mapbox-gl.css' rel='stylesheet' />
        <link rel="stylesheet" href="./js/uPlot/uPlot.min.css">
        <!-- Include Choices CSS -->
        <link rel="stylesheet" href="./js/choices/styles/choices.min.css" />
        <style>
            .choices__list--multiple .choices__item {
                background-color: lightgray;
                border: 1px solid darkgray;
                color: black;
                border-radius: 5px;
            }
            .choices[data-type*="select-multiple"] .choices__button, .choices[data-type*="text"] .choices__button {
                border-left: 0px;
                color: black;
            }
            .choices__item .is-highlighted {
                background-color: lightgray;
                border: 1px solid darkgray;
                color: black;
            }
            .fill {
                width: 100%;
                height: 100%;
            }
            .dashboard-title {
                width: 95%;
            }
            .workspace {
                width: 100%;
                justify-content: center;
            }
            .map {
                height: 95%;
                max-height: 1000px;
            }
            .mapboxgl-canvas {
                height: 100%;
                width: 100%;
            }
            .mapboxgl-map {
                height: 100%;
                width: 100%;
            }
            #session-tool-map { position: absolute; top: 0; bottom: 0; width: 100%; }
            body {
                font-size: 0.875rem;
            }

            .feather {
                width: 16px;
                height: 16px;
                vertical-align: text-bottom;
            }

            .logo-container {
                width: 100%;
                height: 24px;
                margin: 0;
                padding: 0;
                display: flex;
                align-items: center;
                justify-content: left;
            }

            .logo-fit {
                max-height: 24px;
                max-width: 100%;
            }

            .fixed-width {
                font-family: monospace;
                font-size: 120%;
            }

            .hidden {
                display: none;
            }

            div.table-no-top-line th {
                border-top: none !important;
            }

            /*
            * Sidebar
            */

            .sidebar {
                position: fixed;
                top: 0;
                bottom: 0;
                left: 0;
                z-index: 100; /* Behind the navbar */
                padding: 48px 0 0; /* Height of navbar */
                box-shadow: inset -1px 0 0 rgba(0, 0, 0, 0.1);
            }

            .sidebar-sticky {
                position: relative;
                top: 0;
                height: calc(100vh - 48px);
                padding-top: 0.5rem;
                overflow-x: hidden;
                overflow-y: auto; /* Scrollable contents if viewport is shorter than content. */
            }

            @supports ((position: -webkit-sticky) or (position: sticky)) {
                .sidebar-sticky {
                    position: -webkit-sticky;
                    position: sticky;
                }
            }

            .sidebar .nav-link {
                font-weight: 500;
                color: #333;
            }

            .sidebar .nav-link .feather {
                margin-right: 4px;
                color: #999;
            }

            .sidebar .nav-link.active {
                color: #007bff;
            }

            .sidebar .nav-link:hover .feather,
            .sidebar .nav-link.active .feather {
                color: inherit;
            }

            .sidebar-heading {
                font-size: 0.75rem;
                text-transform: uppercase;
            }

            /*
            * Content
            */

            [role="main"] {
                padding-top: 48px; /* Space for fixed navbar */
            }

            /*
            * Navbar
            */

            .navbar-brand {
                padding-top: 0.75rem;
                padding-bottom: 0.75rem;
                font-size: 1rem;
                background-color: rgba(0, 0, 0, 0.25);
                box-shadow: inset -1px 0 0 rgba(0, 0, 0, 0.25);
            }

            .navbar .form-control {
                padding: 0.75rem 1rem;
                border-width: 0;
                border-radius: 0;
            }

            .form-control-dark {
                color: #fff;
                background-color: rgba(255, 255, 255, 0.1);
                border-color: rgba(255, 255, 255, 0.1);
            }

            .form-control-dark:focus {
                border-color: transparent;
                box-shadow: 0 0 0 3px rgba(255, 255, 255, 0.25);
            }

            .btn-group-xs > .btn,
            .btn-xs {
                padding: 0.25rem 0.4rem;
                font-size: 0.875rem;
                line-height: 0.5;
                border-radius: 0.2rem;
            }

            td.td-btn {
                padding-top: 0.15rem;
                padding-bottom: 0;
            }

            td.td-btn > a.btn-xs {
                padding-bottom: calc(0.25rem + 1px);
            }
        </style>
    </head>
    <body class="hidden" id="app">
        <div id="root">
            <nav class="navbar navbar-expand-md navbar-dark fixed-top bg-dark p-0 shadow">
                <a class="navbar-brand col-sm-3 col-md-2 mr-0" href="/">
                    <div class="logo-container">
                        <img class="logo-fit" src="logo.png">
                    </div>
                </a>
                <ul class="navbar-nav px-3 w-100 mr-auto">
                    <li class="nav-item text-nowrap ">
                        <a class="nav-link active" href="#" id="map-link" onclick="WorkspaceHandler.changePage('map')">
                            Map
                        </a>
                    </li>
                    <li class="nav-item text-nowrap">
                        <a class="nav-link" href="#" id="sessions-link" onclick="WorkspaceHandler.changePage('sessions')">
                            Sessions
                        </a>
                    </li>
                    <li class="nav-item text-nowrap">
                        <a class="nav-link" href="#" id="session-tool-link" onclick="WorkspaceHandler.changePage('session-tool')">
                            Session Tool
                        </a>
                    </li>
                    <li class="nav-item text-nowrap">
                        <a class="nav-link" href="#" id="user-tool-link" onclick="WorkspaceHandler.changePage('user-tool')">
                            User Tool
                        </a>
                    </li>
                    <li class="nav-item text-nowrap">
                        <a class="nav-link" href="#" id="settings-link" onclick="WorkspaceHandler.changePage('settings')">
                            Settings
                        </a>
                    </li>
                </ul>
                <ul class="navbar-nav px-3">
                    <li class="nav-item text-nowrap  ">
                        <a class="nav-link" href="/logout">
                            Logout
                        </a>
                    </li>
                </ul>
            </nav>
            <div class="container-fluid">
                <div class="row">
                    <main role="main" class="col-md-12 col-lg-12 px-4" id="map-workspace">
                        <div class="d-flex justify-content-between flex-wrap flex-md-nowrap align-items-center pt-3 pb-2 mb-3 border-bottom" id="map-sessions-count">
                            <div id="map-spinner" v-if="!showCount">
                                <div class="spinner-border" role="status">
                                    <span class="sr-only">Loading...</span>
                                </div>
                            </div>
                            <h1 class="h2" id="workspace-title" v-if="showCount">
                                Map&nbsp;
                                <span class="badge badge-dark">
                                    {{sessions.length}} Total Sessions
                                </span>&nbsp;
                                <span class="badge badge-success">
                                    {{ onNN.length }} on Network Next
                                </span>
                            </h1>
                            <div class="btn-toolbar mb-2 mb-md-0 flex-grow-1">
                                <div class="mr-auto"></div>
                                <div class="px-2">
                                    <select class="form-control">
                                        <option onclick="MapHandler.updateMap('WORLD')">
                                            World
                                        </option>
                                        <option onclick="MapHandler.updateMap('USA')">
                                            United States
                                        </option>
                                    </select>
                                </div>
                                <div class="px-2" v-if="false">
                                    <select class="form-control">
                                        <option value="everything">
                                            Everything
                                        </option>
                                        <option value="direct">
                                            Direct Only
                                        </option>
                                        <option value="next">
                                            Network Next Only
                                        </option>
                                    </select>
                                </div>
                                <div class="px-2" v-if="false">
                                    <select class="form-control">
                                        <option value="dashboard">
                                            Dashboard
                                        </option>
                                        <option value="website">
                                            Website
                                        </option>
                                    </select>
                                </div>
                                <div class="px-2" v-if="false">
                                    <select class="form-control">
                                        <option value="default">
                                            Default
                                        </option>
                                        <option value="fullscreen">
                                            Fullscreen
                                        </option>
                                    </select>
                                </div>
                            </div>
                        </div>
                        <div style="width: 100%; height: calc(-160px + 100vh); border: 1px solid rgb(136, 136, 136); background-color: rgb(27, 27, 27);" id="map-container"></div>
                    </main>
                    <main role="main" class="col-md-12 col-lg-12 px-4 hidden" id="sessions-workspace">
                        <div id="sessions">
                            <div class="d-flex justify-content-between flex-wrap flex-md-nowrap align-items-center pt-3 pb-2 mb-3 border-bottom">
                                <div class="spinner-border" role="status" id="sessions-spinner" v-if="!showCount">
                                    <span class="sr-only">Loading...</span>
                                </div>
                                <h1 class="h2" v-if="showCount">
                                    Sessions&nbsp;
                                    <span class="badge badge-dark">
                                        {{sessions.length}} Total Sessions
                                    </span>&nbsp;
                                    <span class="badge badge-success">
                                        {{ onNN.length }} on Network Next
                                    </span>
                                </h1>
                                <div class="btn-toolbar mb-2 mb-md-0 flex-grow-1 hidden">
                                    <div class="mr-auto"></div>
                                    <div class="px-2">
                                        <select class="form-control">
                                            <option value="rtt">
                                                Sort by RTT
                                            </option>
                                            <option value="packetLoss">
                                                Sort by Packet Loss
                                            </option>
                                        </select>
                                    </div>
                                </div>
                            </div>
                            <div class="table-responsive table-no-top-line" v-if="showCount">
                                <table class="table table-sm table-striped table-hover">
                                    <thead>
                                        <tr>
                                            <th>
                                                <span id="getIndicator">

                                                </span>
                                            </th>
                                            <th>
                                                <span id="getFlowidhexadecimal">
                                                    Session ID
                                                </span>
                                            </th>
                                            <th>
                                                <span id="getUserhash">
                                                    User ID
                                                </span>
                                            </th>
                                            <th>
                                                <span id="getUserisp">
                                                    ISP
                                                </span>
                                            </th>
                                            <th>
                                                <span id="getDestrelayname">
                                                    Datacenter
                                                </span>
                                            </th>
                                            <th class="text-right">
                                                <span id="direct">
                                                    Direct RTT
                                                </span>
                                            </th>
                                            <th class="text-right">
                                                <span id="next">
                                                    Next RTT
                                                </span>
                                            </th>
                                            <th class="text-right">
                                                <span id="improvement">
                                                    Improvement
                                                </span>
                                            </th>
                                        </tr>
                                    </thead>
                                    <tbody>
                                        <tr v-for="(session, index) in sessions">
                                            <td>
                                                <i class="fas fa-circle fa-w-16 fa-fw text-success" v-if="session.on_network_next"></i>
                                                <i class="fas fa-circle fa-w-16 fa-fw text-primary" v-if="!session.on_network_next"></i>
                                            </td>
                                            <td>
                                                <a class="text-dark fixed-width" href="#" v-on:click="fetchSessionInfo(session.id)">
                                                    {{ session.id }}
                                                </a>
                                            </td>
                                            <td>
                                                <a class="text-dark fixed-width" href="#" v-on:click="fetchUserSessions(session.user_hash)">
                                                    {{ session.user_hash }}
                                                </a>
                                            </td>
                                            <td>
                                                {{ session.location.isp }}
                                            </td>
                                            <td>
                                                <span class="text-dark">
                                                    {{ session.datacenter }}
                                                </span>
                                            </td>
                                            <td class="text-right ">
                                                {{ session.direct_rtt }}
                                            </td>
                                            <td class="text-right ">
                                                {{ session.next_rtt }}
                                            </td>
                                            <td class="text-right ">
                                                <span class="text-danger">
                                                    <b>
                                                        {{ session.delta_rtt }}
                                                    </b>
                                                </span>
                                            </td>
                                        </tr>
                                    </tbody>
                                </table>
                            </div>
                        </div>
                    </main>
                    <main role="main" class="col-md-12 col-lg-12 px-4 hidden" id="session-tool-workspace">
                        <div class="d-flex justify-content-between flex-wrap flex-md-nowrap align-items-center pt-3 pb-2 mb-3 border-bottom">
                            <h1 class="h2">
                                Session Tool
                            </h1>
                            <div class="btn-toolbar mb-2 mb-md-0 flex-grow-1 hidden">
                                <div class="mr-auto"></div>
                            </div>
                        </div>
                        <form class="flow-stats-form" onsubmit="fetchSessionInfo()">
                            <div class="form-group">
                                <label for="session-id-input">
                                    Session ID
                                </label>
                                <div class="row">
                                    <div class="col">
                                        <input id="session-id-input" class="form-control" type="text" placeholder="Enter a Session ID to view statistics" value="">
                                    </div>
                                    <div class="col-auto">
                                        <button class="btn btn-primary" type="submit">
                                            View Stats
                                        </button>
                                    </div>
                                </div>
                            </div>
                        </form>
                        <div class="alert alert-info" role="alert" id="session-tool-alert">
                            Please enter a valid session ID to view its statistics. It should be a hexadecimal number (with leading zeros), or a decimal number.
                        </div>
                        <div class="alert alert-danger hidden" role="alert" id="session-tool-danger">
                            Failed to fetch session details
                        </div>
                        <div id="session-details">
                            <div v-if="showDetails">
                                <div class="row">
                                    <div class="col-12 col-lg-8">
                                        <div class="card mb-2">
                                            <div class="card-header">
                                                <strong>
                                                    Latency
                                                </strong>
                                                <div class="float-right">
                                                    <span class="mr-2" style="border-right: 2px dotted rgb(51, 51, 51); display: none;"></span>
                                                    <span style="color: blue;">
                                                        — Network Next
                                                    </span>
                                                    <span style="color: red;">
                                                        — Direct
                                                    </span>
                                                    <span style="color: forestgreen;">
                                                        — Prediction
                                                    </span>
                                                    <span></span>
                                                </div>
                                            </div>
                                            <div class="card-body">
                                                <div id="latency-chart-1" class="fill"></div>
                                            </div>
                                            <div class="card-body">
                                                <div id="latency-chart-2" class="fill"></div>
                                            </div>
                                        </div>
                                        <div class="card mb-2">
                                            <div class="card-header">
                                                <strong>
                                                    Jitter
                                                </strong>
                                                <div class="float-right">
                                                    <span class="mr-2" style="border-right: 2px dotted rgb(51, 51, 51); display: none;"></span>
                                                    <span style="color: blue;">
                                                        — Network Next
                                                    </span>
                                                    <span style="color: red;">
                                                        — Direct
                                                    </span>
                                                    <span style="color: forestgreen;">
                                                        — Prediction
                                                    </span>
                                                    <span></span>
                                                </div>
                                            </div>
                                            <div class="card-body">
                                                <div id="jitter-chart-1" class="fill"></div>
                                            </div>
                                            <div class="card-body">
                                                <div id="jitter-chart-2" class="fill"></div>
                                            </div>
                                        </div>
                                        <div class="card mb-2">
                                            <div class="card-header">
                                                <strong>
                                                    Packet Loss
                                                </strong>
                                                <div class="float-right">
                                                    <span class="mr-2" style="border-right: 2px dotted rgb(51, 51, 51); display: none;"></span>
                                                    <span style="color: blue;">
                                                        — Network Next
                                                    </span>
                                                    <span style="color: red;">
                                                        — Direct
                                                    </span>
                                                    <span style="color: forestgreen;">
                                                        — Prediction
                                                    </span>
                                                    <span></span>
                                                </div>
                                            </div>
                                            <div class="card-body">
                                                <div id="packet-loss-chart-1" class="fill">
                                                </div>
                                            </div>
                                            <div class="card-body">
                                                <div id="packet-loss-chart-2" class="fill">
                                                </div>
                                            </div>
                                        </div>
                                        <div class="card mb-2">
                                            <div class="card-header">
                                                <strong>
                                                    Bandwidth
                                                </strong>
                                                <div class="float-right">
                                                    <span class="mr-2" style="border-right: 2px dotted rgb(51, 51, 51); display: none;"></span>
                                                    <span style="color: orange;">
                                                        — Actual Up
                                                    </span>
                                                    <span style="color: blue;">
                                                        — Actual Down
                                                    </span>
                                                    <span></span>
                                                </div>
                                                <div class="float-right">
                                                    <span id="traffic-up-legend"></span>
                                                    <span id="traffic-down-legend"></span>
                                                </div>
                                            </div>
                                            <div class="card-body">
                                                <div id="bandwidth-chart-1" class="fill">
                                                </div>
                                            </div>
                                            <div class="card-body">
                                                <div id="bandwidth-chart-2" class="fill">
                                                </div>
                                            </div>
                                        </div>
                                    </div>
                                    <div class="col-12 col-lg-4">
                                        <div class="card">
                                            <div class="card-img-top">
                                                <div id="session-tool-map" style="width: 100%; height: 20vh; margin: 0px; padding: 0px; position: relative;"></div>
                                            </div>
                                            <div class="card-body">
                                                <div class="card-text">
                                                    <dl>
                                                        <dt>
                                                            ISP
                                                        </dt>
                                                        <dd>
                                                            <em>
<<<<<<< HEAD
                                                                {{ meta.location.isp}}
=======
                                                                {{ meta.location.isp }}
>>>>>>> c6a32aa7
                                                            </em>
                                                        </dd>
                                                        <div>
                                                            <dt>
                                                                User ID
                                                            </dt>
                                                            <dd>
                                                                <a class="text-dark">
                                                                    {{ meta.user_hash }}
                                                                </a>
                                                            </dd>
                                                        </div>
                                                        <dt>
                                                            Customer
                                                        </dt>
                                                        <dd>
                                                            (no such buyer)
                                                        </dd>
                                                        <dt>
                                                            SDK Version
                                                        </dt>
                                                        <dd>
                                                            {{ meta.sdk }}
                                                        </dd>
                                                        <dt>
                                                            Connection Type
                                                        </dt>
                                                        <dd>
                                                            {{ meta.connection }}
                                                        </dd>
                                                        <dt>
                                                            Nearby Relays
                                                        </dt>
                                                        <dd v-if="meta.nearby_relays == 0">
                                                            No Nearby Relays
                                                        </dd>
                                                        <table class="table table-sm mt-1" v-if="meta.nearby_relays.length > 0">
                                                            <thead>
                                                                <tr>
                                                                    <th style="width: 50%;">
                                                                        Name
                                                                    </th>
                                                                    <th style="width: 16.66%;">
                                                                        RTT
                                                                    </th>
                                                                    <th style="width: 16.66%;">
                                                                        Jitter
                                                                    </th>
                                                                    <th style="width: 16.66%;">
                                                                        Packet Loss
                                                                    </th>
                                                                </tr>
                                                            </thead>
                                                            <tbody>
                                                                <tr v-for="relay in meta.nearby_relays">
                                                                    <td>
                                                                        <a class="text-dark">{{ relay.name }}</a>&nbsp;
                                                                    </td>
                                                                    <td>
                                                                        {{ relay.client_stats.rtt }}
                                                                    </td>
                                                                    <td>
                                                                        {{ relay.client_stats.jitter }}
                                                                    </td>
                                                                    <td>
                                                                        {{ relay.client_stats.packet_loss }}
                                                                    </td>
                                                                </tr>
                                                            </tbody>
                                                        </table>
                                                        <dt>
                                                            Route
                                                        </dt>
                                                        <table class="table table-sm mt-1">
                                                            <thead>
                                                                <tr>
                                                                    <th style="width: 50%;">
                                                                        Name
                                                                    </th>
                                                                    <th style="width: 50%;">
                                                                        Role
                                                                    </th>
                                                                </tr>
                                                            </thead>
                                                            <tbody>
                                                                <tr>
                                                                    <td>
                                                                        {{ meta.client_addr }}
                                                                    </td>
                                                                    <td>
                                                                        <em>
                                                                            User (Player)
                                                                        </em>
                                                                    </td>
                                                                </tr>
                                                                <tr v-for="index in meta.hops" :key="index" scope="row">
                                                                    <td>
                                                                        Relay {{ index }}
                                                                    </td>
                                                                    <td>
                                                                        Hop {{ index }}
                                                                    </td>
                                                                </tr>
                                                                <tr>
                                                                    <td>
                                                                        {{ meta.server_addr}}
                                                                    </td>
                                                                    <td>
                                                                        <em>Destination Server</em>
                                                                    </td>
                                                                </tr>
                                                            </tbody>
                                                        </table>
                                                    </dl>
                                                </div>
                                            </div>
                                        </div>
                                    </div>
                                </div>
                            </div>
                        </div>
                    </main>
                    <main role="main" class="col-md-12 col-lg-12 px-4 hidden" id="user-tool-workspace">
                        <div class="d-flex justify-content-between flex-wrap flex-md-nowrap align-items-center pt-3 pb-2 mb-3 border-bottom">
                            <h1 class="h2">
                                User Tool
                            </h1>
                            <div class="btn-toolbar mb-2 mb-md-0 flex-grow-1 hidden">
                                <div class="mr-auto"></div>
                            </div>
                        </div>
                        <form class="flow-stats-form" onsubmit="fetchUserSessions()">
                            <div class="form-group">
                                <label for="user-hash-input">
                                    User ID
                                </label>
                                <div class="row">
                                    <div class="col">
                                        <input id="user-hash-input" class="form-control" type="text" placeholder="Enter a Session ID to view statistics" value="">
                                    </div>
                                    <div class="col-auto">
                                        <button class="btn btn-primary" type="submit">
                                            View Sessions
                                        </button>
                                    </div>
                                </div>
                            </div>
                        </form>
                        <div class="alert alert-info" role="alert" id="user-tool-alert">
                            Please enter a user ID to view their sessions.
                        </div>
                        <div class="alert alert-danger hidden" role="alert" id="user-tool-danger">
                            Failed to fetch user sessions
                        </div>
                        <div id="user-sessions">
                            <div class="table-responsive table-no-top-line">
                                <table class="table table-sm" v-if="showTable">
                                    <thead>
                                        <tr>
                                            <th class="">
                                                <span id="getFlowidhexadecimal">
                                                    Session ID
                                                </span>
                                            </th>
                                            <th class="">
                                                <span id="getPlatform">
                                                    Platform
                                                </span>
                                            </th>
                                            <th class="">
                                                <span id="getConnectiontype">
                                                    Connection Type
                                                </span>
                                            </th>
                                            <th class="">
                                                <span id="getUserisp">
                                                    ISP
                                                </span>
                                            </th>
                                            <th class="">
                                                <span id="getDestrelayname">
                                                    Datacenter
                                                </span>
                                            </th>
                                            <th class="">
                                                <span id="getServeraddress">
                                                    Server Address
                                                </span>
                                            </th>
                                            <th class="">
                                                <span id="getSessionstartutc">
                                                    Started
                                                </span>
                                            </th>
                                        </tr>
                                    </thead>
                                    <tbody v-if="sessions.length > 0">
                                        <tr v-for="session in sessions">
                                            <td>
                                                <a class="text-dark fixed-width" href="#" v-on:click="fetchSessionInfo(session.id)">
                                                    {{ session.id }}
                                                </a>
                                            </td>
                                            <td>
                                                {{ session.platform }}
                                            </td>
                                            <td>
                                                {{ session.connection }}
                                            </td>
                                            <td>
                                                {{ session.location.isp }}
                                            </td>
                                            <td>
                                                {{ session.datacenter }}
                                            </td>
                                            <td>
                                                {{ session.server_addr }}
                                            </td>
                                            <td>
                                                IMPLEMENT
                                            </td>
                                        </tr>
                                    </tbody>
                                    <tbody v-if="sessions.length == 0">
                                        <tr>
                                            <td colspan="7" class="text-muted">
                                                There are no sessions belonging to this user.
                                            </td>
                                        </tr>
                                    </tbody>
                                </table>
                            </div>
                        </div>
                    </main>
                    <main role="main" class="col-md-12 col-lg-12 px-4 hidden" id="settings-workspace">
                        <div class="d-flex justify-content-between flex-wrap flex-md-nowrap align-items-center pt-3 pb-2 mb-3 border-bottom">
                            <h1 class="h2">
                                Settings
                            </h1>
                            <div class="btn-toolbar mb-2 mb-md-0 flex-grow-1 hidden">
                                <div class="mr-auto"></div>
                            </div>
                        </div>
                        <div class="card" style="margin-bottom: 250px;">
                            <div class="card-header">
                                <ul class="nav nav-tabs card-header-tabs">
                                    <li class="nav-item">
                                        <a class="nav-link active" id="accounts-link" href="#" onclick="WorkspaceHandler.changeAccountPage('accounts')">
                                            Users
                                        </a>
                                    </li>
                                    <li class="nav-item">
                                        <a class="nav-link" id="config-link" href="#" onclick="WorkspaceHandler.changeAccountPage('config')">
                                            Game Configuration
                                        </a>
                                    </li>
                                </ul>
                            </div>
                            <div class="card-body" id="accounts-page">
                                <h5 class="card-title">
                                    Automatic sign-in
                                </h5>
                                <p class="card-text">
                                    Save time by allowing users with verified email addresses automatic access to your Network Next account.
                                </p>
                                <form>
                                    <div class="form-group">
                                        <label for="customerId">
                                            Automatic Sign-in Domain
                                        </label>
                                        <input type="text" class="form-control form-control-sm" value="networknext.com">
                                        <small class="form-text text-muted">
                                            If you set this to a domain, such as "example.com", then anyone with a verified email address with this domain will automatically join your account when logging in. You can set this so that you don't need to manually onboard everyone in your organization.
                                        </small>
                                    </div>
                                    <div class="form-group">
                                        <label for="customerId">
                                            Permission Level
                                        </label>
                                        <select
                                            class="form-control"
                                            id="auto-signin-permissions"
                                            multiple
                                        >
                                        </select>
                                        <small class="form-text text-muted">
                                            The permission level to grant accounts that join your account via automatic sign-in.
                                        </small>
                                    </div>
                                    <button type="submit" class="btn btn-primary btn-sm">
                                        Save Automatic Sign-in
                                    </button>
                                    <p class="text-muted text-small mt-2"></p>
                                </form>
                                <hr class="mt-4 mb-4">
                                <h5 class="card-title">
                                    Add new users
                                </h5>
                                <p class="card-text">
                                    Provide other people with access to your account.
                                </p>
                                <form>
                                    <div class="form-group">
                                        <label for="customerId">
                                            Add users by email address
                                        </label>
                                        <textarea class="form-control form-control-sm"></textarea>
                                        <small class="form-text text-muted">
                                            Enter a newline or comma-delimited list of email addresses to add users to your account.
                                        </small>
                                    </div>
                                    <div class="form-group">
                                        <label for="customerId">
                                            Permission Level
                                        </label>
                                        <select
                                            class="form-control"
                                            id="add-user-permissions"
                                            placeholder="Select..."
                                            multiple
                                        >
                                        </select>
                                        <small class="form-text text-muted">
                                            The permission level to grant the added user accounts.
                                        </small>
                                    </div>
                                    <button type="submit" class="btn btn-primary btn-sm">
                                        Add Users
                                    </button>
                                    <p class="text-muted text-small mt-2"></p>
                                </form>
                                <hr class="mt-4 mb-4">
                                <h5 class="card-title">
                                    Manage existing users
                                </h5>
                                <p class="card-text">
                                    Manage the list of users that currently have access to your Network Next account.
                                </p>
                                <div id="accounts">
                                    <div id="map-spinner" v-if="!showAccounts">
                                        <div class="spinner-border" role="status">
                                            <span class="sr-only">Loading...</span>
                                        </div>
                                    </div>
                                    <table class="table table-sm mt-4" v-if="showAccounts">
                                        <thead class="thead-light">
                                            <tr>
                                                <th style="width: 20%;">
                                                    Email Address
                                                </th>
                                                <th style="width: 70%;">
                                                    Permissions
                                                </th>
                                                <th style="width: 10%;">
                                                    Actions
                                                </th>
                                            </tr>
                                        </thead>
                                        <tbody>
                                            <tr v-for="(account, index) in accounts">
                                                <td>
                                                    {{ account.email }}
                                                </td>
                                                <td>
                                                    <select
                                                        class="form-control"
                                                        :id="`edit-user-permissions-${account.user_id}`"
                                                        multiple
                                                    >
                                                    </select>
                                                </td>
                                                <td class="td-btn" v-if="!account.edit && !account.delete">
                                                    <button
                                                        class="btn btn-xs btn-primary"
                                                        data-toggle="tooltip"
                                                        data-placement="bottom"
                                                        title="Change this user's permissions"
                                                        v-on:click="editUser(account, index)"
                                                    >
                                                        <i class="fas fa-pen fa-w-16 fa-fw"></i>
                                                    </button>&nbsp;
                                                    <button
                                                        class="btn btn-xs btn-danger"
                                                        data-toggle="tooltip"
                                                        data-placement="bottom"
                                                        title="Remove this user"
                                                        v-on:click="deleteUser(index)"
                                                    >
                                                        <i class="fas fa-trash fa-w-14 fa-fw"></i>
                                                    </button>&nbsp;
                                                </td>
                                                <td class="td-btn" v-if="account.edit || account.delete">
                                                    <button
                                                        class="btn btn-xs btn-success"
                                                        data-toggle="tooltip"
                                                        data-placement="bottom"
                                                        title="Save Changes"
                                                        v-on:click="saveUser(account, index)"
                                                    >
                                                        <i class="fas fa-check fa-w-16 fa-fw"></i>
                                                    </button>&nbsp;
                                                    <button
                                                        class="btn btn-xs btn-secondary"
                                                        data-toggle="tooltip"
                                                        data-placement="bottom"
                                                        title="Cancel Changes"
                                                        v-on:click="cancelEditUser(account, index)"
                                                    >
                                                        <i class="fas fa-times fa-w-14 fa-fw"></i>
                                                    </button>&nbsp;
                                                </td>
                                            </tr>
                                        </tbody>
                                    </table>
                                </div>
                            </div>
                            <div class="card-body hidden" id="config-page">
                                <h5 class="card-title">
                                    Game Configuration
                                </h5>
                                <p class="card-text">
                                    Manage how your game connects to Network Next.
                                </p>
                                <form onsubmit="updatePubKey()">
                                    <div class="form-group" id="pubKey">
                                        <label>
                                            Public Key
                                        </label>
                                        <textarea class="form-control" placeholder="Enter your base64-encoded public key" id="pubkey-input" v-model="pubKey">
                                        </textarea>
                                    </div>
                                    <button type="submit" class="btn btn-primary btn-sm">
                                        Save game configuration
                                    </button>
                                    <p class="text-muted text-small mt-2"></p>
                                </form>
                            </div>
                        </div>
                    </main>
                </div>
            </div>
        </div>
        <script src="https://cdn.jsdelivr.net/npm/apexcharts"></script>
        <script src="https://cdn.auth0.com/js/auth0/9.11/auth0.min.js"></script>
        <script src="https://unpkg.com/deck.gl@latest/dist.min.js"></script>
        <script src='https://api.tiles.mapbox.com/mapbox-gl-js/v0.53.0/mapbox-gl.js'></script>
        <script src="https://cdn.auth0.com/js/auth0-spa-js/1.7/auth0-spa-js.production.js"></script>
        <script src="https://unpkg.com/vue"></script>
        <script src="https://code.jquery.com/jquery-3.4.1.slim.min.js"
                integrity="sha384-J6qa4849blE2+poT4WnyKhv5vZF5SrPo0iEjwBvKU7imGFAV0wwj1yYfoRSJoZ+n"
                crossorigin="anonymous">
        </script>
        <script src="https://cdn.jsdelivr.net/npm/popper.js@1.16.0/dist/umd/popper.min.js"
                integrity="sha384-Q6E9RHvbIyZFJoft+2mJbHaEWldlvI9IOYy5n3zV9zzTtmI3UksdQRVvoxMfooAo"
                crossorigin="anonymous">
        </script>
        <script src="https://stackpath.bootstrapcdn.com/bootstrap/4.4.1/js/bootstrap.min.js"
                integrity="sha384-wfSDF2E50Y2D1uUdj0O3uMBJnjuUD4Ih7YwaYd1iqfktj0Uod8GCExl3Og8ifwB6"
                crossorigin="anonymous">
        </script>
        <script src="./js/uPlot/uPlot.iife.min.js"></script>
        <script src="./js/choices/scripts/choices.js"></script>
        <script src="./js/portal.js"></script>
        <script>
            window.onload = async () => {
                const domain = 'networknext.auth0.com';
                const clientID = 'qR60cjo6FceoTWPYLNZSQmNiP2WIAQr9';

                loginClient = await createAuth0Client({
                    domain: domain,
                    client_id: clientID
                });

                const isAuthenticated = await loginClient.isAuthenticated();

                if (isAuthenticated) {
                    startApp();
                    return;
                }
                const query = window.location.search;
                if (query.includes("code=") && query.includes("state=")) {

                    await loginClient.handleRedirectCallback();

                    window.history.replaceState({}, document.title, "/");
                    startApp();
                } else {
                    await loginClient.loginWithRedirect({
                        redirect_uri: window.location.origin
                    });
                }
            }
        </script>
    </body>
</html><|MERGE_RESOLUTION|>--- conflicted
+++ resolved
@@ -592,11 +592,7 @@
                                                         </dt>
                                                         <dd>
                                                             <em>
-<<<<<<< HEAD
-                                                                {{ meta.location.isp}}
-=======
                                                                 {{ meta.location.isp }}
->>>>>>> c6a32aa7
                                                             </em>
                                                         </dd>
                                                         <div>
