<html>
    <head>
        <meta http-equiv='cache-control' content='no-cache'>
        <meta http-equiv='expires' content='0'>
        <meta http-equiv='pragma' content='no-cache'>

        <title>Portal</title>
        <link href='https://fonts.googleapis.com/css?family=Montserrat:400,700' rel='stylesheet' type='text/css'>
        <link rel="stylesheet"
              href="https://use.fontawesome.com/releases/v5.7.0/css/all.css"
              integrity="sha384-lZN37f5QGtY3VHgisS14W3ExzMWZxybE1SJSEsQp9S+oqd12jhcu+A56Ebc1zFSJ"
              crossorigin="anonymous">
        <link rel="stylesheet"
              href="https://stackpath.bootstrapcdn.com/bootstrap/4.4.1/css/bootstrap.min.css"
              integrity="sha384-Vkoo8x4CGsO3+Hhxv8T/Q5PaXtkKtu6ug5TOeNV6gBiFeWPGFN9MuhOf23Q9Ifjh"
              crossorigin="anonymous">
        <link href='https://api.tiles.mapbox.com/mapbox-gl-js/v0.53.0/mapbox-gl.css' rel='stylesheet' />
        <style>
            body { font-family: monospace; padding: 50px; background-color: lightgray;}
            table { width: 100%; border-collapse: collapse; }
            table, th, td { padding: 3px; border: 1px solid black; }
            td, th { text-align: center; }
            h1 {color: darkgrey;}
            .logo-container {
                width: 100%;
                height: 24px;
                margin: 0;
                padding: 0;
                display: flex;
                align-items: center;
                justify-content: left;
            }
            .logo-fit {
                max-height: 24px;
                max-width: 100%;
            }
            .fill {
                width: 100%;
                height: 100%;
            }
            .dashboard-title {
                width: 95%;
            }
            .workspace {
                width: 100%;
                justify-content: center;
                background-color: darkgrey;
            }
            .map {
                height: 95%;
                max-height: 1000px;
            }
            .hidden {
                display: none;
            }
            .confirm-button {
                background-color: #212529;
            }
            .mapboxgl-canvas {
                height: 100%;
                width: 100%;
            }
            .mapboxgl-map {
                height: 100%;
                width: 100%;
            }
            #session-tool-map { position: absolute; top: 0; bottom: 0; width: 100%; }
        </style>
    </head>
    <body class="hidden" id="app">
        <nav class="navbar navbar-expand-md navbar-dark fixed-top bg-dark p-0 shadow">
            <a class="navbar-brand col-sm-3 col-md-2 mr-0" href="#">
                <div class="logo-container">
                    <img class="logo-fit"
                         src="logo.png" />
                </div>
            </a>
            <ul class="navbar-nav px-3 w-100 mr-auto">
                <li class="nav-item text-nowrap">
                    <a class="nav-link active" href="#" id="home-link" onclick="changePage('home')">Home</a>
                </li>
                <li class="nav-item text-nowrap">
                    <a class="nav-link" href="#" id="session-link" onclick="changePage('sessions')">Sessions</a>
                </li>
                <li class="nav-item text-nowrap">
<<<<<<< HEAD
<<<<<<< HEAD
                    <a class="nav-link" href="#" id="users-link" onclick="changePage('users')">Users</a>
=======
                    <a class="nav-link" href="#" id="relay-link" onclick="changePage('relay')">Relays</a>
>>>>>>> Got most of relays page done. Need a couple more things added to relay endpoint
=======
                    <a class="nav-link" href="#" id="relay-link" onclick="changePage('relay')">Relays</a>
>>>>>>> 9afa2430
                </li>
            </ul>
            <ul class="navbar-nav px-3">
                <li class="nav-item dropdown">
                    <a class="nav-link dropdown-toggle" href="#" id="navbarDropdown" role="button" data-toggle="dropdown" aria-haspopup="true" aria-expanded="false">
                        <i class="fas fa-flag fa-2x" data-toggle="tooltip" data-placement="bottom" title="Country Selection"></i>
                    </a>
                    <div class="dropdown-menu dropdown-menu-right" aria-labelledby="navbarDropdown">
                        <a class="dropdown-item" href="#">NA</a>
                        <a class="dropdown-item" href="#">World</a>
                    </div>
                </li>
                <li class="nav-item dropdown">
                    <a class="nav-link dropdown-toggle" href="#" id="navbarDropdown" role="button" data-toggle="dropdown" aria-haspopup="true" aria-expanded="false">
                        <i class="fas fa-user-circle fa-2x" data-toggle="tooltip" data-placement="bottom" title="Account"></i>
                    </a>
                    <div class="dropdown-menu dropdown-menu-right" aria-labelledby="navbarDropdown">
                        <a class="dropdown-item" href="#" onclick="changePage('account')">Settings</a>
                    </div>
                </li>
                <li class="nav-item text-nowrap">
                    <a class="nav-link" href="#">
                        <i class="fas fa-sign-out-alt fa-2x" data-toggle="tooltip" data-placement="bottom" title="Logout"></i>
                    </a>
                </li>
            </ul>
        </nav>
        <div class="fill container-fluid">
            <div class="dashboard-title row">
                <h1 id="workspace-title">Session Map</h1>
            </div>
            <div class="workspace row map" id="map-workspace">
            </div>
            <div class="workspace row hidden" id="account-workspace">
                <nav class="navbar navbar-expand-md navbar-dark fi bg-dark p-0 shadow">
                    <ul class="navbar-nav px-3 w-100 mr-auto">
                        <li class="nav-item text-nowrap">
                            <a class="nav-link" id="accounts-link" href="#" onclick="changeAccountPage('accounts')">Users</a>
                        </li>
                        <li class="nav-item text-nowrap">
                            <a class="nav-link" id="config-link" href="#" onclick="changeAccountPage('config')">Game Configuration</a>
                        </li>
                    </ul>
                    <ul class="navbar-nav px-3">
                        <li class="nav-item text-nowrap">
                            <a class="nav-link" href="#" onclick="changeAccountPage('new')">
                                <i class="fas fa-plus" data-toggle="tooltip" data-placement="bottom" title="Add User"></i>
                            </a>
                        </li>
                    </ul>
                </nav>
                <form class="px-5 hidden" id="config" onsubmit="updatePubKey()">
                    <div class="form-row justify-content-middle">
                        <div class="form-group col-sm-2">
                            <label for="pubKey">Public Key</label>
                            <input type="text" class="form-control" id="pubKey" v-bind:value="pubkey">
                        </div>
                    </div>
                    <div class="form-row justify-content-end">
                        <div class="form-group col-sm-1">
                            <button type="submit"
                                    id="saveButton"
                                    class="btn btn-primary form-control confirm-button">
                                Save
                            </button>
                        </div>
                    </div>
                </form>
                <div id="accounts">
                    <table class="table">
                        <thead class="thead-dark">
                        <tr>
                            <th scope="col">Id</th>
                            <th scope="col">First</th>
                            <th scope="col">Last</th>
                            <th scope="col">Email</th>
                            <th scope="col">Edit</th>
                        </tr>
                        </thead>
                        <tbody>
                            <tr v-for="account in accounts" scope="row">
                                <td>{{ account.id }}</td>
                                <td>{{ account.first_name }}</td>
                                <td>{{ account.last_name }}</td>
                                <td>{{ account.email }}</td>
                                <td>
                                    <button class="btn">
                                        <i class="fas fa-edit" data-toggle="tooltip" data-placement="bottom" title="Edit User" v-on:click="editUser(account)"></i>
                                    </button>
                                    <button class="btn">
                                        <i class="fas fa-trash" data-toggle="tooltip" data-placement="bottom" title="Delete User"></i>
                                    </button>
                                </td>
                            </tr>
                        </tbody>
                    </table>
                </div>
                <form id="newUser">
                    <div class="form-row justify-content-middle">
                        <div class="form-group col-sm-2">
                            <label for="email">Email</label>
                            <input type="text" class="form-control" id="email">
                        </div>
                    </div>
                    <div class="form-row justify-content-middle">
                        <div class="form-group col-sm-2">
                            <label for="perms">Permissions</label>
                            <input type="text" class="form-control" id="perms">
                        </div>
                    </div>
                    <div class="form-row justify-content-end">
                        <div class="form-group col-sm-1">
                            <button type="submit"
                                    id="addUser"
                                    class="btn btn-primary form-control confirm-button">
                                Add User
                            </button>
                        </div>
                    </div>
                </form>
            </div>
            <div class="workspace row hidden" id="users-workspace">
                <form id="userSearch" onsubmit="fetchUserInfo()">
                    <div class="input-group mb-3">
                        <div class="input-group-prepend">
                        <span class="input-group-text" id="basic-addon1">ID</span>
                        </div>
                        <input type="text" class="form-control" placeholder="User ID" id="userIDLookup">
                        <button type="submit"
                                id="userIdSearch"
                                class="btn btn-primary form-control confirm-button">
                            Search
                        </button>
                    </div>
                </form>
                <table class="table" id="users">
                    <thead class="thead-dark">
                      <tr>
                        <th scope="col">User ID</th>
                        <th scope="col">Details</th>
                    </tr>
                    </thead>
                    <tbody>
                        <!-- <tr>
                            <td>DEBUG</td>
                            <td>DEBUG</td>
                            <td>DEBUG</td>
                            <td>DEBUG</td>
                            <td>DEBUG</td>
                            <td>
                                <i class="fas fa-check"></i>
                            </td>
                            <td>DEBUG</td>
                            <td>
                                <button class="btn" data-toggle="modal" data-target="#sessionInfoModal" onclick="fetchSessionInfo()">
                                    <i class="fas fa-info-circle" data-toggle="tooltip" data-placement="bottom" title="Session Info"></i>
                                </button>
                            </td>
                        </tr> -->
                        <tr v-for="user in users" scope="row">
                            <td>{{ user.id }}</td>
                            <td>
                                <button class="btn" data-toggle="modal" data-target="#userInfoModal" v-on:click="fetchUserInfo(user.id)">
                                    <i class="fas fa-info-circle" data-toggle="tooltip" data-placement="bottom" title="User Info"></i>
                                </button>
                            </td>
                        </tr>
                    </tbody>
                </table>
                <div class="modal fade" id="userInfoModal" tabindex="-1" role="dialog" aria-labelledby="userInfoModalLabel" aria-hidden="true">
                    <div class="modal-dialog" role="document" style="max-width: 2000px; max-height: 1000px; overflow-y: auto;">
                        <div class="modal-content">
                            <div class="modal-header">
                                <h5 class="modal-title" id="userInfoModalLabel">User Information</h5>
                                <button type="button" class="close" data-dismiss="modal" aria-label="Close">
                                    <span aria-hidden="true">&times;</span>
                                </button>
                            </div>
                            <div class="modal-body">
                                <div class="row">
                                    TEST
                                </div>
                            </div>
                        </div>
                    </div>
                </div>
            </div>
            <div class="workspace row hidden" id="session-workspace">
                <form id="sessionSearch" onsubmit="fetchSessionInfo()">
                    <div class="input-group mb-3">
                        <div class="input-group-prepend">
                        <span class="input-group-text" id="basic-addon1">ID</span>
                        </div>
                        <input type="text" class="form-control" placeholder="Session ID" id="sessionIDLookup">
                        <button type="submit"
                                id="sessionIdSearch"
                                class="btn btn-primary form-control confirm-button">
                            Search
                        </button>
                    </div>
                </form>
                <table class="table" id="sessions">
                    <thead class="thead-dark">
                      <tr>
                        <th scope="col">Session ID</th>
                        <th scope="col">User Hash</th>
                        <th scope="col">Direct RTT</th>
                        <th scope="col">Next RTT</th>
                        <th scope="col">Change RTT</th>
                        <th scope="col">On Network Next</th>
                        <th scope="col">Expires At</th>
                        <th scope="col">Details</th>
                    </tr>
                    </thead>
                    <tbody>
                        <!-- <tr>
                            <td>DEBUG</td>
                            <td>DEBUG</td>
                            <td>DEBUG</td>
                            <td>DEBUG</td>
                            <td>DEBUG</td>
                            <td>
                                <i class="fas fa-check"></i>
                            </td>
                            <td>DEBUG</td>
                            <td>
                                <button class="btn" data-toggle="modal" data-target="#sessionInfoModal" onclick="fetchSessionInfo()">
                                    <i class="fas fa-info-circle" data-toggle="tooltip" data-placement="bottom" title="Session Info"></i>
                                </button>
                            </td>
                        </tr> -->
                        <tr v-for="session in sessions" scope="row">
                            <td>{{ session.session_id }}</td>
                            <td>{{ session.user_hash }}</td>
                            <td>{{ session.direct_rtt }}</td>
                            <td>{{ session.next_rtt }}</td>
                            <td>{{ session.change_rtt }}</td>
                            <td v-if="session.on_network_next">
                                <i class="fas fa-check"></i>
                            </td>
                            <td v-if="!session.on_network_next">
                                <i class="fas fa-times-circle"></i>
                            </td>
                            <td>{{ session.expires_at }}</td>
                            <td>
                                <button class="btn" data-toggle="modal" data-target="#sessionInfoModal" v-on:click="fetchSessionInfo(session.session_id)">
                                    <i class="fas fa-info-circle" data-toggle="tooltip" data-placement="bottom" title="Session Info"></i>
                                </button>
                            </td>
                        </tr>
                    </tbody>
                  </table>
                  <div class="modal fade" id="sessionInfoModal" tabindex="-1" role="dialog" aria-labelledby="sessionInfoModalLabel" aria-hidden="true">
                    <div class="modal-dialog" role="document" style="max-width: 2000px; max-height: 1000px; overflow-y: auto;">
                      <div class="modal-content">
                        <div class="modal-header">
                          <h5 class="modal-title" id="sessionInfoModalLabel">Session Information</h5>
                          <button type="button" class="close" data-dismiss="modal" aria-label="Close">
                            <span aria-hidden="true">&times;</span>
                          </button>
                        </div>
                        <div class="modal-body">
                            <div class="row">
                                <div class="col-12 col-lg-8">
                                    <div class="card mb-2">
                                        <div class="card-header">
                                            <strong>
                                                Latency
                                            </strong>
                                            <div class="float-right">
                                                <span
                                                  class="mr-2">
                                                    <span style="color: blue;">
                                                        — Network Next
                                                    </span>
                                                    <span style="color: red;">
                                                        — Direct
                                                    </span>
                                                    <span style="color: green">
                                                        — Prediction
                                                    </span>
                                                </span>
                                              </div>
                                        </div>
                                        <div class="card-body">
                                            <div id="latency-chart-1">
                                            </div>
                                        </div>
                                        <div class="card-body">
                                            <div id="latency-chart-2">
                                            </div>
                                        </div>
                                    </div>
                                    <div class="card mb-2">
                                        <div class="card-header">
                                            <strong>
                                                Jitter
                                            </strong>
                                            <div class="float-right">
                                                <span
                                                  class="mr-2">
                                                    <span style="color: blue;">
                                                        — Network Next
                                                    </span>
                                                    <span style="color: red;">
                                                        — Direct
                                                    </span>
                                                    <span style="color: green">
                                                        — Prediction
                                                    </span>
                                                </span>
                                              </div>
                                        </div>
                                        <div class="card-body">
                                            <div id="jitter-chart-1">
                                            </div>
                                        </div>
                                        <div class="card-body">
                                            <div id="jitter-chart-2">
                                            </div>
                                        </div>
                                    </div>
                                    <div class="card mb-2">
                                        <div class="card-header">
                                            <strong>
                                                Packet Loss
                                            </strong>
                                            <div class="float-right">
                                                <span
                                                  class="mr-2">
                                                    <span style="color: blue;">
                                                        — Network Next
                                                    </span>
                                                    <span style="color: red;">
                                                        — Direct
                                                    </span>
                                                    <span style="color: green">
                                                        — Prediction
                                                    </span>
                                                </span>
                                              </div>
                                        </div>
                                        <div class="card-body">
                                            <div id="packet-loss-chart-1">
                                            </div>
                                        </div>
                                        <div class="card-body">
                                            <div id="packet-loss-chart-2">
                                            </div>
                                        </div>
                                    </div>
                                    <div class="card mb-2">
                                        <div class="card-header">
                                            <strong>
                                                Bandwidth
                                            </strong>
                                            <div class="float-right">
                                                <span
                                                  class="mr-2">
                                                    <span style="color: darkgoldenrod;">
                                                        — Actual Up
                                                    </span>
                                                    <span style="color: blue;">
                                                        — Actual Down
                                                    </span>
                                                </span>
                                              </div>
                                        </div>
                                        <div class="card-body">
                                            <div id="bandwidth-chart-1">
                                            </div>
                                        </div>
                                        <div class="card-body">
                                            <div id="bandwidth-chart-2">
                                            </div>
                                        </div>
                                    </div>
                                </div>
                                <div class="col-12 col-lg-4">
                                    <div class="card">
                                        <div class="card-img-top" style="height: 20vh;">
                                            <div id="session-tool-map"></div>
                                        </div>
                                    </div>
                                    <div class="card-body">
                                        <div class="card-text">
                                            <dl>
                                                <dt>
                                                    ISP
                                                </dt>
                                                <dd>
                                                    Spectrum
                                                </dd>
                                                <dt>
                                                    User ID
                                                </dt>
                                                <dd>
                                                    123456678912344326
                                                </dd>
                                                <dt>
                                                    Platform
                                                </dt>
                                                <dd>
                                                    Linux
                                                </dd>
                                                <dt>
                                                    Customer
                                                </dt>
                                                <dd>
                                                    Psyonix
                                                </dd>
                                                <dt>
                                                    SDK Version
                                                </dt>
                                                <dd>
                                                    100
                                                </dd>
                                                <dt>
                                                    Connection Type
                                                </dt>
                                                <dd>
                                                    Magic
                                                </dd>
                                                <dt>
                                                    Nearby Relays
                                                    <span
                                                      style="float: right; font-weight: normal; font-style: italic;"
                                                    >
                                                        at 5:00:00pm Apr 22
                                                    </span>
                                                </dt>
                                                <table className="table table-sm mt-1">
                                                    <thead>
                                                      <tr>
                                                        <th style="width: 25%;">
                                                            Name
                                                        </th>
                                                        <th style="width: 25%;">
                                                            RTT
                                                        </th>
                                                        <th style="width: 25%;">
                                                            Jitter
                                                        </th>
                                                        <th style="width: 25%;">
                                                            Packet Loss
                                                        </th>
                                                      </tr>
                                                    </thead>
                                                    <tbody>
                                                      <tr>
                                                        <td>
                                                            london
                                                        </td>
                                                        <td>
                                                          <em>1243ms</em>
                                                        </td>
                                                        <td>
                                                          <em>1243ms</em>
                                                        </td>
                                                        <td>
                                                          <em>100.00%</em>
                                                        </td>
                                                      </tr>
                                                      <tr>
                                                        <td>
                                                            london
                                                        </td>
                                                        <td>
                                                          <em>1243ms</em>
                                                        </td>
                                                        <td>
                                                          <em>1243ms</em>
                                                        </td>
                                                        <td>
                                                          <em>100.00%</em>
                                                        </td>
                                                      </tr>
                                                      <tr>
                                                        <td>
                                                            london
                                                        </td>
                                                        <td>
                                                          <em>1243ms</em>
                                                        </td>
                                                        <td>
                                                          <em>1243ms</em>
                                                        </td>
                                                        <td>
                                                          <em>100.00%</em>
                                                        </td>
                                                      </tr>
                                                      <tr>
                                                        <td>
                                                            london
                                                        </td>
                                                        <td>
                                                          <em>1243ms</em>
                                                        </td>
                                                        <td>
                                                          <em>1243ms</em>
                                                        </td>
                                                        <td>
                                                          <em>100.00%</em>
                                                        </td>
                                                      </tr>
                                                    </tbody>
                                                  </table>
                                                <dt>
                                                    Route
                                                    <span
                                                      style="float: right; font-weight: normal; font-style: italic;"
                                                    >
                                                        at 5:00:00pm Apr 22
                                                    </span>
                                                </dt>
                                                <table className="table table-sm mt-1">
                                                    <thead>
                                                      <tr>
                                                        <th style="width: 50%;">
                                                            Name
                                                        </th>
                                                        <th style="width: 50%;">
                                                            Role
                                                        </th>
                                                      </tr>
                                                    </thead>
                                                    <tbody>
                                                      <tr>
                                                        <td>
                                                            192.168.1.11111
                                                        </td>
                                                        <td>
                                                          <em>User (Player)</em>
                                                        </td>
                                                      </tr>
                                                      <tr>
                                                          <td>
                                                              London relay
                                                          </td>
                                                          <td>
                                                              Hop 1
                                                          </td>
                                                      </tr>
                                                      <tr>
                                                          <td>
                                                              Spain relay
                                                          </td>
                                                          <td>
                                                              Hop 2
                                                          </td>
                                                      </tr>
                                                      <tr>
                                                          <td>
                                                              New York relay
                                                          </td>
                                                          <td>
                                                              Hop 3
                                                          </td>
                                                      </tr>
                                                      <tr>
                                                        <td>
                                                            192.168.1.1113
                                                        </td>
                                                        <td>
                                                          <em>Destination Server</em>
                                                        </td>
                                                      </tr>
                                                    </tbody>
                                                </table>
                                            </dl>
                                        </div>
                                    </div>
                                </div>
                            </div>
                        </div>
                      </div>
                    </div>
                  </div>
            </div>
            <div class="workspace row hidden" id="relay-workspace">
                <table class="table" id="relays">
                    <thead class="thead-dark">
                        <tr>
                            <th scope="col">Relay Name</th>
                            <th scope="col">Sessions</th>
                            <th scope="col">Bandwidth</th>
                            <th scope="col">Peak Utilization</th>
                            <th scope="col">Revenue</th>
                            <th scope="col">NIC Speed</th>
                        </tr>
                    </thead>
                    <tbody>
                        <tr v-for="relay in relays" scope="row">
                            <td>{{ relay.name }}</td>
                            <td>IMPLEMENT ME</td>
                            <td>{{ relay.included_bandwidth_gb }}Mbps</td>
                            <td>IMPLEMENT ME</td>
                            <td>IMPLEMENT ME</td>
                            <td>{{ relay.nic_speed_mpbs }}Mbps</td>
                        </tr>
                    </tbody>
                  </table>
                  <!-- <div class="modal fade" id="exampleModal" tabindex="-1" role="dialog" aria-labelledby="exampleModalLabel" aria-hidden="true">
                    <div class="modal-dialog" role="document">
                      <div class="modal-content">
                        <div class="modal-header">
                          <h5 class="modal-title" id="exampleModalLabel">Modal title</h5>
                          <button type="button" class="close" data-dismiss="modal" aria-label="Close">
                            <span aria-hidden="true">&times;</span>
                          </button>
                        </div>
                        <div class="modal-body">
                          ...
                        </div>
                        <div class="modal-footer">
                          <button type="button" class="btn btn-secondary" data-dismiss="modal">Close</button>
                          <button type="button" class="btn btn-primary">Save changes</button>
                        </div>
                      </div>
                    </div>
                  </div> -->
            </div>
            <div class="workspace row hidden" id="relay-workspace">
                <table class="table" id="relays">
                    <thead class="thead-dark">
                        <tr>
                            <th scope="col">Relay Name</th>
                            <th scope="col">Sessions</th>
                            <th scope="col">Bandwidth</th>
                            <th scope="col">Peak Utilization</th>
                            <th scope="col">Revenue</th>
                            <th scope="col">NIC Speed</th>
                        </tr>
                    </thead>
                    <tbody>
                        <tr v-for="relay in relays" scope="row">
                            <td>{{ relay.name }}</td>
                            <td>IMPLEMENT ME</td>
                            <td>{{ relay.included_bandwidth_gb }}Mbps</td>
                            <td>IMPLEMENT ME</td>
                            <td>IMPLEMENT ME</td>
                            <td>{{ relay.nic_speed_mpbs }}Mbps</td>
                        </tr>
                    </tbody>
                  </table>
                  <!-- <div class="modal fade" id="exampleModal" tabindex="-1" role="dialog" aria-labelledby="exampleModalLabel" aria-hidden="true">
                    <div class="modal-dialog" role="document">
                      <div class="modal-content">
                        <div class="modal-header">
                          <h5 class="modal-title" id="exampleModalLabel">Modal title</h5>
                          <button type="button" class="close" data-dismiss="modal" aria-label="Close">
                            <span aria-hidden="true">&times;</span>
                          </button>
                        </div>
                        <div class="modal-body">
                          ...
                        </div>
                        <div class="modal-footer">
                          <button type="button" class="btn btn-secondary" data-dismiss="modal">Close</button>
                          <button type="button" class="btn btn-primary">Save changes</button>
                        </div>
                      </div>
                    </div>
                  </div> -->
            </div>
        </div>
        <script src="https://cdn.jsdelivr.net/npm/apexcharts"></script>
        <script src="https://cdn.auth0.com/js/auth0/9.11/auth0.min.js"></script>
        <script src="https://unpkg.com/deck.gl@latest/dist.min.js"></script>
        <!-- optional if mapbox base map is needed -->
        <script src='https://api.tiles.mapbox.com/mapbox-gl-js/v0.53.0/mapbox-gl.js'></script>
        <script src="https://cdn.auth0.com/js/auth0-spa-js/1.7/auth0-spa-js.production.js"></script>
        <script src="https://unpkg.com/vue"></script>
        <script src="https://code.jquery.com/jquery-3.4.1.slim.min.js"
                integrity="sha384-J6qa4849blE2+poT4WnyKhv5vZF5SrPo0iEjwBvKU7imGFAV0wwj1yYfoRSJoZ+n"
                crossorigin="anonymous">
        </script>
        <script src="https://cdn.jsdelivr.net/npm/popper.js@1.16.0/dist/umd/popper.min.js"
                integrity="sha384-Q6E9RHvbIyZFJoft+2mJbHaEWldlvI9IOYy5n3zV9zzTtmI3UksdQRVvoxMfooAo"
                crossorigin="anonymous">
        </script>
        <script src="https://stackpath.bootstrapcdn.com/bootstrap/4.4.1/js/bootstrap.min.js"
                integrity="sha384-wfSDF2E50Y2D1uUdj0O3uMBJnjuUD4Ih7YwaYd1iqfktj0Uod8GCExl3Og8ifwB6"
                crossorigin="anonymous">
        </script>
        <script src="js/d3/d3.v3.min.js"></script>
        <script src="js/d3/topojson.v1.min.js"></script>
        <script src="js/d3/d3.hexbin.js"></script>
        <script src="js/hexmap/hexlib.js"></script>
        <script src="./js/portal.js"></script>
        <script>
            var auth0 = null;

            const configureClient = async () => {

                auth0 = await createAuth0Client({
                    domain: 'networknext.auth0.com',
                    client_id: 'QTsi0xjNxK52MDQEXOgD8eTU61Q3T8kB',
                });
            };

            const login = async () => {
                await auth0.loginWithRedirect({
                    redirect_uri: window.location.origin
                });
            }

            window.onload = async () => {
                await configureClient();

                const isAuthenticated = await auth0.isAuthenticated();

                if (isAuthenticated) {
                    startApp();
                    return;
                }
                const query = window.location.search;
                if (query.includes("code=") && query.includes("state=")) {

                    await auth0.handleRedirectCallback();

                    window.history.replaceState({}, document.title, "/");
                    startApp();
                } else {
                    login();
                }
            }
        </script>
    </body>
</html><|MERGE_RESOLUTION|>--- conflicted
+++ resolved
@@ -83,15 +83,10 @@
                     <a class="nav-link" href="#" id="session-link" onclick="changePage('sessions')">Sessions</a>
                 </li>
                 <li class="nav-item text-nowrap">
-<<<<<<< HEAD
-<<<<<<< HEAD
                     <a class="nav-link" href="#" id="users-link" onclick="changePage('users')">Users</a>
-=======
+                </li>
+                <li class="nav-item text-nowrap">
                     <a class="nav-link" href="#" id="relay-link" onclick="changePage('relay')">Relays</a>
->>>>>>> Got most of relays page done. Need a couple more things added to relay endpoint
-=======
-                    <a class="nav-link" href="#" id="relay-link" onclick="changePage('relay')">Relays</a>
->>>>>>> 9afa2430
                 </li>
             </ul>
             <ul class="navbar-nav px-3">
@@ -135,7 +130,7 @@
                             <a class="nav-link" id="config-link" href="#" onclick="changeAccountPage('config')">Game Configuration</a>
                         </li>
                     </ul>
-                    <ul class="navbar-nav px-3">
+                    <ul class="navbar-nav px-3" id="new-user-button">
                         <li class="nav-item text-nowrap">
                             <a class="nav-link" href="#" onclick="changeAccountPage('new')">
                                 <i class="fas fa-plus" data-toggle="tooltip" data-placement="bottom" title="Add User"></i>
@@ -189,7 +184,7 @@
                         </tbody>
                     </table>
                 </div>
-                <form id="newUser">
+                <form id="new-user">
                     <div class="form-row justify-content-middle">
                         <div class="form-group col-sm-2">
                             <label for="email">Email</label>
@@ -789,7 +784,7 @@
 
                 auth0 = await createAuth0Client({
                     domain: 'networknext.auth0.com',
-                    client_id: 'QTsi0xjNxK52MDQEXOgD8eTU61Q3T8kB',
+                    client_id: 'qR60cjo6FceoTWPYLNZSQmNiP2WIAQr9',
                 });
             };
 
