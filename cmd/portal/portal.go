package main

import (
	"context"
	"crypto/tls"
	"encoding/json"
	"fmt"
	"net/http"
	_ "net/http/pprof"
	"os"
	"os/signal"
	"runtime"
	"strings"
	"sync"
	"syscall"
	"time"

	"github.com/dgrijalva/jwt-go"
	"github.com/google/go-github/v36/github"
	"github.com/gorilla/mux"
	"github.com/gorilla/rpc/v2"
	"github.com/gorilla/rpc/v2/json2"
	"golang.org/x/oauth2"
	"gopkg.in/auth0.v4/management"

	"github.com/go-kit/kit/log"

	"github.com/networknext/backend/modules/backend"
	"github.com/networknext/backend/modules/config"
	"github.com/networknext/backend/modules/core"
	"github.com/networknext/backend/modules/envvar"
	"github.com/networknext/backend/modules/metrics"
	"github.com/networknext/backend/modules/storage"
	"github.com/networknext/backend/modules/transport"
	"github.com/networknext/backend/modules/transport/jsonrpc"
	"github.com/networknext/backend/modules/transport/looker"
	"github.com/networknext/backend/modules/transport/middleware"
	"github.com/networknext/backend/modules/transport/notifications"
)

var (
	buildtime     string
	commitMessage string
	sha           string
	tag           string
	keys          middleware.JWKS
)

const (
	MAILCHIMP_SERVER_PREFIX = "us20"
	MAILCHIMP_LIST_ID       = "553903bc6f"
)

func main() {
	os.Exit(mainReturnWithCode())
}

func mainReturnWithCode() int {
	serviceName := "portal"
	fmt.Printf("%s: Git Hash: %s - Commit: %s\n", serviceName, sha, commitMessage)

	est, _ := time.LoadLocation("EST")
	startTime := time.Now().In(est)

	ctx, ctxCancelFunc := context.WithCancel(context.Background())

	logger := log.NewNopLogger()

	// Setup the service
	gcpProjectID := backend.GetGCPProjectID()
	gcpOK := gcpProjectID != ""

	env, err := backend.GetEnv()
	if err != nil {
		core.Error("error getting env: %v", err)
		return 1
	}

	// Get redis connections
	redisHostname := envvar.Get("REDIS_HOSTNAME", "127.0.0.1:6379")
	redisPassword := envvar.Get("REDIS_PASSWORD", "")
	redisMaxIdleConns, err := envvar.GetInt("REDIS_MAX_IDLE_CONNS", 5)
	if err != nil {
		core.Error("failed to parse REDIS_MAX_IDLE_CONNS: %v", err)
		return 1
	}
	redisMaxActiveConns, err := envvar.GetInt("REDIS_MAX_ACTIVE_CONNS", 64)
	if err != nil {
		core.Error("failed to parse REDIS_MAX_ACTIVE_CONNS: %v", err)
		return 1
	}

	redisPoolTopSessions := storage.NewRedisPool(redisHostname, redisPassword, redisMaxIdleConns, redisMaxActiveConns)
	if err := storage.ValidateRedisPool(redisPoolTopSessions); err != nil {
		core.Error("failed to validate redis pool for top sessions: %v", err)
		return 1
	}

	redisPoolSessionMap := storage.NewRedisPool(redisHostname, redisPassword, redisMaxIdleConns, redisMaxActiveConns)
	if err := storage.ValidateRedisPool(redisPoolSessionMap); err != nil {
		core.Error("failed to validate redis pool for session map: %v", err)
		return 1
	}

	redisPoolSessionMeta := storage.NewRedisPool(redisHostname, redisPassword, redisMaxIdleConns, redisMaxActiveConns)
	if err := storage.ValidateRedisPool(redisPoolSessionMeta); err != nil {
		core.Error("failed to validate redis pool for session meta: %v", err)
		return 1
	}

	redisPoolSessionSlices := storage.NewRedisPool(redisHostname, redisPassword, redisMaxIdleConns, redisMaxActiveConns)
	if err := storage.ValidateRedisPool(redisPoolSessionSlices); err != nil {
		core.Error("failed to validate redis pool for session slices: %v", err)
		return 1
	}

<<<<<<< HEAD
	// Get Auth0 config
	auth0Issuer := envvar.Get("AUTH0_ISSUER", "")
	if auth0Issuer == "" {
		core.Error("AUTH0_ISSUER not set")
		return 1
	}

	auth0Domain := envvar.Get("AUTH0_DOMAIN", "")
	if auth0Domain == "" {
		core.Error("AUTH0_DOMAIN not set")
		return 1
	}

	auth0ClientID := envvar.Get("AUTH0_CLIENTID", "")
	if auth0ClientID == "" {
		core.Error("AUTH0_CLIENTID not set")
		return 1
	}

	auth0ClientSecret := envvar.Get("AUTH0_CLIENTSECRET", "")

	manager, err := management.New(
		auth0Domain,
		auth0ClientID,
		auth0ClientSecret,
	)
	if err != nil {
		core.Error("failed to create Auth0 manager: %v", err)
		return 1
	}

	var jobManager storage.JobManager = manager.Job
	var roleManager storage.RoleManager = manager.Role
	var userManager storage.UserManager = manager.User
=======
	gcpProjectID, gcpOK := os.LookupEnv("GOOGLE_PROJECT_ID")
>>>>>>> a99d930f

	db, err := backend.GetStorer(ctx, logger, gcpProjectID, env)
	if err != nil {
		core.Error("failed to create storer: %v", err)
		return 1
	}

	// Setup feature config for bigtable
	var featureConfig config.Config
	envVarConfig := config.NewEnvVarConfig([]config.Feature{
		{
			Name:        "FEATURE_BIGTABLE",
			Enum:        config.FEATURE_BIGTABLE,
			Value:       false,
			Description: "Bigtable integration for historic session data",
		},
	})
	featureConfig = envVarConfig

	// Setup Bigtable

	btEmulatorOK := envvar.Exists("BIGTABLE_EMULATOR_HOST")
	if btEmulatorOK {
		// Emulator is used for local testing
		// Requires that emulator has been started in another terminal to work as intended
		gcpProjectID = "local"
		core.Debug("detected bigtable emulator host")
	}

	useBigtable := featureConfig.FeatureEnabled(config.FEATURE_BIGTABLE) && (gcpOK || btEmulatorOK)

	var btClient *storage.BigTable
	var btCfName string
	if useBigtable {
		// Get Bigtable instance ID
		btInstanceID := envvar.Get("BIGTABLE_INSTANCE_ID", "localhost:8086")

		// Get the table name
		btTableName := envvar.Get("BIGTABLE_TABLE_NAME", "")

		// Get the column family
		btCfName = envvar.Get("BIGTABLE_CF_NAME", "")

		// Create a bigtable admin for setup
		btAdmin, err := storage.NewBigTableAdmin(ctx, gcpProjectID, btInstanceID)
		if err != nil {
			core.Error("failed to create bigtable admin: %v", err)
			return 1
		}

		// Check if the table exists in the instance
		tableExists, err := btAdmin.VerifyTableExists(ctx, btTableName)
		if err != nil {
			core.Error("failed to verify if bigtable table %s exists: %v", btTableName, err)
			return 1
		}

		if !tableExists {
			core.Error("Table %s does not exist in Bigtable instance. Create the table before starting the portal", btTableName)
			return 1
		}

		// Close the admin client
		if err = btAdmin.Close(); err != nil {
			core.Error("failed to close the bigtable admin: %v", err)
			return 1
		}

		// Create a standard client for writing to the table
		btClient, err = storage.NewBigTable(ctx, gcpProjectID, btInstanceID, btTableName)
		if err != nil {
			core.Error("failed to create bigtable client: %v", err)
			return 1
		}
	}

	metricsHandler, err := backend.GetMetricsHandler(ctx, logger, gcpProjectID)
	if err != nil {
		core.Error("failed to get metrics handler: %v", err)
		return 1
	}

	btMetrics, err := metrics.NewBigTableMetrics(ctx, metricsHandler)
	if err != nil {
		core.Error("failed to create bigtable metrics: %v", err)
		return 1
	}

	if gcpOK {
		// Stackdriver Profiler
		if err := backend.InitStackDriverProfiler(gcpProjectID, serviceName, env); err != nil {
			core.Error("failed to initialze StackDriver profiler: %v", err)
			return 1
		}
	}

<<<<<<< HEAD
	// if env == "local" {
	// 	if err = storage.SeedStorage(ctx, db, relayPublicKey, customerID, customerPublicKey); err != nil {
	// 		level.Error(logger).Log("err", err)
	// 		return 1
	// 	}
	// }
	// We're not using the route matrix in the portal anymore, because RouteSelection()
	// is commented out in the ops service.

	// routeMatrix := &routing.RouteMatrix{}
	// var routeMatrixMutex sync.RWMutex

	// {
	// 	if uri, ok := os.LookupEnv("ROUTE_MATRIX_URI"); ok {
	// 		rmsyncinterval := os.Getenv("ROUTE_MATRIX_SYNC_INTERVAL")
	// 		syncInterval, err := time.ParseDuration(rmsyncinterval)
	// 		if err != nil {
	// 			level.Error(logger).Log("envvar", "ROUTE_MATRIX_SYNC_INTERVAL", "value", rmsyncinterval, "err", err)
	// 			return 1
	// 		}

	// 		go func() {
	// 			for {
	// 				newRouteMatrix := &routing.RouteMatrix{}
	// 				var matrixReader io.Reader

	// 				// Default to reading route matrix from file
	// 				if f, err := os.Open(uri); err == nil {
	// 					matrixReader = f
	// 				}

	// 				// Prefer to get it remotely if possible
	// 				if r, err := http.Get(uri); err == nil {
	// 					matrixReader = r.Body
	// 				}

	// 				// Don't swap route matrix if we fail to read
	// 				_, err := newRouteMatrix.ReadFrom(matrixReader)
	// 				if err != nil {
	// 					level.Warn(logger).Log("matrix", "route", "op", "read", "envvar", "ROUTE_MATRIX_URI", "value", uri, "err", err, "msg", "forcing empty route matrix to avoid stale routes")
	// 					time.Sleep(syncInterval)
	// 					continue
	// 				}

	// 				// Swap the route matrix pointer to the new one
	// 				// This double buffered route matrix approach makes the route matrix lockless
	// 				routeMatrixMutex.Lock()
	// 				routeMatrix = newRouteMatrix
	// 				routeMatrixMutex.Unlock()

	// 				time.Sleep(syncInterval)
	// 			}
	// 		}()
	// 	}
	// }

=======
>>>>>>> a99d930f
	serviceMetrics, err := metrics.NewBuyerEndpointMetrics(ctx, metricsHandler)
	if err != nil {
		core.Error("failed to create service metrics: %v", err)
		return 1
	}

	lookerSecret := envvar.Get("LOOKER_SECRET", "")
	if lookerSecret == "" {
		core.Error("LOOKER_SECRET not set")
		return 1
	}

<<<<<<< HEAD
	githubAccessToken := envvar.Get("GITHUB_ACCESS_TOKEN", "")
	if githubAccessToken == "" {
		core.Error("GITHUB_ACCESS_TOKEN not set")
		return 1
=======
	lookerHost, ok := os.LookupEnv("LOOKER_HOST")
	if !ok {
		level.Error(logger).Log("err", "env var LOOKER_HOST must be set")
		os.Exit(1)
	}

	// Leave the looker clientID and api secret blank here because we don't want API access within the buyer service
	lookerClient, err := looker.NewLookerClient(lookerHost, lookerSecret, "", "")
	if err != nil {
		level.Error(logger).Log("err", "failed to create looker client")
		os.Exit(1)
	}

	githubAccessToken, ok := os.LookupEnv("GITHUB_ACCESS_TOKEN")
	if !ok {
		level.Error(logger).Log("err", "env var GITHUB_ACCESS_TOKEN must be set")
>>>>>>> a99d930f
	}
	ts := oauth2.StaticTokenSource(
		&oauth2.Token{AccessToken: githubAccessToken},
	)
	tc := oauth2.NewClient(ctx, ts)

	githubClient := github.NewClient(tc)

	webHookUrl := envvar.Get("SLACK_WEBHOOK_URL", "")
	if webHookUrl == "" {
		core.Error("SLACK_WEBHOOK_URL not set")
		return 1
	}

	channel := envvar.Get("SLACK_CHANNEL", "")
	if channel == "" {
		core.Error("SLACK_CHANNEL not set")
		return 1
	}

	slackClient := notifications.SlackClient{
		WebHookUrl: webHookUrl,
		UserName:   "PortalBot",
		Channel:    channel,
	}

	// If the hubspot API key isn't set, hubspot functionality will be turned off
	hubspotAPIKey := envvar.Get("HUBSPOT_API_KEY", "")
	hubspotClient, err := notifications.NewHubSpotClient(hubspotAPIKey, 10*time.Second)

	auth0Issuer := envvar.Get("AUTH0_ISSUER", "")
	if auth0Issuer == "" {
		level.Error(logger).Log("envvar", "AUTH0_ISSUER", "not set")
		os.Exit(1)
	}

	auth0Domain := envvar.Get("AUTH0_DOMAIN", "")
	if auth0Domain == "" {
		level.Error(logger).Log("envvar", "AUTH0_DOMAIN", "not set")
		os.Exit(1)
	}

	auth0ClientID := envvar.Get("AUTH0_CLIENTID", "")
	if auth0ClientID == "" {
		level.Error(logger).Log("envvar", "AUTH0_CLIENTID", "not set")
		os.Exit(1)
	}

	manager, err := management.New(
		auth0Domain,
		auth0ClientID,
		os.Getenv("AUTH0_CLIENTSECRET"),
	)
	if err != nil {
		level.Error(logger).Log("err", err)
		os.Exit(1)
	}

	var jobManager storage.JobManager = manager.Job
	var roleManager storage.RoleManager = manager.Role
	var userManager storage.UserManager = manager.User

	authenticationClient, err := notifications.NewAuth0AuthClient(auth0ClientID, auth0Domain)
	if err != nil {
		core.Error("failed to create authentication client: %v", err)
		return 1
	}

	// Create auth service
	authservice := &jsonrpc.AuthService{
		AuthenticationClient: authenticationClient,
		HubSpotClient:        hubspotClient,
		MailChimpManager: notifications.MailChimpHandler{
			HTTPHandler: *http.DefaultClient,
			MembersURI:  fmt.Sprintf("https://%s.api.mailchimp.com/3.0/lists/%s/members", MAILCHIMP_SERVER_PREFIX, MAILCHIMP_LIST_ID),
		},
		JobManager:  jobManager,
		RoleManager: roleManager,
		UserManager: userManager,
		SlackClient: slackClient,
		Storage:     db,
	}

	// Create buyer service
	buyerService := jsonrpc.BuyersService{
		UseBigtable:            useBigtable,
		BigTableCfName:         btCfName,
		BigTable:               btClient,
		BigTableMetrics:        btMetrics,
<<<<<<< HEAD
=======
		Logger:                 logger,
		LookerClient:           lookerClient,
>>>>>>> a99d930f
		RedisPoolTopSessions:   redisPoolTopSessions,
		RedisPoolSessionMeta:   redisPoolSessionMeta,
		RedisPoolSessionSlices: redisPoolSessionSlices,
		RedisPoolSessionMap:    redisPoolSessionMap,
		Storage:                db,
		Env:                    env,
		Metrics:                serviceMetrics,
		GithubClient:           githubClient,
		SlackClient:            slackClient,
	}

	configService := jsonrpc.ConfigService{
		Logger:  logger,
		Storage: db,
	}

<<<<<<< HEAD
	// Setup error channel with wait group to exit from goroutines
	errChan := make(chan error, 1)
	wg := &sync.WaitGroup{}
=======
	lookerAPIClientID, ok := os.LookupEnv("LOOKER_API_CLIENT_ID")
	if !ok {
		level.Error(logger).Log("err", "env var LOOKER_API_CLIENT_ID must be set")
		os.Exit(1)
	}

	lookerAPIClientSecret, ok := os.LookupEnv("LOOKER_API_CLIENT_SECRET")
	if !ok {
		level.Error(logger).Log("err", "env var LOOKER_API_CLIENT_SECRET must be set")
		os.Exit(1)
	}

	lookerClient, err = looker.NewLookerClient(lookerHost, lookerSecret, lookerAPIClientID, lookerAPIClientSecret)
	if err != nil {
		level.Error(logger).Log("err", "failed to create looker client")
		os.Exit(1)
	}

	opsService := jsonrpc.OpsService{
		Logger:               logger,
		Release:              tag,
		BuildTime:            buildtime,
		Storage:              db,
		LookerClient:         lookerClient,
		LookerDashboardCache: make([]looker.LookerDashboard, 0),
	}
>>>>>>> a99d930f

	newKeys, err := middleware.FetchAuth0Cert(auth0Domain)
	if err != nil {
		core.Error("failed to fetch auth0 cert: %v", err)
		return 1
	}
	keys = newKeys

	fetchAuthCertInterval, err := envvar.GetDuration("AUTH0_CERT_INTERVAL", time.Minute*10)
	if err != nil {
		core.Error("failed to parse AUTH0_CERT_INTERVAL: %v", err)
		return 1
	}

	wg.Add(1)
	go func() {
		defer wg.Done()

		ticker := time.NewTicker(fetchAuthCertInterval)
		for {
			select {
			case <-ctx.Done():
				return
			case <-ticker.C:
				newKeys, err := middleware.FetchAuth0Cert(auth0Domain)
				if err != nil {
					core.Error("failed to fetch auth0 cert: %v", err)
					continue
				}
				keys = newKeys
			}
		}
	}()

	wg.Add(1)
	go func() {
		defer wg.Done()

		ticker := time.NewTicker(time.Hour)
		for {
			select {
			case <-ctx.Done():
				return
			case <-ticker.C:
				err := authservice.RefreshAuthRolesCache()
				if err != nil {
					core.Error("failed to refresh auth roles cache: %v", err)
					continue
				}
			}
		}
	}()

	mapGenInterval, err := envvar.GetDuration("SESSION_MAP_INTERVAL", time.Second*1)
	if err != nil {
		core.Error("failed to parse SESSION_MAP_INTERVAL: %v", err)
		return 1
	}

	wg.Add(1)
	go func() {
		defer wg.Done()

		ticker := time.NewTicker(mapGenInterval)
		for {
			select {
			case <-ctx.Done():
				return
			case <-ticker.C:
				if err := buyerService.GenerateMapPointsPerBuyer(ctx); err != nil {
					core.Error("failed to generate session map points")
					errChan <- err
					return
				}
			}
		}
	}()

	fetchReleaseNotesInterval, err := envvar.GetDuration("RELEASE_NOTES_INTERVAL", time.Second*30)
	if err != nil {
		core.Error("failed to parse RELEASE_NOTES_INTERVAL: %v", err)
		return 1
	}

	wg.Add(1)
	go func() {
		defer wg.Done()

		ticker := time.NewTicker(fetchReleaseNotesInterval)
		for {
			select {
			case <-ctx.Done():
				return
			case <-ticker.C:
				if err := buyerService.FetchReleaseNotes(ctx); err != nil {
					core.Error("failed to fetch today's release notes: %v", err)
				}
			}
		}
	}()

<<<<<<< HEAD
	// Setup the status handler info
	statusData := &metrics.PortalStatus{}
	var statusMutex sync.RWMutex

	{
		memoryUsed := func() float64 {
			var m runtime.MemStats
			runtime.ReadMemStats(&m)
			return float64(m.Alloc) / (1000.0 * 1000.0)
		}

		go func() {
			for {
				newStatusData := &metrics.PortalStatus{}

				// Service Information
				newStatusData.ServiceName = serviceName
				newStatusData.GitHash = sha
				newStatusData.Started = startTime.Format("Mon, 02 Jan 2006 15:04:05 EST")
				newStatusData.Uptime = time.Since(startTime).String()

				// Service Metrics
				newStatusData.Goroutines = runtime.NumGoroutine()
				newStatusData.MemoryAllocated = memoryUsed()

				// Bigtable Counts
				newStatusData.ReadMetaSuccessCount = int(btMetrics.ReadMetaSuccessCount.Value())
				newStatusData.ReadSliceSuccessCount = int(btMetrics.ReadSliceSuccessCount.Value())

				// Bigtable Errors
				newStatusData.ReadMetaFailureCount = int(btMetrics.ReadMetaFailureCount.Value())
				newStatusData.ReadSliceFailureCount = int(btMetrics.ReadSliceFailureCount.Value())

				// BuyerEndpoint Errors
				newStatusData.NoSlicesFailure = int(serviceMetrics.NoSlicesFailure.Value())

				statusMutex.Lock()
				statusData = newStatusData
				statusMutex.Unlock()

				time.Sleep(time.Second * 10)
			}
		}()
	}

	serveStatusFunc := func(w http.ResponseWriter, r *http.Request) {
		statusMutex.RLock()
		data := statusData
		statusMutex.RUnlock()

		w.Header().Set("Content-Type", "application/json")
		if err := json.NewEncoder(w).Encode(data); err != nil {
			core.Error("could not write status data to json: %v\n%+v", err, data)
			w.WriteHeader(http.StatusInternalServerError)
		}
	}

	relayMap := jsonrpc.NewRelayStatsMap()

	// TODO: b0rked, needs to process a csv file from /relays and this GET
	//       needs to be auth'd...
	// go func() {
	// 	relayStatsURL := os.Getenv("RELAY_STATS_URI")
	// 	fmt.Printf("RELAY_STATS_URI: %s\n", relayStatsURL)

	// 	sleepInterval := time.Second
	// 	if siStr, ok := os.LookupEnv("RELAY_STATS_SYNC_SLEEP_INTERVAL"); ok {
	// 		if si, err := time.ParseDuration(siStr); err == nil {
	// 			sleepInterval = si
	// 		} else {
	// 			level.Error(logger).Log("msg", "could not parse stats sync sleep interval", "err", err)
	// 		}
	// 	}

	// 	for {
	// 		time.Sleep(sleepInterval)

	// 		res, err := http.Get(relayStatsURL)
	// 		if err != nil {
	// 			level.Error(logger).Log("msg", "unable to get relay stats", "err", err)
	// 			continue
	// 		}

	// 		if res.StatusCode != http.StatusOK {
	// 			level.Error(logger).Log("msg", "bad relay_stats request")
	// 			continue
	// 		}

	// 		if res.ContentLength == -1 {
	// 			level.Error(logger).Log("msg", fmt.Sprintf("relay_stats content length invalid: %d\n", res.ContentLength))
	// 			res.Body.Close()
	// 			continue
	// 		}

	// 		data, err := ioutil.ReadAll(res.Body)
	// 		if err != nil {
	// 			level.Error(logger).Log("msg", "unable to read response body", "err", err)
	// 			res.Body.Close()
	// 			continue
	// 		}
	// 		res.Body.Close()

	// 		if err := relayMap.ReadAndSwap(data); err != nil {
	// 			level.Error(logger).Log("msg", "unable to read relay stats map", "err", err)
	// 		}
	// 	}
	// }()
=======
	go func() {
		for {
			if err := opsService.RefreshLookerDashboardCache(); err != nil {
				level.Error(logger).Log("msg", "error refreshing looker dashboard cacche", "err", err)
			}
			time.Sleep(time.Minute)
		}
	}()
>>>>>>> a99d930f

	port := envvar.Get("PORT", "")
	if port == "" {
		core.Error("PORT not set")
		return 1
	}

	// Start HTTP Server
	{
		s := rpc.NewServer()
		s.RegisterInterceptFunc(func(i *rpc.RequestInfo) *http.Request {
			user := i.Request.Context().Value(middleware.Keys.UserKey)
			if user != nil {
				claims := user.(*jwt.Token).Claims.(jwt.MapClaims)
				if requestData, ok := claims["https://networknext.com/userData"]; ok {
					var userRoles []string
					if roles, ok := requestData.(map[string]interface{})["roles"]; ok {
						rolesInterface := roles.([]interface{})
						userRoles = make([]string, len(rolesInterface))
						for i, v := range rolesInterface {
							userRoles[i] = v.(string)
						}
					}
					var companyCode string
					if companyCodeInterface, ok := requestData.(map[string]interface{})["company_code"]; ok {
						companyCode = companyCodeInterface.(string)
					}

					var newsletterConsent bool
					if consent, ok := requestData.(map[string]interface{})["newsletter"]; ok {
						newsletterConsent = consent.(bool)
					}

					var verified bool
					if emailVerified, ok := requestData.(map[string]interface{})["verified"]; ok {
						verified = emailVerified.(bool)
					}
					return middleware.AddTokenContext(i.Request, userRoles, companyCode, newsletterConsent, verified)
				}
			}
			return middleware.SetIsAnonymous(i.Request, i.Request.Header.Get("Authorization") == "")
		})

		s.RegisterCodec(json2.NewCodec(), "application/json")
		s.RegisterService(&opsService, "")
		s.RegisterService(&buyerService, "")
		s.RegisterService(&configService, "")
		s.RegisterService(authservice, "")

		analyticsMIG := envvar.Get("ANALYTICS_MIG", "")
		if analyticsMIG == "" {
			core.Error("ANALYTICS_MIG not set")
			return 1
		}

		analyticsPusherURI := envvar.Get("ANALYTICS_PUSHER_URI", "")
		if analyticsPusherURI == "" {
			core.Error("ANALYTICS_PUSHER_URI not set")
			return 1
		}

		apiURI := envvar.Get("API_URI", "")
		if apiURI == "" {
			core.Error("API_URI not set")
			return 1
		}

		billingMIG := envvar.Get("BILLING_MIG", "")
		if billingMIG == "" {
			core.Error("BILLING_MIG not set")
			return 1
		}

		portalBackendMIG := envvar.Get("PORTAL_BACKEND_MIG", "")
		if portalBackendMIG == "" {
			core.Error("PORTAL_BACKEND_MIG not set")
			return 1
		}

		portalCruncherURI := envvar.Get("PORTAL_CRUNCHER_URI", "")
		if portalCruncherURI == "" {
			core.Error("PORTAL_CRUNCHER_URI not set")
			return 1
		}

		relayForwarderURI := envvar.Get("RELAY_FORWARDER_URI", "")
		if relayForwarderURI == "" {
			core.Error("RELAY_FORWARDER_URI not set")
			// Don't return here because the forwarder does not exist in every env
		}

		relayFrontendURI := envvar.Get("RELAY_FRONTEND_URI", "")
		if relayFrontendURI == "" {
			core.Error("RELAY_FRONTEND_URI not set")
			return 1
		}

		relayGatewayURI := envvar.Get("RELAY_GATEWAY_URI", "")
		if relayGatewayURI == "" {
			core.Error("RELAY_GATEWAY_URI not set")
			return 1
		}

		relayPusherURI := envvar.Get("RELAY_PUSHER_URI", "")
		if relayPusherURI == "" {
			core.Error("RELAY_PUSHER_URI not set")
			return 1
		}

		serverBackendMIG := envvar.Get("SERVER_BACKEND_MIG", "")
		if serverBackendMIG == "" {
			core.Error("SERVER_BACKEND_MIG not set")
			return 1
		}

		vanityURI := envvar.Get("VANITY_URI", "")
		if vanityURI == "" {
			core.Error("VANITY_URI not set")
			return 1
		}

		mondayApiKey := envvar.Get("MONDAY_API_KEY", "")
		if mondayApiKey == "" {
			core.Error("MONDAY_API_KEY not set")
			return 1
		}

		s.RegisterService(&jsonrpc.RelayFleetService{
			AnalyticsMIG:       analyticsMIG,
			AnalyticsPusherURI: analyticsPusherURI,
			ApiURI:             apiURI,
			BillingMIG:         billingMIG,
			PortalBackendMIG:   portalBackendMIG,
			PortalCruncherURI:  portalCruncherURI,
			RelayForwarderURI:  relayForwarderURI,
			RelayFrontendURI:   relayFrontendURI,
			RelayGatewayURI:    relayGatewayURI,
			RelayPusherURI:     relayPusherURI,
			ServerBackendMIG:   serverBackendMIG,
			VanityURI:          vanityURI,
			Storage:            db,
			Env:                env,
			MondayApiKey:       mondayApiKey,
		}, "")

		s.RegisterService(&jsonrpc.LiveServerService{}, "")

		allowedOrigins := envvar.Get("ALLOWED_ORIGINS", "")

		httpTimeout, err := envvar.GetDuration("HTTP_TIMEOUT", time.Second*40)
		if err != nil {
			core.Error("failed to parse HTTP_TIMEOUT: %v", err)
			return 1
		}

		r := mux.NewRouter()

		r.Handle("/rpc", middleware.HTTPAuthMiddleware(keys, envvar.GetList("JWT_AUDIENCES", []string{}), http.TimeoutHandler(s, httpTimeout, "Connection Timed Out!"), strings.Split(allowedOrigins, ","), auth0Issuer, true))
		r.HandleFunc("/health", transport.HealthHandlerFunc())
		r.HandleFunc("/version", transport.VersionHandlerFunc(buildtime, sha, tag, commitMessage, strings.Split(allowedOrigins, ",")))
		r.HandleFunc("/status", serveStatusFunc).Methods("GET")

		enablePProf, err := envvar.GetBool("FEATURE_ENABLE_PPROF", false)
		if err != nil {
			core.Error("failed to parse FEATURE_ENABLE_PPROF: %v", err)
		}
		if enablePProf {
			r.PathPrefix("/debug/pprof/").Handler(http.DefaultServeMux)
		}

		fmt.Printf("starting http server on port %s\n", port)

		go func() {
			// If the port is set to 443 then build the certificates and run a TLS-enabled HTTP server
			if port == "443" {
				cert, err := tls.X509KeyPair(transport.TLSCertificate, transport.TLSPrivateKey)
				if err != nil {
					core.Error("failed to create TSL cert: %v", err)
					errChan <- err
				}

				server := &http.Server{
					Addr:      ":" + port,
					TLSConfig: &tls.Config{Certificates: []tls.Certificate{cert}},
					Handler:   r,
				}

				err = server.ListenAndServeTLS("", "")
				if err != nil {
					core.Error("failed to start TLS-enabled HTTP server: %v", err)
					errChan <- err
				}
			} else {
				// Fall through to running on any other port defined with TLS disabled
				err = http.ListenAndServe(":"+port, r)
				if err != nil {
					core.Error("failed to start HTTP server: %v", err)
					errChan <- err
				}
			}
		}()
	}

	// Wait for shutdown signal
	termChan := make(chan os.Signal, 1)
	signal.Notify(termChan, os.Interrupt, syscall.SIGTERM)

	select {
	case <-termChan:
		fmt.Println("received shutdown signal")
		ctxCancelFunc()

		// Wait for essential goroutines to finish up
		wg.Wait()

		fmt.Println("successfully shutdown")
		return 0
	case <-errChan: // Exit with an error code of 1 if we receive any errors from goroutines
		ctxCancelFunc()
		return 1
	}
}<|MERGE_RESOLUTION|>--- conflicted
+++ resolved
@@ -114,45 +114,6 @@
 		return 1
 	}
 
-<<<<<<< HEAD
-	// Get Auth0 config
-	auth0Issuer := envvar.Get("AUTH0_ISSUER", "")
-	if auth0Issuer == "" {
-		core.Error("AUTH0_ISSUER not set")
-		return 1
-	}
-
-	auth0Domain := envvar.Get("AUTH0_DOMAIN", "")
-	if auth0Domain == "" {
-		core.Error("AUTH0_DOMAIN not set")
-		return 1
-	}
-
-	auth0ClientID := envvar.Get("AUTH0_CLIENTID", "")
-	if auth0ClientID == "" {
-		core.Error("AUTH0_CLIENTID not set")
-		return 1
-	}
-
-	auth0ClientSecret := envvar.Get("AUTH0_CLIENTSECRET", "")
-
-	manager, err := management.New(
-		auth0Domain,
-		auth0ClientID,
-		auth0ClientSecret,
-	)
-	if err != nil {
-		core.Error("failed to create Auth0 manager: %v", err)
-		return 1
-	}
-
-	var jobManager storage.JobManager = manager.Job
-	var roleManager storage.RoleManager = manager.Role
-	var userManager storage.UserManager = manager.User
-=======
-	gcpProjectID, gcpOK := os.LookupEnv("GOOGLE_PROJECT_ID")
->>>>>>> a99d930f
-
 	db, err := backend.GetStorer(ctx, logger, gcpProjectID, env)
 	if err != nil {
 		core.Error("failed to create storer: %v", err)
@@ -248,65 +209,6 @@
 		}
 	}
 
-<<<<<<< HEAD
-	// if env == "local" {
-	// 	if err = storage.SeedStorage(ctx, db, relayPublicKey, customerID, customerPublicKey); err != nil {
-	// 		level.Error(logger).Log("err", err)
-	// 		return 1
-	// 	}
-	// }
-	// We're not using the route matrix in the portal anymore, because RouteSelection()
-	// is commented out in the ops service.
-
-	// routeMatrix := &routing.RouteMatrix{}
-	// var routeMatrixMutex sync.RWMutex
-
-	// {
-	// 	if uri, ok := os.LookupEnv("ROUTE_MATRIX_URI"); ok {
-	// 		rmsyncinterval := os.Getenv("ROUTE_MATRIX_SYNC_INTERVAL")
-	// 		syncInterval, err := time.ParseDuration(rmsyncinterval)
-	// 		if err != nil {
-	// 			level.Error(logger).Log("envvar", "ROUTE_MATRIX_SYNC_INTERVAL", "value", rmsyncinterval, "err", err)
-	// 			return 1
-	// 		}
-
-	// 		go func() {
-	// 			for {
-	// 				newRouteMatrix := &routing.RouteMatrix{}
-	// 				var matrixReader io.Reader
-
-	// 				// Default to reading route matrix from file
-	// 				if f, err := os.Open(uri); err == nil {
-	// 					matrixReader = f
-	// 				}
-
-	// 				// Prefer to get it remotely if possible
-	// 				if r, err := http.Get(uri); err == nil {
-	// 					matrixReader = r.Body
-	// 				}
-
-	// 				// Don't swap route matrix if we fail to read
-	// 				_, err := newRouteMatrix.ReadFrom(matrixReader)
-	// 				if err != nil {
-	// 					level.Warn(logger).Log("matrix", "route", "op", "read", "envvar", "ROUTE_MATRIX_URI", "value", uri, "err", err, "msg", "forcing empty route matrix to avoid stale routes")
-	// 					time.Sleep(syncInterval)
-	// 					continue
-	// 				}
-
-	// 				// Swap the route matrix pointer to the new one
-	// 				// This double buffered route matrix approach makes the route matrix lockless
-	// 				routeMatrixMutex.Lock()
-	// 				routeMatrix = newRouteMatrix
-	// 				routeMatrixMutex.Unlock()
-
-	// 				time.Sleep(syncInterval)
-	// 			}
-	// 		}()
-	// 	}
-	// }
-
-=======
->>>>>>> a99d930f
 	serviceMetrics, err := metrics.NewBuyerEndpointMetrics(ctx, metricsHandler)
 	if err != nil {
 		core.Error("failed to create service metrics: %v", err)
@@ -319,30 +221,25 @@
 		return 1
 	}
 
-<<<<<<< HEAD
+	lookerHost := envvar.Get("LOOKER_HOST", "")
+	if lookerHost == "" {
+		core.Error("LOOKER_HOST not set")
+		return 1
+	}
+
+	// Leave the looker clientID and api secret blank here because we don't want API access within the buyer service
+	lookerClient, err := looker.NewLookerClient(lookerHost, lookerSecret, "", "")
+	if err != nil {
+		core.Error("failed to create looker client: %v", err)
+		return 1
+	}
+
 	githubAccessToken := envvar.Get("GITHUB_ACCESS_TOKEN", "")
 	if githubAccessToken == "" {
 		core.Error("GITHUB_ACCESS_TOKEN not set")
 		return 1
-=======
-	lookerHost, ok := os.LookupEnv("LOOKER_HOST")
-	if !ok {
-		level.Error(logger).Log("err", "env var LOOKER_HOST must be set")
-		os.Exit(1)
-	}
-
-	// Leave the looker clientID and api secret blank here because we don't want API access within the buyer service
-	lookerClient, err := looker.NewLookerClient(lookerHost, lookerSecret, "", "")
-	if err != nil {
-		level.Error(logger).Log("err", "failed to create looker client")
-		os.Exit(1)
-	}
-
-	githubAccessToken, ok := os.LookupEnv("GITHUB_ACCESS_TOKEN")
-	if !ok {
-		level.Error(logger).Log("err", "env var GITHUB_ACCESS_TOKEN must be set")
->>>>>>> a99d930f
-	}
+	}
+
 	ts := oauth2.StaticTokenSource(
 		&oauth2.Token{AccessToken: githubAccessToken},
 	)
@@ -372,32 +269,35 @@
 	hubspotAPIKey := envvar.Get("HUBSPOT_API_KEY", "")
 	hubspotClient, err := notifications.NewHubSpotClient(hubspotAPIKey, 10*time.Second)
 
+		// Get Auth0 config
 	auth0Issuer := envvar.Get("AUTH0_ISSUER", "")
 	if auth0Issuer == "" {
-		level.Error(logger).Log("envvar", "AUTH0_ISSUER", "not set")
-		os.Exit(1)
+		core.Error("AUTH0_ISSUER not set")
+		return 1
 	}
 
 	auth0Domain := envvar.Get("AUTH0_DOMAIN", "")
 	if auth0Domain == "" {
-		level.Error(logger).Log("envvar", "AUTH0_DOMAIN", "not set")
-		os.Exit(1)
+		core.Error("AUTH0_DOMAIN not set")
+		return 1
 	}
 
 	auth0ClientID := envvar.Get("AUTH0_CLIENTID", "")
 	if auth0ClientID == "" {
-		level.Error(logger).Log("envvar", "AUTH0_CLIENTID", "not set")
-		os.Exit(1)
-	}
+		core.Error("AUTH0_CLIENTID not set")
+		return 1
+	}
+
+	auth0ClientSecret := envvar.Get("AUTH0_CLIENTSECRET", "")
 
 	manager, err := management.New(
 		auth0Domain,
 		auth0ClientID,
-		os.Getenv("AUTH0_CLIENTSECRET"),
+		auth0ClientSecret,
 	)
 	if err != nil {
-		level.Error(logger).Log("err", err)
-		os.Exit(1)
+		core.Error("failed to create Auth0 manager: %v", err)
+		return 1
 	}
 
 	var jobManager storage.JobManager = manager.Job
@@ -431,11 +331,7 @@
 		BigTableCfName:         btCfName,
 		BigTable:               btClient,
 		BigTableMetrics:        btMetrics,
-<<<<<<< HEAD
-=======
-		Logger:                 logger,
 		LookerClient:           lookerClient,
->>>>>>> a99d930f
 		RedisPoolTopSessions:   redisPoolTopSessions,
 		RedisPoolSessionMeta:   redisPoolSessionMeta,
 		RedisPoolSessionSlices: redisPoolSessionSlices,
@@ -452,38 +348,35 @@
 		Storage: db,
 	}
 
-<<<<<<< HEAD
-	// Setup error channel with wait group to exit from goroutines
-	errChan := make(chan error, 1)
-	wg := &sync.WaitGroup{}
-=======
-	lookerAPIClientID, ok := os.LookupEnv("LOOKER_API_CLIENT_ID")
-	if !ok {
-		level.Error(logger).Log("err", "env var LOOKER_API_CLIENT_ID must be set")
-		os.Exit(1)
-	}
-
-	lookerAPIClientSecret, ok := os.LookupEnv("LOOKER_API_CLIENT_SECRET")
-	if !ok {
-		level.Error(logger).Log("err", "env var LOOKER_API_CLIENT_SECRET must be set")
-		os.Exit(1)
+	lookerAPIClientID := envvar.Get("LOOKER_API_CLIENT_ID", "")
+	if lookerAPIClientID == "" {
+		core.Error("LOOKER_API_CLIENT_ID not set"
+		return 1
+	}
+
+	lookerAPIClientSecret := envvar.Get("LOOKER_API_CLIENT_SECRET", "")
+	if lookerAPIClientSecret == "" {
+		core.Error("LOOKER_API_CLIENT_SECRET not set"
+		return 1
 	}
 
 	lookerClient, err = looker.NewLookerClient(lookerHost, lookerSecret, lookerAPIClientID, lookerAPIClientSecret)
 	if err != nil {
-		level.Error(logger).Log("err", "failed to create looker client")
-		os.Exit(1)
+		core.Error("failed to create looker client: %v", err)
+		return 1
 	}
 
 	opsService := jsonrpc.OpsService{
-		Logger:               logger,
 		Release:              tag,
 		BuildTime:            buildtime,
 		Storage:              db,
 		LookerClient:         lookerClient,
 		LookerDashboardCache: make([]looker.LookerDashboard, 0),
 	}
->>>>>>> a99d930f
+
+	// Setup error channel with wait group to exit from goroutines
+	errChan := make(chan error, 1)
+	wg := &sync.WaitGroup{}
 
 	newKeys, err := middleware.FetchAuth0Cert(auth0Domain)
 	if err != nil {
@@ -585,7 +478,22 @@
 		}
 	}()
 
-<<<<<<< HEAD
+	wg.Add(1)
+	go func() {
+		defer wg.Done()
+
+		ticker := time.NewTicker(time.Minute)
+		for {
+			select {
+			case <-ctx.Done():
+				return
+			case <-ticker.C:
+				if err := opsService.RefreshLookerDashboardCache(); err != nil {
+					core.Error("could not refresh looker dasbhoard cache: %v", err)
+			}
+		}
+	}()
+
 	// Setup the status handler info
 	statusData := &metrics.PortalStatus{}
 	var statusMutex sync.RWMutex
@@ -642,67 +550,6 @@
 			w.WriteHeader(http.StatusInternalServerError)
 		}
 	}
-
-	relayMap := jsonrpc.NewRelayStatsMap()
-
-	// TODO: b0rked, needs to process a csv file from /relays and this GET
-	//       needs to be auth'd...
-	// go func() {
-	// 	relayStatsURL := os.Getenv("RELAY_STATS_URI")
-	// 	fmt.Printf("RELAY_STATS_URI: %s\n", relayStatsURL)
-
-	// 	sleepInterval := time.Second
-	// 	if siStr, ok := os.LookupEnv("RELAY_STATS_SYNC_SLEEP_INTERVAL"); ok {
-	// 		if si, err := time.ParseDuration(siStr); err == nil {
-	// 			sleepInterval = si
-	// 		} else {
-	// 			level.Error(logger).Log("msg", "could not parse stats sync sleep interval", "err", err)
-	// 		}
-	// 	}
-
-	// 	for {
-	// 		time.Sleep(sleepInterval)
-
-	// 		res, err := http.Get(relayStatsURL)
-	// 		if err != nil {
-	// 			level.Error(logger).Log("msg", "unable to get relay stats", "err", err)
-	// 			continue
-	// 		}
-
-	// 		if res.StatusCode != http.StatusOK {
-	// 			level.Error(logger).Log("msg", "bad relay_stats request")
-	// 			continue
-	// 		}
-
-	// 		if res.ContentLength == -1 {
-	// 			level.Error(logger).Log("msg", fmt.Sprintf("relay_stats content length invalid: %d\n", res.ContentLength))
-	// 			res.Body.Close()
-	// 			continue
-	// 		}
-
-	// 		data, err := ioutil.ReadAll(res.Body)
-	// 		if err != nil {
-	// 			level.Error(logger).Log("msg", "unable to read response body", "err", err)
-	// 			res.Body.Close()
-	// 			continue
-	// 		}
-	// 		res.Body.Close()
-
-	// 		if err := relayMap.ReadAndSwap(data); err != nil {
-	// 			level.Error(logger).Log("msg", "unable to read relay stats map", "err", err)
-	// 		}
-	// 	}
-	// }()
-=======
-	go func() {
-		for {
-			if err := opsService.RefreshLookerDashboardCache(); err != nil {
-				level.Error(logger).Log("msg", "error refreshing looker dashboard cacche", "err", err)
-			}
-			time.Sleep(time.Minute)
-		}
-	}()
->>>>>>> a99d930f
 
 	port := envvar.Get("PORT", "")
 	if port == "" {
