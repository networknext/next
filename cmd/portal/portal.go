package main

import (
	"context"
	"crypto/tls"
	"encoding/json"
	"fmt"
	"io/ioutil"
	"net/http"
	_ "net/http/pprof"
	"os"
	"os/signal"
	"runtime"
	"strings"
	"sync"
	"syscall"
	"time"

	"github.com/dgrijalva/jwt-go"
	"github.com/google/go-github/v36/github"
	"github.com/gorilla/mux"
	"github.com/gorilla/rpc/v2"
	"github.com/gorilla/rpc/v2/json2"
	"golang.org/x/oauth2"
	"gopkg.in/auth0.v4/management"

	"github.com/go-kit/kit/log"

	"github.com/networknext/backend/modules/backend"
	"github.com/networknext/backend/modules/config"
	"github.com/networknext/backend/modules/core"
	"github.com/networknext/backend/modules/envvar"
	"github.com/networknext/backend/modules/metrics"
	"github.com/networknext/backend/modules/storage"
	"github.com/networknext/backend/modules/transport"
	"github.com/networknext/backend/modules/transport/jsonrpc"
	"github.com/networknext/backend/modules/transport/looker"
	"github.com/networknext/backend/modules/transport/middleware"
	"github.com/networknext/backend/modules/transport/notifications"
)

var (
	buildtime     string
	commitMessage string
	sha           string
	tag           string
	keys          middleware.JWKS
)

const (
	MAILCHIMP_SERVER_PREFIX = "us20"
	MAILCHIMP_LIST_ID       = "553903bc6f"
)

func main() {
	os.Exit(mainReturnWithCode())
}

func mainReturnWithCode() int {
	serviceName := "portal"
	fmt.Printf("%s: Git Hash: %s - Commit: %s\n", serviceName, sha, commitMessage)

	est, _ := time.LoadLocation("EST")
	startTime := time.Now().In(est)

	ctx, ctxCancelFunc := context.WithCancel(context.Background())

	logger := log.NewNopLogger()

	// Setup the service
	gcpProjectID := backend.GetGCPProjectID()
	gcpOK := gcpProjectID != ""

	env, err := backend.GetEnv()
	if err != nil {
		core.Error("error getting env: %v", err)
		return 1
	}

	// Get redis connections
	redisHostname := envvar.Get("REDIS_HOSTNAME", "127.0.0.1:6379")
	redisPassword := envvar.Get("REDIS_PASSWORD", "")
	redisMaxIdleConns, err := envvar.GetInt("REDIS_MAX_IDLE_CONNS", 5)
	if err != nil {
		core.Error("failed to parse REDIS_MAX_IDLE_CONNS: %v", err)
		return 1
	}
	redisMaxActiveConns, err := envvar.GetInt("REDIS_MAX_ACTIVE_CONNS", 64)
	if err != nil {
		core.Error("failed to parse REDIS_MAX_ACTIVE_CONNS: %v", err)
		return 1
	}

	redisPoolTopSessions := storage.NewRedisPool(redisHostname, redisPassword, redisMaxIdleConns, redisMaxActiveConns)
	if err := storage.ValidateRedisPool(redisPoolTopSessions); err != nil {
		core.Error("failed to validate redis pool for top sessions: %v", err)
		return 1
	}

	redisPoolSessionMap := storage.NewRedisPool(redisHostname, redisPassword, redisMaxIdleConns, redisMaxActiveConns)
	if err := storage.ValidateRedisPool(redisPoolSessionMap); err != nil {
		core.Error("failed to validate redis pool for session map: %v", err)
		return 1
	}

	redisPoolSessionMeta := storage.NewRedisPool(redisHostname, redisPassword, redisMaxIdleConns, redisMaxActiveConns)
	if err := storage.ValidateRedisPool(redisPoolSessionMeta); err != nil {
		core.Error("failed to validate redis pool for session meta: %v", err)
		return 1
	}

	redisPoolSessionSlices := storage.NewRedisPool(redisHostname, redisPassword, redisMaxIdleConns, redisMaxActiveConns)
	if err := storage.ValidateRedisPool(redisPoolSessionSlices); err != nil {
		core.Error("failed to validate redis pool for session slices: %v", err)
		return 1
	}

	db, err := backend.GetStorer(ctx, logger, gcpProjectID, env)
	if err != nil {
		core.Error("failed to create storer: %v", err)
		return 1
	}

	// Setup feature config for bigtable
	var featureConfig config.Config
	envVarConfig := config.NewEnvVarConfig([]config.Feature{
		{
			Name:        "FEATURE_BIGTABLE",
			Enum:        config.FEATURE_BIGTABLE,
			Value:       false,
			Description: "Bigtable integration for historic session data",
		},
	})
	featureConfig = envVarConfig

	// Setup Bigtable

	btEmulatorOK := envvar.Exists("BIGTABLE_EMULATOR_HOST")
	if btEmulatorOK {
		// Emulator is used for local testing
		// Requires that emulator has been started in another terminal to work as intended
		gcpProjectID = "local"
		core.Debug("detected bigtable emulator host")
	}

	useBigtable := featureConfig.FeatureEnabled(config.FEATURE_BIGTABLE) && (gcpOK || btEmulatorOK)

	var btClient *storage.BigTable
	var btCfName string
	if useBigtable {
		// Get Bigtable instance ID
		btInstanceID := envvar.Get("BIGTABLE_INSTANCE_ID", "localhost:8086")

		// Get the table name
		btTableName := envvar.Get("BIGTABLE_TABLE_NAME", "")

		// Get the column family
		btCfName = envvar.Get("BIGTABLE_CF_NAME", "")

		// Create a bigtable admin for setup
		btAdmin, err := storage.NewBigTableAdmin(ctx, gcpProjectID, btInstanceID)
		if err != nil {
			core.Error("failed to create bigtable admin: %v", err)
			return 1
		}

		// Check if the table exists in the instance
		tableExists, err := btAdmin.VerifyTableExists(ctx, btTableName)
		if err != nil {
			core.Error("failed to verify if bigtable table %s exists: %v", btTableName, err)
			return 1
		}

		if !tableExists {
			core.Error("Table %s does not exist in Bigtable instance. Create the table before starting the portal", btTableName)
			return 1
		}

		// Close the admin client
		if err = btAdmin.Close(); err != nil {
			core.Error("failed to close the bigtable admin: %v", err)
			return 1
		}

		// Create a standard client for writing to the table
		btClient, err = storage.NewBigTable(ctx, gcpProjectID, btInstanceID, btTableName)
		if err != nil {
			core.Error("failed to create bigtable client: %v", err)
			return 1
		}
	}

	metricsHandler, err := backend.GetMetricsHandler(ctx, logger, gcpProjectID)
	if err != nil {
		core.Error("failed to get metrics handler: %v", err)
		return 1
	}

	btMetrics, err := metrics.NewBigTableMetrics(ctx, metricsHandler)
	if err != nil {
		core.Error("failed to create bigtable metrics: %v", err)
		return 1
	}

	if gcpOK {
		// Stackdriver Profiler
		if err := backend.InitStackDriverProfiler(gcpProjectID, serviceName, env); err != nil {
			core.Error("failed to initialze StackDriver profiler: %v", err)
			return 1
		}
	}

	serviceMetrics, err := metrics.NewBuyerEndpointMetrics(ctx, metricsHandler)
	if err != nil {
		core.Error("failed to create service metrics: %v", err)
		return 1
	}

	githubAccessToken := envvar.Get("GITHUB_ACCESS_TOKEN", "")
	if githubAccessToken == "" {
		core.Error("GITHUB_ACCESS_TOKEN not set")
		return 1
	}

	ts := oauth2.StaticTokenSource(
		&oauth2.Token{AccessToken: githubAccessToken},
	)
	tc := oauth2.NewClient(ctx, ts)

	githubClient := github.NewClient(tc)

	webHookUrl := envvar.Get("SLACK_WEBHOOK_URL", "")
	if webHookUrl == "" {
		core.Error("SLACK_WEBHOOK_URL not set")
		return 1
	}

	channel := envvar.Get("SLACK_CHANNEL", "")
	if channel == "" {
		core.Error("SLACK_CHANNEL not set")
		return 1
	}

	slackClient := notifications.SlackClient{
		WebHookUrl: webHookUrl,
		UserName:   "PortalBot",
		Channel:    channel,
	}

	// If the hubspot API key isn't set, hubspot functionality will be turned off
	hubspotAPIKey := envvar.Get("HUBSPOT_API_KEY", "")
	hubspotClient, err := notifications.NewHubSpotClient(hubspotAPIKey, 10*time.Second)

	// Get Auth0 config
	auth0Issuer := envvar.Get("AUTH0_ISSUER", "")
	if auth0Issuer == "" {
		core.Error("AUTH0_ISSUER not set")
		return 1
	}

	auth0Domain := envvar.Get("AUTH0_DOMAIN", "")
	if auth0Domain == "" {
		core.Error("AUTH0_DOMAIN not set")
		return 1
	}

	auth0ClientID := envvar.Get("AUTH0_CLIENTID", "")
	if auth0ClientID == "" {
		core.Error("AUTH0_CLIENTID not set")
		return 1
	}

	auth0ClientSecret := envvar.Get("AUTH0_CLIENTSECRET", "")

	manager, err := management.New(
		auth0Domain,
		auth0ClientID,
		auth0ClientSecret,
	)
	if err != nil {
		core.Error("failed to create Auth0 manager: %v", err)
		return 1
	}

	var jobManager storage.JobManager = manager.Job
	var roleManager storage.RoleManager = manager.Role
	var userManager storage.UserManager = manager.User

	authenticationClient, err := notifications.NewAuth0AuthClient(auth0ClientID, auth0Domain)
	if err != nil {
		core.Error("failed to create authentication client: %v", err)
		return 1
	}

	// Create auth service
	authservice := &jsonrpc.AuthService{
		AuthenticationClient: authenticationClient,
		HubSpotClient:        hubspotClient,
		MailChimpManager: notifications.MailChimpHandler{
			HTTPHandler: *http.DefaultClient,
			MembersURI:  fmt.Sprintf("https://%s.api.mailchimp.com/3.0/lists/%s/members", MAILCHIMP_SERVER_PREFIX, MAILCHIMP_LIST_ID),
		},
		JobManager:  jobManager,
		RoleManager: roleManager,
		UserManager: userManager,
		SlackClient: slackClient,
		Storage:     db,
	}

<<<<<<< HEAD
	blankSavesCache := make(map[string][]looker.LookerSave)

	// Generate Sessions Map Points periodically
=======
	configService := jsonrpc.ConfigService{
		Storage: db,
	}

	lookerSecret := envvar.Get("LOOKER_SECRET", "")
	if lookerSecret == "" {
		core.Error("LOOKER_SECRET not set")
		return 1
	}

	lookerHost := envvar.Get("LOOKER_HOST", "")
	if lookerHost == "" {
		core.Error("LOOKER_HOST not set")
		return 1
	}

	lookerAPIClientID := envvar.Get("LOOKER_API_CLIENT_ID", "")
	if lookerAPIClientID == "" {
		core.Error("LOOKER_API_CLIENT_ID not set")
		return 1
	}

	lookerAPIClientSecret := envvar.Get("LOOKER_API_CLIENT_SECRET", "")
	if lookerAPIClientSecret == "" {
		core.Error("LOOKER_API_CLIENT_SECRET not set")
		return 1
	}

	lookerClient, err := looker.NewLookerClient(lookerHost, lookerSecret, lookerAPIClientID, lookerAPIClientSecret)
	if err != nil {
		core.Error("failed to create looker client: %v", err)
		return 1
	}

	opsService := jsonrpc.OpsService{
		Release:              tag,
		BuildTime:            buildtime,
		Storage:              db,
		LookerClient:         lookerClient,
		LookerDashboardCache: make([]looker.LookerDashboard, 0),
	}

	// Create buyer service
>>>>>>> a1d05bf3
	buyerService := jsonrpc.BuyersService{
		UseBigtable:            useBigtable,
		BigTableCfName:         btCfName,
		BigTable:               btClient,
		BigTableMetrics:        btMetrics,
		RedisPoolTopSessions:   redisPoolTopSessions,
		RedisPoolSessionMeta:   redisPoolSessionMeta,
		RedisPoolSessionSlices: redisPoolSessionSlices,
		RedisPoolSessionMap:    redisPoolSessionMap,
		Storage:                db,
		Env:                    env,
		Metrics:                serviceMetrics,
		GithubClient:           githubClient,
		SlackClient:            slackClient,
<<<<<<< HEAD
		SavesCache:             &blankSavesCache,
=======
		LookerSecret:           lookerClient.Secret,
>>>>>>> a1d05bf3
	}

	// Setup error channel with wait group to exit from goroutines
	errChan := make(chan error, 1)
	wg := &sync.WaitGroup{}

	newKeys, err := middleware.FetchAuth0Cert(auth0Domain)
	if err != nil {
		core.Error("failed to fetch auth0 cert: %v", err)
		return 1
	}
	keys = newKeys

	fetchAuthCertInterval, err := envvar.GetDuration("AUTH0_CERT_INTERVAL", time.Minute*10)
	if err != nil {
		core.Error("failed to parse AUTH0_CERT_INTERVAL: %v", err)
		return 1
	}

	wg.Add(1)
	go func() {
		defer wg.Done()

		ticker := time.NewTicker(fetchAuthCertInterval)
		for {
			select {
			case <-ctx.Done():
				return
			case <-ticker.C:
				newKeys, err := middleware.FetchAuth0Cert(auth0Domain)
				if err != nil {
					core.Error("failed to fetch auth0 cert: %v", err)
					continue
				}
				keys = newKeys
			}
		}
	}()

	wg.Add(1)
	go func() {
		defer wg.Done()

		ticker := time.NewTicker(time.Hour)
		for {
			select {
			case <-ctx.Done():
				return
			case <-ticker.C:
				err := authservice.RefreshAuthRolesCache()
				if err != nil {
					core.Error("failed to refresh auth roles cache: %v", err)
					continue
				}
			}
		}
	}()

	mapGenInterval, err := envvar.GetDuration("SESSION_MAP_INTERVAL", time.Second*1)
	if err != nil {
		core.Error("failed to parse SESSION_MAP_INTERVAL: %v", err)
		return 1
	}

	wg.Add(1)
	go func() {
		defer wg.Done()

		ticker := time.NewTicker(mapGenInterval)
		for {
			select {
			case <-ctx.Done():
				return
			case <-ticker.C:
				if err := buyerService.GenerateMapPointsPerBuyer(ctx); err != nil {
					core.Error("failed to generate session map points")
					errChan <- err
					return
				}
			}
		}
	}()

	fetchReleaseNotesInterval, err := envvar.GetDuration("RELEASE_NOTES_INTERVAL", time.Second*30)
	if err != nil {
		core.Error("failed to parse RELEASE_NOTES_INTERVAL: %v", err)
		return 1
	}

	wg.Add(1)
	go func() {
		defer wg.Done()

		ticker := time.NewTicker(fetchReleaseNotesInterval)
		for {
			select {
			case <-ctx.Done():
				return
			case <-ticker.C:
				if err := buyerService.FetchReleaseNotes(ctx); err != nil {
					core.Error("failed to fetch today's release notes: %v", err)
				}
			}
		}
	}()

	wg.Add(1)
	go func() {
		defer wg.Done()

		ticker := time.NewTicker(time.Minute)
		for {
			select {
			case <-ctx.Done():
				return
			case <-ticker.C:
				if err := opsService.RefreshLookerDashboardCache(); err != nil {
					core.Error("could not refresh looker dasbhoard cache: %v", err)
				}
			}
		}
	}()

	// Setup the status handler info
	statusData := &metrics.PortalStatus{}
	var statusMutex sync.RWMutex

	{
		memoryUsed := func() float64 {
			var m runtime.MemStats
			runtime.ReadMemStats(&m)
			return float64(m.Alloc) / (1000.0 * 1000.0)
		}

		go func() {
			for {
				newStatusData := &metrics.PortalStatus{}

				// Service Information
				newStatusData.ServiceName = serviceName
				newStatusData.GitHash = sha
				newStatusData.Started = startTime.Format("Mon, 02 Jan 2006 15:04:05 EST")
				newStatusData.Uptime = time.Since(startTime).String()

				// Service Metrics
				newStatusData.Goroutines = runtime.NumGoroutine()
				newStatusData.MemoryAllocated = memoryUsed()

				// Bigtable Counts
				newStatusData.ReadMetaSuccessCount = int(btMetrics.ReadMetaSuccessCount.Value())
				newStatusData.ReadSliceSuccessCount = int(btMetrics.ReadSliceSuccessCount.Value())

				// Bigtable Errors
				newStatusData.ReadMetaFailureCount = int(btMetrics.ReadMetaFailureCount.Value())
				newStatusData.ReadSliceFailureCount = int(btMetrics.ReadSliceFailureCount.Value())

				// BuyerEndpoint Errors
				newStatusData.NoSlicesFailure = int(serviceMetrics.NoSlicesFailure.Value())

				statusMutex.Lock()
				statusData = newStatusData
				statusMutex.Unlock()

				time.Sleep(time.Second * 10)
			}
		}()
	}

	serveStatusFunc := func(w http.ResponseWriter, r *http.Request) {
		statusMutex.RLock()
		data := statusData
		statusMutex.RUnlock()

		w.Header().Set("Content-Type", "application/json")
		if err := json.NewEncoder(w).Encode(data); err != nil {
			core.Error("could not write status data to json: %v\n%+v", err, data)
			w.WriteHeader(http.StatusInternalServerError)
		}
	}

	port := envvar.Get("PORT", "")
	if port == "" {
		core.Error("PORT not set")
		return 1
	}

	// Start HTTP Server
	{
		s := rpc.NewServer()
		s.RegisterInterceptFunc(func(i *rpc.RequestInfo) *http.Request {
			user := i.Request.Context().Value(middleware.Keys.UserKey)
			if user != nil {
				claims := user.(*jwt.Token).Claims.(jwt.MapClaims)
				if requestData, ok := claims["https://networknext.com/userData"]; ok {
					var userRoles []string
					if roles, ok := requestData.(map[string]interface{})["roles"]; ok {
						rolesInterface := roles.([]interface{})
						userRoles = make([]string, len(rolesInterface))
						for i, v := range rolesInterface {
							userRoles[i] = v.(string)
						}
					}
					var companyCode string
					if companyCodeInterface, ok := requestData.(map[string]interface{})["company_code"]; ok {
						companyCode = companyCodeInterface.(string)
					}

					var newsletterConsent bool
					if consent, ok := requestData.(map[string]interface{})["newsletter"]; ok {
						newsletterConsent = consent.(bool)
					}

					var verified bool
					if emailVerified, ok := requestData.(map[string]interface{})["verified"]; ok {
						verified = emailVerified.(bool)
					}
					return middleware.AddTokenContext(i.Request, userRoles, companyCode, newsletterConsent, verified)
				}
			}
			return middleware.SetIsAnonymous(i.Request, i.Request.Header.Get("Authorization") == "")
		})

		s.RegisterCodec(json2.NewCodec(), "application/json")
		s.RegisterService(&opsService, "")
		s.RegisterService(&buyerService, "")
		s.RegisterService(&configService, "")
		s.RegisterService(authservice, "")

		analyticsMIG := envvar.Get("ANALYTICS_MIG", "")
		if analyticsMIG == "" {
			core.Error("ANALYTICS_MIG not set")
			return 1
		}

		analyticsPusherURI := envvar.Get("ANALYTICS_PUSHER_URI", "")
		if analyticsPusherURI == "" {
			core.Error("ANALYTICS_PUSHER_URI not set")
			return 1
		}

		apiURI := envvar.Get("API_URI", "")
		if apiURI == "" {
			core.Error("API_URI not set")
			return 1
		}

		billingMIG := envvar.Get("BILLING_MIG", "")
		if billingMIG == "" {
			core.Error("BILLING_MIG not set")
			return 1
		}

		pingdomURI := envvar.Get("PINGDOM_URI", "")
		if pingdomURI == "" {
			core.Error("PINGDOM_URI not set")
			// Don't return here because the pingdom writer does not exist in every env
		}

		portalBackendMIG := envvar.Get("PORTAL_BACKEND_MIG", "")
		if portalBackendMIG == "" {
			core.Error("PORTAL_BACKEND_MIG not set")
			return 1
		}

		portalCruncherURI := envvar.Get("PORTAL_CRUNCHER_URI", "")
		if portalCruncherURI == "" {
			core.Error("PORTAL_CRUNCHER_URI not set")
			return 1
		}

		relayForwarderURI := envvar.Get("RELAY_FORWARDER_URI", "")
		if relayForwarderURI == "" {
			core.Error("RELAY_FORWARDER_URI not set")
			// Don't return here because the relay forwarder does not exist in every env
		}

		relayFrontendURI := envvar.Get("RELAY_FRONTEND_URI", "")
		if relayFrontendURI == "" {
			core.Error("RELAY_FRONTEND_URI not set")
			return 1
		}

		relayGatewayURI := envvar.Get("RELAY_GATEWAY_URI", "")
		if relayGatewayURI == "" {
			core.Error("RELAY_GATEWAY_URI not set")
			return 1
		}

		relayPusherURI := envvar.Get("RELAY_PUSHER_URI", "")
		if relayPusherURI == "" {
			core.Error("RELAY_PUSHER_URI not set")
			return 1
		}

		serverBackendMIG := envvar.Get("SERVER_BACKEND_MIG", "")
		if serverBackendMIG == "" {
			core.Error("SERVER_BACKEND_MIG not set")
			return 1
		}

		vanityURI := envvar.Get("VANITY_URI", "")
		if vanityURI == "" {
			core.Error("VANITY_URI not set")
			return 1
		}

		mondayApiKey := envvar.Get("MONDAY_API_KEY", "")
		if mondayApiKey == "" {
			core.Error("MONDAY_API_KEY not set")
			return 1
		}

		s.RegisterService(&jsonrpc.RelayFleetService{
			AnalyticsMIG:       analyticsMIG,
			AnalyticsPusherURI: analyticsPusherURI,
			ApiURI:             apiURI,
			BillingMIG:         billingMIG,
			PingdomURI:         pingdomURI,
			PortalBackendMIG:   portalBackendMIG,
			PortalCruncherURI:  portalCruncherURI,
			RelayForwarderURI:  relayForwarderURI,
			RelayFrontendURI:   relayFrontendURI,
			RelayGatewayURI:    relayGatewayURI,
			RelayPusherURI:     relayPusherURI,
			ServerBackendMIG:   serverBackendMIG,
			VanityURI:          vanityURI,
			Storage:            db,
			Env:                env,
			MondayApiKey:       mondayApiKey,
		}, "")

		s.RegisterService(&jsonrpc.LiveServerService{}, "")

		allowedOrigins := envvar.Get("ALLOWED_ORIGINS", "")

		httpTimeout, err := envvar.GetDuration("HTTP_TIMEOUT", time.Second*40)
		if err != nil {
			core.Error("failed to parse HTTP_TIMEOUT: %v", err)
			return 1
		}

		lookerWebhookHandler := func(w http.ResponseWriter, r *http.Request) {
			lookerToken := r.Header.Get("X-Looker-Webhook-Token")
			if lookerToken == "" || lookerToken != "123" { // Change this out with the actual token grabbed from env var
				w.WriteHeader(http.StatusBadRequest)
				w.Write([]byte(http.StatusText(http.StatusBadRequest)))
				return
			}

			body, err := ioutil.ReadAll(r.Body)
			if err != nil {
				w.WriteHeader(http.StatusInternalServerError)
				return
			}
			defer r.Body.Close()

			// TODO: Potentially change this up to accept more fields depending on how Tapan structures payload

			payload := looker.LookerWebhookPayload{}

			if err := json.Unmarshal(body, &payload); err != nil {
				core.Error("Failed to unmarshal looker webhook payload: %v", err)
				return
			}

			savesCache := make(map[string][]looker.LookerSave)

			for _, data := range payload.Attachment.Data {
				customerCode := data.CustomerCode
				if _, ok := savesCache[customerCode]; !ok {
					savesCache[customerCode] = make([]looker.LookerSave, 0)
				}
				savesCache[customerCode] = append(savesCache[customerCode], data)
			}

			buyerService.ReloadSavesCache(&savesCache)
		}

		r := mux.NewRouter()

		r.Handle("/rpc", middleware.HTTPAuthMiddleware(keys, envvar.GetList("JWT_AUDIENCES", []string{}), http.TimeoutHandler(s, httpTimeout, "Connection Timed Out!"), strings.Split(allowedOrigins, ","), auth0Issuer, true))
		r.HandleFunc("/saves", lookerWebhookHandler)
		r.HandleFunc("/health", transport.HealthHandlerFunc())
		r.HandleFunc("/version", transport.VersionHandlerFunc(buildtime, sha, tag, commitMessage, strings.Split(allowedOrigins, ",")))
		r.HandleFunc("/status", serveStatusFunc).Methods("GET")

		enablePProf, err := envvar.GetBool("FEATURE_ENABLE_PPROF", false)
		if err != nil {
			core.Error("failed to parse FEATURE_ENABLE_PPROF: %v", err)
		}
		if enablePProf {
			r.PathPrefix("/debug/pprof/").Handler(http.DefaultServeMux)
		}

		fmt.Printf("starting http server on port %s\n", port)

		go func() {
			// If the port is set to 443 then build the certificates and run a TLS-enabled HTTP server
			if port == "443" {
				cert, err := tls.X509KeyPair(transport.TLSCertificate, transport.TLSPrivateKey)
				if err != nil {
					core.Error("failed to create TSL cert: %v", err)
					errChan <- err
				}

				server := &http.Server{
					Addr:      ":" + port,
					TLSConfig: &tls.Config{Certificates: []tls.Certificate{cert}},
					Handler:   r,
				}

				err = server.ListenAndServeTLS("", "")
				if err != nil {
					core.Error("failed to start TLS-enabled HTTP server: %v", err)
					errChan <- err
				}
			} else {
				// Fall through to running on any other port defined with TLS disabled
				err = http.ListenAndServe(":"+port, r)
				if err != nil {
					core.Error("failed to start HTTP server: %v", err)
					errChan <- err
				}
			}
		}()
	}

	// Wait for shutdown signal
	termChan := make(chan os.Signal, 1)
	signal.Notify(termChan, os.Interrupt, syscall.SIGTERM)

	select {
	case <-termChan:
		fmt.Println("received shutdown signal")
		ctxCancelFunc()

		// Wait for essential goroutines to finish up
		wg.Wait()

		fmt.Println("successfully shutdown")
		return 0
	case <-errChan: // Exit with an error code of 1 if we receive any errors from goroutines
		ctxCancelFunc()
		return 1
	}
}<|MERGE_RESOLUTION|>--- conflicted
+++ resolved
@@ -307,11 +307,7 @@
 		Storage:     db,
 	}
 
-<<<<<<< HEAD
-	blankSavesCache := make(map[string][]looker.LookerSave)
-
 	// Generate Sessions Map Points periodically
-=======
 	configService := jsonrpc.ConfigService{
 		Storage: db,
 	}
@@ -354,8 +350,9 @@
 		LookerDashboardCache: make([]looker.LookerDashboard, 0),
 	}
 
+	blankSavesCache := make(map[string][]looker.LookerSave)
+
 	// Create buyer service
->>>>>>> a1d05bf3
 	buyerService := jsonrpc.BuyersService{
 		UseBigtable:            useBigtable,
 		BigTableCfName:         btCfName,
@@ -370,11 +367,8 @@
 		Metrics:                serviceMetrics,
 		GithubClient:           githubClient,
 		SlackClient:            slackClient,
-<<<<<<< HEAD
 		SavesCache:             &blankSavesCache,
-=======
 		LookerSecret:           lookerClient.Secret,
->>>>>>> a1d05bf3
 	}
 
 	// Setup error channel with wait group to exit from goroutines
