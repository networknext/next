--- conflicted
+++ resolved
@@ -27,11 +27,8 @@
 	"github.com/go-kit/kit/log/level"
 
 	"github.com/networknext/backend/backend"
-<<<<<<< HEAD
-=======
 	"github.com/networknext/backend/modules/config"
 	"github.com/networknext/backend/modules/envvar"
->>>>>>> eb26e5f6
 	"github.com/networknext/backend/modules/logging"
 	"github.com/networknext/backend/modules/metrics"
 	"github.com/networknext/backend/storage"
@@ -186,7 +183,7 @@
 	}
 
 	useBigtable := featureConfig.FeatureEnabled(0) && (gcpOK || btEmulatorOK)
-	
+
 	var btClient *storage.BigTable
 	var btCfName string
 	if useBigtable {
@@ -198,7 +195,7 @@
 
 		// Get the column family
 		btCfName = envvar.Get("BIGTABLE_CF_NAME", "")
-		
+
 		// Create a bigtable admin for setup
 		btAdmin, err := storage.NewBigTableAdmin(ctx, gcpProjectID, btInstanceID, logger)
 		if err != nil {
@@ -333,8 +330,8 @@
 
 	// Generate Sessions Map Points periodically
 	buyerService := jsonrpc.BuyersService{
-		UseBigtable:			useBigtable,
-		BigTableCfName:			btCfName,
+		UseBigtable:            useBigtable,
+		BigTableCfName:         btCfName,
 		BigTable:               btClient,
 		BigTableMetrics:        btMetrics,
 		Logger:                 logger,
