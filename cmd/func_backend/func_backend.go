/*
   Network Next. You control the network.
   Copyright © 2017 - 2020 Network Next, Inc. All rights reserved.
*/

package main

import (
	"context"
	"encoding/binary"
	"fmt"
	"io"
	"io/ioutil"
	"log"
	"math"
	"math/rand"
	"net"
	"net/http"
	"os"
	"sort"
	"sync"
	"time"

	"github.com/alicebob/miniredis/v2"
	"github.com/go-redis/redis/v7"
	"github.com/gorilla/mux"

	"github.com/networknext/backend/billing"
	"github.com/networknext/backend/crypto"
	"github.com/networknext/backend/metrics"
	"github.com/networknext/backend/routing"
	"github.com/networknext/backend/transport"
)

const NEXT_RELAY_BACKEND_PORT = 30000
const NEXT_SERVER_BACKEND_PORT = 40000

const BACKEND_MODE_FORCE_DIRECT = 1
const BACKEND_MODE_RANDOM = 2
const BACKEND_MODE_MULTIPATH = 3
const BACKEND_MODE_ON_OFF = 4
const BACKEND_MODE_ON_ON_OFF = 5
const BACKEND_MODE_ROUTE_SWITCHING = 6
const BACKEND_MODE_UNCOMMITTED = 7
const BACKEND_MODE_UNCOMMITTED_TO_COMMITTED = 8
const BACKEND_MODE_USER_FLAGS = 9
const BACKEND_MODE_IDEMPOTENT = 10

type Backend struct {
	mutex           sync.RWMutex
	dirty           bool
	mode            int
	serverDatabase  map[string]ServerEntry
	sessionDatabase map[uint64]transport.SessionCacheEntry
	statsDatabase   *routing.StatsDatabase
	costMatrix      *routing.CostMatrix
	routeMatrix     *routing.RouteMatrix
	nearData        []byte

	redisClient *redis.Client
}

var backend Backend

type ServerEntry struct {
	address    *net.UDPAddr
	publicKey  []byte
	lastUpdate int64
}

const ThresholdRTT = 1.0
const MaxJitter = float32(100.0)
const MaxPacketLoss = float32(0.1)

func OptimizeThread() {

	for {
		backend.mutex.Lock()

		// ToDo: metrics objects should not be created with every function call - init()?
		var metricsHandler metrics.Handler = &metrics.LocalHandler{}
		newCostMatrixGenMetrics, err := metrics.NewCostMatrixGenMetrics(context.Background(), metricsHandler)
		if err != nil {
			fmt.Printf("failed to create CostMatrixGenMetrics: %v", err)
		}

		newOptimizeMetrics, err := metrics.NewOptimizeMetrics(context.Background(), metricsHandler)
		if err != nil {
			fmt.Printf("failed to create NewOptimizeGenMetrics: %v", err)
		}

		costMatrixDurationStart := time.Now()
		if err := backend.statsDatabase.GetCostMatrix(backend.costMatrix, backend.redisClient, MaxJitter, MaxPacketLoss); err != nil {
			fmt.Printf("error generating cost matrix: %v\n", err)
		}
<<<<<<< HEAD
		costMatrixDurationSince := time.Since(costMatrixDurationStart)
		newCostMatrixGenMetrics.DurationGauge.Set(float64(costMatrixDurationSince.Milliseconds()))
		newCostMatrixGenMetrics.Invocations.Add(1)

		optimizeDurationStart := time.Now()
		if err := backend.costMatrix.Optimize(backend.routeMatrix, RTT_Threshold); err != nil {
=======
		if err := backend.costMatrix.Optimize(backend.routeMatrix, ThresholdRTT); err != nil {
>>>>>>> 4adbe3ea
			fmt.Printf("error generating route matrix: %v\n", err)
		}
		optimizeDurationSince := time.Since(optimizeDurationStart)
		newOptimizeMetrics.DurationGauge.Set(float64(optimizeDurationSince.Milliseconds()))
		newOptimizeMetrics.Invocations.Add(1)

		backend.mutex.Unlock()

		time.Sleep(1 * time.Second)
	}
}

func TimeoutThread() {
	for {
		time.Sleep(time.Second * 1)
		backend.mutex.Lock()
		currentTime := time.Now()
		currentTimestamp := currentTime.Unix()
		unixTimeout := int64(routing.RelayTimeout.Seconds())
		for k, v := range backend.serverDatabase {
			if currentTimestamp-v.lastUpdate > unixTimeout {
				delete(backend.serverDatabase, k)
				backend.dirty = true
				continue
			}
		}
		for k, v := range backend.sessionDatabase {
			if v.TimestampExpire.Before(currentTime) {
				delete(backend.sessionDatabase, k)
				backend.dirty = true
				continue
			}
		}
		hgetallResult := backend.redisClient.HGetAll(routing.HashKeyAllRelays)
		for _, raw := range hgetallResult.Val() {
			var r routing.RelayCacheEntry
			r.UnmarshalBinary([]byte(raw))
			if currentTimestamp-r.LastUpdateTime.Unix() > unixTimeout {
				backend.redisClient.HDel(routing.HashKeyAllRelays, r.Key())
				backend.dirty = true
				continue
			}
		}
		if backend.dirty {
			fmt.Printf("-----------------------------\n")
			hgetallResult := backend.redisClient.HGetAll(routing.HashKeyAllRelays)
			for _, raw := range hgetallResult.Val() {
				var r routing.RelayCacheEntry
				r.UnmarshalBinary([]byte(raw))
				fmt.Printf("relay: %v\n", &r.Addr)
			}

			for _, v := range backend.serverDatabase {
				fmt.Printf("server: %s\n", v.address)
			}
			for k := range backend.sessionDatabase {
				fmt.Printf("session: %x\n", k)
			}
			backend.dirty = false
		}
		backend.mutex.Unlock()
	}
}

func (backend *Backend) GetNearRelays() []routing.Relay {
	var nearRelays = make([]routing.Relay, 0)
	hgetallResult := backend.redisClient.HGetAll(routing.HashKeyAllRelays)
	for _, raw := range hgetallResult.Val() {
		var r routing.RelayCacheEntry
		r.UnmarshalBinary([]byte(raw))
		nearRelays = append(nearRelays, routing.Relay{
			ID:         r.ID,
			Addr:       r.Addr,
			Datacenter: r.Datacenter,
			PublicKey:  r.PublicKey,
		})
	}
	sort.SliceStable(nearRelays[:], func(i, j int) bool { return nearRelays[i].ID < nearRelays[j].ID })
	if len(nearRelays) > int(transport.MaxNearRelays) {
		nearRelays = nearRelays[:transport.MaxNearRelays]
	}
	return nearRelays
}

func main() {

	rand.Seed(time.Now().UnixNano())

	backend.serverDatabase = make(map[string]ServerEntry)
	backend.sessionDatabase = make(map[uint64]transport.SessionCacheEntry)
	backend.statsDatabase = routing.NewStatsDatabase()
	backend.costMatrix = &routing.CostMatrix{}
	backend.routeMatrix = &routing.RouteMatrix{}

	redisServer, err := miniredis.Run()
	if err != nil {
		fmt.Printf("failed to run redis, err: %v", err)
		return
	}
	backend.redisClient = redis.NewClient(&redis.Options{Addr: redisServer.Addr()})

	if os.Getenv("BACKEND_MODE") == "FORCE_DIRECT" {
		backend.mode = BACKEND_MODE_FORCE_DIRECT
	}

	if os.Getenv("BACKEND_MODE") == "RANDOM" {
		backend.mode = BACKEND_MODE_RANDOM
	}

	if os.Getenv("BACKEND_MODE") == "MULTIPATH" {
		backend.mode = BACKEND_MODE_MULTIPATH
	}

	if os.Getenv("BACKEND_MODE") == "ON_OFF" {
		backend.mode = BACKEND_MODE_ON_OFF
	}

	if os.Getenv("BACKEND_MODE") == "ON_ON_OFF" {
		backend.mode = BACKEND_MODE_ON_ON_OFF
	}

	if os.Getenv("BACKEND_MODE") == "ROUTE_SWITCHING" {
		backend.mode = BACKEND_MODE_ROUTE_SWITCHING
	}

	if os.Getenv("BACKEND_MODE") == "UNCOMMITTED" {
		backend.mode = BACKEND_MODE_UNCOMMITTED
	}

	if os.Getenv("BACKEND_MODE") == "UNCOMMITTED_TO_COMMITTED" {
		backend.mode = BACKEND_MODE_UNCOMMITTED_TO_COMMITTED
	}

	if os.Getenv("BACKEND_MODE") == "USER_FLAGS" {
		backend.mode = BACKEND_MODE_USER_FLAGS
	}

	if os.Getenv("BACKEND_MODE") == "IDEMPOTENT" {
		backend.mode = BACKEND_MODE_IDEMPOTENT
	}

	go OptimizeThread()

	go TimeoutThread()

	go WebServer()

	listenAddress := net.UDPAddr{
		Port: NEXT_SERVER_BACKEND_PORT,
		IP:   net.ParseIP("0.0.0.0"),
	}

	fmt.Printf("started reference backend on ports %d and %d\n", NEXT_RELAY_BACKEND_PORT, NEXT_SERVER_BACKEND_PORT)

	connection, err := net.ListenUDP("udp", &listenAddress)
	if err != nil {
		fmt.Printf("error: could not listen on %s\n", listenAddress.String())
		return
	}

	defer connection.Close()

	mux := transport.UDPServerMux{
		Conn:          connection,
		MaxPacketSize: transport.DefaultMaxPacketSize,

		ServerInitHandlerFunc: func(w io.Writer, incoming *transport.UDPPacket) {

			initRequest := &transport.ServerInitRequestPacket{}
			if err = initRequest.UnmarshalBinary(incoming.Data); err != nil {
				fmt.Printf("error: failed to read server init request packet: %v\n", err)
				return
			}

			initResponse := &transport.ServerInitResponsePacket{
				RequestID: initRequest.RequestID,
				Response:  transport.InitResponseOK,
			}

			initResponse.Signature = crypto.Sign(crypto.BackendPrivateKey, initResponse.GetSignData())

			responsePacketData, err := initResponse.MarshalBinary()
			if err != nil {
				fmt.Printf("error: failed to write init response packet: %v\n", err)
				return
			}

			_, err = w.Write(responsePacketData)
			if err != nil {
				fmt.Printf("error: failed to send udp response: %v\n", err)
				return
			}
		},

		ServerUpdateHandlerFunc: func(w io.Writer, incoming *transport.UDPPacket) {

			serverUpdate := &transport.ServerUpdatePacket{}
			if err = serverUpdate.UnmarshalBinary(incoming.Data); err != nil {
				fmt.Printf("error: failed to read server update packet: %v\n", err)
				return
			}

			serverEntry := ServerEntry{}
			serverEntry.address = incoming.SourceAddr
			serverEntry.publicKey = serverUpdate.ServerRoutePublicKey
			serverEntry.lastUpdate = time.Now().Unix()

			key := string(incoming.SourceAddr.String())

			backend.mutex.Lock()
			_, ok := backend.serverDatabase[key]
			if !ok {
				backend.dirty = true
			}
			backend.serverDatabase[key] = serverEntry
			backend.mutex.Unlock()
		},

		SessionUpdateHandlerFunc: func(w io.Writer, incoming *transport.UDPPacket) {

			sessionUpdate := &transport.SessionUpdatePacket{}
			if err = sessionUpdate.UnmarshalBinary(incoming.Data); err != nil {
				fmt.Printf("error: failed to read server session update packet: %v\n", err)
				return
			}

			if sessionUpdate.FallbackToDirect {
				fmt.Printf("error: fallback to direct %s\n", incoming.SourceAddr)
				return
			}

			backend.mutex.RLock()
			serverEntry, ok := backend.serverDatabase[string(incoming.SourceAddr.String())]
			backend.mutex.RUnlock()
			if !ok {
				fmt.Printf("error: could not find server %s\n", incoming.SourceAddr)
				return
			}

			nearRelays := backend.GetNearRelays()

			var sessionResponse *transport.SessionResponsePacket

			backend.mutex.RLock()
			sessionEntry, ok := backend.sessionDatabase[sessionUpdate.SessionID]
			backend.mutex.RUnlock()

			newSession := !ok

			if newSession {
				sessionEntry.SessionID = sessionUpdate.SessionID
				sessionEntry.Version = 0
			} else {
				switch seq := sessionUpdate.Sequence; {
				case seq < sessionEntry.Sequence:
					fmt.Printf("error: session sequence number (%v) is older than sequence number in cache (%v), ignoring...\n", seq, sessionEntry.Sequence)
					return
				case seq == sessionEntry.Sequence:
					_, err = w.Write(sessionEntry.Response)
					if err != nil {
						fmt.Printf("error: failed to respond with session entry cache: %v\n", err)
					}
					return
				}
			}

			sessionEntry.TimestampExpire = time.Now().Add(time.Minute * 5)

			takeNetworkNext := len(nearRelays) > 0

			if backend.mode == BACKEND_MODE_IDEMPOTENT && rand.Intn(10) == 0 {
				return
			}

			if backend.mode == BACKEND_MODE_FORCE_DIRECT {
				takeNetworkNext = false
			}

			if backend.mode == BACKEND_MODE_RANDOM {
				takeNetworkNext = takeNetworkNext && rand.Float32() > 0.5
			}

			if backend.mode == BACKEND_MODE_ON_OFF {
				// Alternate between direct and next routes for each slice
				if (sessionUpdate.Sequence & 1) == 0 {
					takeNetworkNext = false
				}
			}

			if backend.mode == BACKEND_MODE_ON_ON_OFF {
				// Alternate between direct, a new route token and a continue route token for every 3 slices
				if (sessionUpdate.Sequence & 2) == 0 {
					takeNetworkNext = false
				}
			}

			if backend.mode == BACKEND_MODE_ROUTE_SWITCHING {
				rand.Shuffle(len(nearRelays), func(i, j int) {
					nearRelays[i], nearRelays[j] = nearRelays[j], nearRelays[i]
				})
			}

			multipath := len(nearRelays) > 0 && backend.mode == BACKEND_MODE_MULTIPATH

			committed := true

			if backend.mode == BACKEND_MODE_UNCOMMITTED {
				committed = false
				if sessionUpdate.Committed {
					panic("slices must not be committed in this mode")
				}
			}

			if backend.mode == BACKEND_MODE_UNCOMMITTED_TO_COMMITTED {
				committed = sessionUpdate.Sequence > 2
				if sessionUpdate.Sequence <= 2 && sessionUpdate.Committed {
					panic("slices 0,1,2,3 should not be committed")
				}
				if sessionUpdate.Sequence >= 4 && !sessionUpdate.Committed {
					panic("slices 4 and greater should be committed")
				}
			}

			if backend.mode == BACKEND_MODE_USER_FLAGS {
				if sessionUpdate.Sequence >= 2 && sessionUpdate.UserFlags != 0x123 {
					panic("user flags not set on session update")
				}
			}

			// Extract ids and addresses into own list to make response
			var nearRelayIDs = make([]uint64, 0)
			var nearRelayAddresses = make([]net.UDPAddr, 0)
			for _, relay := range nearRelays {
				nearRelayIDs = append(nearRelayIDs, relay.ID)
				nearRelayAddresses = append(nearRelayAddresses, relay.Addr)
			}

			if !takeNetworkNext {

				// direct route
				sessionResponse = &transport.SessionResponsePacket{
					Sequence:             sessionUpdate.Sequence,
					SessionID:            sessionUpdate.SessionID,
					NumNearRelays:        int32(len(nearRelays)),
					NearRelayIDs:         nearRelayIDs,
					NearRelayAddresses:   nearRelayAddresses,
					RouteType:            int32(routing.RouteTypeDirect),
					NumTokens:            0,
					Tokens:               nil,
					ServerRoutePublicKey: serverEntry.publicKey,
				}

				directRoute := &routing.Route{}
				sessionEntry.RouteHash = directRoute.Hash64()

			} else {

				// Make next route from near relays (but respect hop limit)
				numRelays := len(nearRelays)
				if numRelays > routing.MaxRelays {
					numRelays = routing.MaxRelays
				}
				nextRoute := routing.Route{
					Relays: nearRelays[:numRelays],
				}

				if newSession {
					sessionEntry.TimestampExpire = time.Now().Add(billing.BillingSliceSeconds * 2 * time.Second)
				} else {
					sessionEntry.TimestampExpire = sessionEntry.TimestampExpire.Add(billing.BillingSliceSeconds * time.Second)
				}

				var token routing.Token
				if nextRoute.Hash64() == sessionEntry.RouteHash {
					token = &routing.ContinueRouteToken{
						Expires: uint64(sessionEntry.TimestampExpire.Unix()),

						SessionID: sessionUpdate.SessionID,

						SessionVersion: sessionEntry.Version,
						SessionFlags:   0,

						Client: routing.Client{
							Addr:      sessionUpdate.ClientAddress,
							PublicKey: sessionUpdate.ClientRoutePublicKey,
						},

						Server: routing.Server{
							Addr:      sessionUpdate.ServerAddress,
							PublicKey: serverEntry.publicKey,
						},

						Relays: nextRoute.Relays,
					}
				} else {
					sessionEntry.Version++

					token = &routing.NextRouteToken{
						Expires: uint64(sessionEntry.TimestampExpire.Unix()),

						SessionID: sessionUpdate.SessionID,

						SessionVersion: sessionEntry.Version,
						SessionFlags:   0, // Haven't figured out what this is for. // glenn: it's unused, but left in for binary compatibility reasons until we migrate to new backend.

						Client: routing.Client{
							Addr:      sessionUpdate.ClientAddress,
							PublicKey: sessionUpdate.ClientRoutePublicKey,
						},

						Server: routing.Server{
							Addr:      sessionUpdate.ServerAddress,
							PublicKey: serverEntry.publicKey,
						},

						Relays: nextRoute.Relays,

						KbpsUp:   256 * 100,
						KbpsDown: 256 * 100,
					}
				}

				tokens, numtokens, err := token.Encrypt(crypto.RouterPrivateKey)
				if err != nil {
					fmt.Printf("error: failed to encrypt route token: %v\n", err)
					return
				}
				sessionEntry.RouteHash = nextRoute.Hash64()

				sessionResponse = &transport.SessionResponsePacket{
					Sequence:             sessionUpdate.Sequence,
					SessionID:            sessionUpdate.SessionID,
					NumNearRelays:        int32(len(nearRelays)),
					NearRelayIDs:         nearRelayIDs,
					NearRelayAddresses:   nearRelayAddresses,
					RouteType:            int32(token.Type()),
					Multipath:            multipath,
					Committed:            committed,
					NumTokens:            int32(numtokens),
					Tokens:               tokens,
					ServerRoutePublicKey: serverEntry.publicKey,
				}
			}

			if sessionResponse == nil {
				fmt.Printf("error: nil session response\n")
				return
			}

			sessionResponse.Signature = crypto.Sign(crypto.BackendPrivateKey, sessionResponse.GetSignData())

			responsePacketData, err := sessionResponse.MarshalBinary()
			if err != nil {
				fmt.Printf("error: failed to write session response packet: %v\n", err)
				return
			}

			sessionEntry.Sequence = sessionResponse.Sequence
			sessionEntry.Response = responsePacketData

			backend.mutex.Lock()
			if newSession {
				backend.dirty = true
			}
			backend.sessionDatabase[sessionUpdate.SessionID] = sessionEntry
			backend.mutex.Unlock()

			_, err = w.Write(responsePacketData)
			if err != nil {
				fmt.Printf("error: failed to send udp response: %v\n", err)
				return
			}
		},
	}

	if err := mux.Start(context.Background()); err != nil {
		log.Fatalf("failed to start udp server: %v", err)
	}
}

// -----------------------------------------------------------

const InitRequestMagic = uint32(0x9083708f)
const InitRequestVersion = 0
const InitResponseVersion = 0
const UpdateRequestVersion = 0
const UpdateResponseVersion = 0
const MaxRelayAddressLength = 256
const RelayTokenBytes = 32
const MaxRelays = 1024

func ReadUint32(data []byte, index *int, value *uint32) bool {
	if *index+4 > len(data) {
		return false
	}
	*value = binary.LittleEndian.Uint32(data[*index:])
	*index += 4
	return true
}

func ReadUint64(data []byte, index *int, value *uint64) bool {
	if *index+8 > len(data) {
		return false
	}
	*value = binary.LittleEndian.Uint64(data[*index:])
	*index += 8
	return true
}

func ReadFloat32(data []byte, index *int, value *float32) bool {
	var int_value uint32
	if !ReadUint32(data, index, &int_value) {
		return false
	}
	*value = math.Float32frombits(int_value)
	return true
}

func ReadString(data []byte, index *int, value *string, maxStringLength uint32) bool {
	var stringLength uint32
	if !ReadUint32(data, index, &stringLength) {
		return false
	}
	if stringLength > maxStringLength {
		return false
	}
	if *index+int(stringLength) > len(data) {
		return false
	}
	stringData := make([]byte, stringLength)
	for i := uint32(0); i < stringLength; i++ {
		stringData[i] = data[*index]
		*index += 1
	}
	*value = string(stringData)
	return true
}

func ReadBytes(data []byte, index *int, value *[]byte, bytes uint32) bool {
	if *index+int(bytes) > len(data) {
		return false
	}
	*value = make([]byte, bytes)
	for i := uint32(0); i < bytes; i++ {
		(*value)[i] = data[*index]
		*index += 1
	}
	return true
}

func WriteUint32(data []byte, index *int, value uint32) {
	binary.LittleEndian.PutUint32(data[*index:], value)
	*index += 4
}

func WriteUint64(data []byte, index *int, value uint64) {
	binary.LittleEndian.PutUint64(data[*index:], value)
	*index += 8
}

func WriteString(data []byte, index *int, value string, maxStringLength uint32) {
	stringLength := uint32(len(value))
	if stringLength > maxStringLength {
		panic("string is too long!\n")
	}
	binary.LittleEndian.PutUint32(data[*index:], stringLength)
	*index += 4
	for i := 0; i < int(stringLength); i++ {
		data[*index] = value[i]
		*index++
	}
}

func WriteBytes(data []byte, index *int, value []byte, numBytes int) {
	for i := 0; i < numBytes; i++ {
		data[*index] = value[i]
		*index++
	}
}

func RelayInitHandler(writer http.ResponseWriter, request *http.Request) {
	body, err := ioutil.ReadAll(request.Body)
	if err != nil {
		return
	}
	defer request.Body.Close()

	index := 0

	var magic uint32
	if !ReadUint32(body, &index, &magic) || magic != InitRequestMagic {
		return
	}

	var version uint32
	if !ReadUint32(body, &index, &version) || version != InitRequestVersion {
		return
	}

	var nonce []byte
	if !ReadBytes(body, &index, &nonce, crypto.NonceSize) {
		return
	}

	var relay_address string
	if !ReadString(body, &index, &relay_address, MaxRelayAddressLength) {
		return
	}

	var encrypted_token []byte
	if !ReadBytes(body, &index, &encrypted_token, RelayTokenBytes+crypto.MACSize) {
		return
	}

	if _, success := crypto.Open(encrypted_token, nonce, crypto.RelayPublicKey[:], crypto.RouterPrivateKey[:]); !success {
		return
	}

	// New redis entry
	udpAddr, err := net.ResolveUDPAddr("udp", relay_address)
	if err != nil {
		return
	}

	relay := routing.RelayCacheEntry{
		ID:             crypto.HashID(relay_address),
		Addr:           *udpAddr,
		PublicKey:      crypto.RelayPublicKey[:],
		LastUpdateTime: time.Now(),
	}

	if backend.redisClient.HExists(routing.HashKeyAllRelays, relay.Key()).Val() {
		writer.WriteHeader(http.StatusConflict)
		return
	}

	backend.redisClient.HSet(routing.HashKeyAllRelays, relay.Key(), relay)
	backend.dirty = true

	writer.Header().Set("Content-Type", "application/octet-stream")

	responseData := make([]byte, 64)
	index = 0
	WriteUint32(responseData, &index, InitResponseVersion)
	WriteUint64(responseData, &index, uint64(time.Now().Unix()))
	WriteBytes(responseData, &index, relay.PublicKey, RelayTokenBytes)
	responseData = responseData[:index]
	writer.Write(responseData)
}

func RelayUpdateHandler(writer http.ResponseWriter, request *http.Request) {
	body, err := ioutil.ReadAll(request.Body)
	if err != nil {
		return
	}
	defer request.Body.Close()

	index := 0

	var version uint32
	if !ReadUint32(body, &index, &version) || version != UpdateRequestVersion {
		return
	}

	var relay_address string
	if !ReadString(body, &index, &relay_address, MaxRelayAddressLength) {
		return
	}

	var token []byte
	if !ReadBytes(body, &index, &token, RelayTokenBytes) {
		return
	}

	udpAddr, err := net.ResolveUDPAddr("udp", relay_address)
	if err != nil {
		return
	}

	relay := routing.RelayCacheEntry{
		ID:             crypto.HashID(relay_address),
		Addr:           *udpAddr,
		PublicKey:      token,
		LastUpdateTime: time.Now(),
	}

	var numRelays uint32
	if !ReadUint32(body, &index, &numRelays) {
		return
	}

	if numRelays > MaxRelays {
		return
	}

	statsUpdate := &routing.RelayStatsUpdate{}
	statsUpdate.ID = relay.ID

	for i := 0; i < int(numRelays); i++ {
		var id uint64
		var rtt, jitter, packetLoss float32
		if !ReadUint64(body, &index, &id) {
			return
		}
		if !ReadFloat32(body, &index, &rtt) {
			return
		}
		if !ReadFloat32(body, &index, &jitter) {
			return
		}
		if !ReadFloat32(body, &index, &packetLoss) {
			return
		}
		ping := routing.RelayStatsPing{}
		ping.RelayID = id
		ping.RTT = rtt
		ping.Jitter = jitter
		ping.PacketLoss = packetLoss
		statsUpdate.PingStats = append(statsUpdate.PingStats, ping)
	}

	backend.mutex.Lock()
	backend.statsDatabase.ProcessStats(statsUpdate)
	backend.mutex.Unlock()

	relaysToPing := make([]routing.RelayPingData, 0)

	hgetallResult := backend.redisClient.HGetAll(routing.HashKeyAllRelays)
	for k, v := range hgetallResult.Val() {
		if k != relay.Key() {
			var unmarshaledValue routing.RelayCacheEntry
			unmarshaledValue.UnmarshalBinary([]byte(v))
			relaysToPing = append(relaysToPing, routing.RelayPingData{ID: uint64(unmarshaledValue.ID), Address: unmarshaledValue.Addr.String()})
		}
	}

	if !backend.redisClient.HExists(routing.HashKeyAllRelays, relay.Key()).Val() {
		writer.WriteHeader(http.StatusNotFound)
		return
	}

	backend.redisClient.HSet(routing.HashKeyAllRelays, relay.Key(), relay)

	responseData := make([]byte, 10*1024)

	index = 0

	WriteUint32(responseData, &index, UpdateResponseVersion)

	WriteUint32(responseData, &index, uint32(len(relaysToPing)))

	for i := range relaysToPing {
		WriteUint64(responseData, &index, relaysToPing[i].ID)
		WriteString(responseData, &index, relaysToPing[i].Address, MaxRelayAddressLength)
	}

	responseLength := index

	responseData = responseData[:responseLength]

	writer.Header().Set("Content-Type", "application/octet-stream")

	writer.Write(responseData)
}

func NearHandler(writer http.ResponseWriter, request *http.Request) {
	backend.mutex.RLock()
	nearData := backend.nearData
	backend.mutex.RUnlock()
	writer.WriteHeader(http.StatusOK)
	writer.Header().Set("Content-Type", "application/octet-stream")
	writer.Write(nearData)
}

func WebServer() {
	router := mux.NewRouter()
	router.HandleFunc("/relay_init", RelayInitHandler).Methods("POST")
	router.HandleFunc("/relay_update", RelayUpdateHandler).Methods("POST")
	router.HandleFunc("/near", NearHandler).Methods("GET")
	http.ListenAndServe(fmt.Sprintf(":%d", NEXT_RELAY_BACKEND_PORT), router)
}<|MERGE_RESOLUTION|>--- conflicted
+++ resolved
@@ -93,16 +93,12 @@
 		if err := backend.statsDatabase.GetCostMatrix(backend.costMatrix, backend.redisClient, MaxJitter, MaxPacketLoss); err != nil {
 			fmt.Printf("error generating cost matrix: %v\n", err)
 		}
-<<<<<<< HEAD
 		costMatrixDurationSince := time.Since(costMatrixDurationStart)
 		newCostMatrixGenMetrics.DurationGauge.Set(float64(costMatrixDurationSince.Milliseconds()))
 		newCostMatrixGenMetrics.Invocations.Add(1)
 
 		optimizeDurationStart := time.Now()
 		if err := backend.costMatrix.Optimize(backend.routeMatrix, RTT_Threshold); err != nil {
-=======
-		if err := backend.costMatrix.Optimize(backend.routeMatrix, ThresholdRTT); err != nil {
->>>>>>> 4adbe3ea
 			fmt.Printf("error generating route matrix: %v\n", err)
 		}
 		optimizeDurationSince := time.Since(optimizeDurationStart)
