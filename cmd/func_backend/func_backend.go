--- conflicted
+++ resolved
@@ -157,34 +157,15 @@
 	}
 }
 
-<<<<<<< HEAD
 func (backend *Backend) GetNearRelays() []*routing.RelayData {
+	backend.mutex.Lock()
 	allRelayData := backend.relayMap.GetAllRelayData()
+	backend.mutex.Unlock()
 	sort.SliceStable(allRelayData, func(i, j int) bool { return allRelayData[i].ID < allRelayData[j].ID })
 	if len(allRelayData) > int(transport.MaxNearRelays) {
 		allRelayData = allRelayData[:transport.MaxNearRelays]
 	}
 	return allRelayData
-=======
-func (backend *Backend) GetNearRelays() []routing.Relay {
-	var nearRelays = make([]routing.Relay, 0)
-	backend.mutex.Lock()
-	allRelayData := backend.relayMap.GetAllRelayData()
-	backend.mutex.Unlock()
-	for _, relayData := range allRelayData {
-		nearRelays = append(nearRelays, routing.Relay{
-			ID:         relayData.ID,
-			Addr:       relayData.Addr,
-			Datacenter: relayData.Datacenter,
-			PublicKey:  relayData.PublicKey,
-		})
-	}
-	sort.SliceStable(nearRelays[:], func(i, j int) bool { return nearRelays[i].ID < nearRelays[j].ID })
-	if len(nearRelays) > int(transport.MaxNearRelays) {
-		nearRelays = nearRelays[:transport.MaxNearRelays]
-	}
-	return nearRelays
->>>>>>> 663fef5d
 }
 
 func main() {
