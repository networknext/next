package main

import (
	"encoding/csv"
	"fmt"
	"os"
	"sort"
	"strconv"
	"strings"
	"time"

	"github.com/modood/table"
	"github.com/networknext/backend/routing"
	localjsonrpc "github.com/networknext/backend/transport/jsonrpc"
	"github.com/ybbus/jsonrpc"
)

func opsRelays(
	rpcClient jsonrpc.RPCClient,
	env Environment,
	regex string,
	relaysStateShowFlags [6]bool,
	relaysStateHideFlags [6]bool,
	relaysDownFlag bool,
	csvOutputFlag bool,
	relayVersionFilter string,
	relaysCount int64,
	relayIDSigned bool,
	relayBWSort bool,
) {
	args := localjsonrpc.RelaysArgs{
		Regex: regex,
	}

	var reply localjsonrpc.RelaysReply
	if err := rpcClient.CallFor(&reply, "OpsService.Relays", args); err != nil {
		handleJSONRPCError(env, err)
		return
	}

	if relayBWSort {
		sort.Slice(reply.Relays, func(i int, j int) bool {
			return reply.Relays[i].IncludedBandwidthGB > reply.Relays[j].IncludedBandwidthGB
		})
	}

	relays := []struct {
		Name                string
		MRC                 string
		Overage             string
		BWRule              string
		ContractTerm        string
		StartDate           string
		EndDate             string
		Type                string
		IncludedBandwidthGB string
		NICSpeedMbps        string
	}{}

	relaysCSV := [][]string{{}}

	relaysCSV = append(relaysCSV, []string{
		"Name", "Address", "MRC", "Overage", "BW Rule",
		"Term", "Start Date", "End Date", "Type", "Bandwidth", "NIC Speed"})

	for _, relay := range reply.Relays {
		relayState, err := routing.ParseRelayState(relay.State)
		if err != nil {
			handleRunTimeError(fmt.Sprintf("could not parse invalid relay state %s\n", relay.State), 1)
		}

		includeRelay := true

		for i, flag := range relaysStateShowFlags {
			if flag {
				if relayState != routing.RelayState(i) {
					// An "only show" flag is set and this relay doesn't match that state, so don't include it in the final output
					includeRelay = false
				} else {
					// One of the flags should include the relay, so set to true and break out, since combining the flags is an OR operation
					includeRelay = true
					break
				}
			}
		}

		if relaysStateHideFlags[relayState] {
			// Relay should be hidden, so don't include in final output
			includeRelay = false
		}

		if relaysDownFlag {
			// Relay is still up and shouldn't be included in the final output
			includeRelay = false
		}

		if !includeRelay {
			continue
		}

		mrc := "n/a"
		if relay.MRC > 0 {
			mrc = fmt.Sprintf("%.2f", relay.MRC.ToCents()/100)
		}
		overage := "n/a"
		if relay.Overage > 0 {
			overage = fmt.Sprintf("%.2f", relay.Overage.ToCents()/100)
		}

		var bwRule string
		switch relay.BWRule {
		case routing.BWRuleNone:
			bwRule = "n/a"
		case routing.BWRuleFlat:
			bwRule = "flat"
		case routing.BWRuleBurst:
			bwRule = "burst"
		case routing.BWRulePool:
			bwRule = "pool"
		default:
			bwRule = "n/a"
		}

		var machineType string
		switch relay.Type {
		case routing.NoneSpecified:
			machineType = "n/a"
		case routing.BareMetal:
			machineType = "bare metal"
		case routing.VirtualMachine:
			machineType = "virtual machine"
		default:
			machineType = "n/a"
		}

		contractTerm := "n/a"
		if relay.ContractTerm != 0 {
			contractTerm = fmt.Sprintf("%d", relay.ContractTerm)
		}

		startDate := "n/a"
		if !relay.StartDate.IsZero() {
			startDate = relay.StartDate.Format("January 2, 2006")
		}

		endDate := "n/a"
		if !relay.EndDate.IsZero() {
			endDate = relay.EndDate.Format("January 2, 2006")
		}

		bandwidth := strconv.FormatInt(int64(relay.IncludedBandwidthGB), 10)
		if bandwidth == "0" {
			bandwidth = "n/a"
		}

		nicSpeed := strconv.FormatInt(int64(relay.NICSpeedMbps), 10)
		if nicSpeed == "0" {
			nicSpeed = "n/a"
		}

		// return csv file
		if csvOutputFlag {
			relaysCSV = append(relaysCSV, []string{
				relay.Name,
				mrc,
				overage,
				bwRule,
				contractTerm,
				startDate,
				endDate,
				machineType,
				bandwidth,
				nicSpeed,
			})
		} else if relayVersionFilter == "all" || relay.Version == relayVersionFilter {
			relays = append(relays, struct {
				Name                string
				MRC                 string
				Overage             string
				BWRule              string
				ContractTerm        string
				StartDate           string
				EndDate             string
				Type                string
				IncludedBandwidthGB string
				NICSpeedMbps        string
			}{
				relay.Name,
				mrc,
				overage,
				bwRule,
				contractTerm,
				startDate,
				endDate,
				machineType,
				bandwidth,
				nicSpeed,
			})
		}

	}

	if csvOutputFlag {
		if relaysCount > 0 && int(relaysCount) < len(relaysCSV) {
			relaysCSV = relaysCSV[:relaysCount+2] // +2 for heading lines
		}

		// return csv file of structs
		// fileName := "./relays-" + strconv.FormatInt(time.Now().Unix(), 10) + ".csv"
		fileName := "./relays.csv"
		f, err := os.Create(fileName)
		if err != nil {
			handleRunTimeError(fmt.Sprintf("Error creating local CSV file %s: %v\n", fileName, err), 1)
		}

		writer := csv.NewWriter(f)
		err = writer.WriteAll(relaysCSV)
		if err != nil {
			handleRunTimeError(fmt.Sprintf("Error writing local CSV file %s: %v\n", fileName, err), 1)
		}
		fmt.Println("CSV file written: relays.csv")
		return
	}

	if relaysCount > 0 && int(relaysCount) < len(relays) {
		relays = relays[:relaysCount]
	}

	table.Output(relays)
}

func relays(
	rpcClient jsonrpc.RPCClient,
	env Environment,
	regex string,
	relaysStateShowFlags [6]bool,
	relaysStateHideFlags [6]bool,
	relaysDownFlag bool,
	relaysListFlag bool,
	csvOutputFlag bool,
	relayVersionFilter string,
	relaysCount int64,
	relayIDSigned bool,
) {
	args := localjsonrpc.RelaysArgs{
		Regex: regex,
	}

	var reply localjsonrpc.RelaysReply
	if err := rpcClient.CallFor(&reply, "OpsService.Relays", args); err != nil {
		handleJSONRPCError(env, err)
		return
	}

	sort.Slice(reply.Relays, func(i int, j int) bool {
		return reply.Relays[i].SessionCount > reply.Relays[j].SessionCount
	})

	relays := []struct {
		Name        string
		ID          string
		Address     string
		State       string
		Sessions    string
		Tx          string
		Rx          string
		Version     string
		CPUUsage    string `table:"CPU Usage"`
		MemUsage    string `table:"Memory Usage"`
		LastUpdated string
	}{}

	relaysCSV := [][]string{{}}

	if relaysListFlag {
		relaysCSV = append(relaysCSV, []string{"Name"})
	} else {
		relaysCSV = append(relaysCSV, []string{
			"Name", "ID", "Address", "State", "Sessions", "Tx", "Rx", "Version", "LastUpdated"})
	}

	for _, relay := range reply.Relays {
		relayState, err := routing.ParseRelayState(relay.State)
		if err != nil {
			handleRunTimeError(fmt.Sprintf("could not parse invalid relay state %s\n", relay.State), 0)
		}

		includeRelay := true

		for i, flag := range relaysStateShowFlags {
			if flag {
				if relayState != routing.RelayState(i) {
					// An "only show" flag is set and this relay doesn't match that state, so don't include it in the final output
					includeRelay = false
				} else {
					// One of the flags should include the relay, so set to true and break out, since combining the flags is an OR operation
					includeRelay = true
					break
				}
			}
		}

		if relaysStateHideFlags[relayState] {
			// Relay should be hidden, so don't include in final output
			includeRelay = false
		}

		var rx string
		bitsReceived := relay.BytesReceived * 8
		if bitsReceived > 1000000000 {
			rx = fmt.Sprintf("%.02fGbps", float64(bitsReceived)/float64(1000000000))
		} else {
			rx = fmt.Sprintf("%.02fMbps", float64(bitsReceived)/float64(1000000))
		}

		var tx string
		bitsTransmitted := relay.BytesSent * 8
		if bitsTransmitted > 1000000000 {
			tx = fmt.Sprintf("%.02fGbps", float64(bitsTransmitted)/float64(1000000000))
		} else {
			tx = fmt.Sprintf("%.02fMbps", float64(bitsTransmitted)/float64(1000000))
		}

		cpuUsage := fmt.Sprintf("%.02f%%", relay.CPUUsage)
		memUsage := fmt.Sprintf("%.02f%%", relay.MemUsage)

		lastUpdateDuration := time.Since(relay.LastUpdateTime).Truncate(time.Second)
		lastUpdated := "n/a"
		if relay.State == "enabled" {
			lastUpdated = lastUpdateDuration.String()
		}

		if relaysDownFlag && lastUpdateDuration < 30*time.Second {
			// Relay is still up and shouldn't be included in the final output
			includeRelay = false
		}

		if !includeRelay {
			continue
		}

		address := relay.Addr

		// return csv file
		if csvOutputFlag {
			if relaysListFlag && (relayVersionFilter == "all" || relay.Version == relayVersionFilter) {
				relaysCSV = append(relaysCSV, []string{
					relay.Name,
				})
			} else if relayVersionFilter == "all" || relay.Version == relayVersionFilter {
				var relayID string
				if relayIDSigned {
					relayID = fmt.Sprintf("%d", int64(relay.ID))
				} else {
					relayID = fmt.Sprintf("%016x", relay.ID)
				}
				relaysCSV = append(relaysCSV, []string{
					relay.Name,
					relayID,
					address,
					relay.State,
					fmt.Sprintf("%d", relay.SessionCount),
					tx,
					rx,
					relay.Version,
					lastUpdated,
				})
			}

		} else if relayVersionFilter == "all" || relay.Version == relayVersionFilter {
			var relayID string
			if relayIDSigned {
				relayID = fmt.Sprintf("%d", int64(relay.ID))
			} else {
				relayID = fmt.Sprintf("%016x", relay.ID)
			}
			relays = append(relays, struct {
				Name        string
				ID          string
				Address     string
				State       string
				Sessions    string
				Tx          string
				Rx          string
				Version     string
				CPUUsage    string `table:"CPU Usage"`
				MemUsage    string `table:"Memory Usage"`
				LastUpdated string
			}{
				Name:        relay.Name,
				ID:          relayID,
				Address:     address,
				State:       relay.State,
				Sessions:    fmt.Sprintf("%d", relay.SessionCount),
				Tx:          tx,
				Rx:          rx,
				Version:     relay.Version,
				CPUUsage:    cpuUsage,
				MemUsage:    memUsage,
				LastUpdated: lastUpdated,
			})
		}

	}

	if csvOutputFlag {

		if relaysCount > 0 && int(relaysCount) < len(relaysCSV) {
			relaysCSV = relaysCSV[:relaysCount+2] // +2 for heading lines
		}

		// return csv file of structs
		// fileName := "./relays-" + strconv.FormatInt(time.Now().Unix(), 10) + ".csv"
		fileName := "./relays.csv"
		f, err := os.Create(fileName)
		if err != nil {
			handleRunTimeError(fmt.Sprintf("Error creating local CSV file %s: %v\n", fileName, err), 1)
		}

		writer := csv.NewWriter(f)
		err = writer.WriteAll(relaysCSV)
		if err != nil {
			handleRunTimeError(fmt.Sprintf("Error writing local CSV file %s: %v\n", fileName, err), 1)
		}
		fmt.Println("CSV file written: relays.csv")
		return
	}

	if relaysListFlag {
		relayNames := []string{}
		for _, relay := range relays {
			relayNames = append(relayNames, relay.Name)

		}
		fmt.Println(strings.Join(relayNames, " "))
		return
	}

	if relaysCount > 0 && int(relaysCount) < len(relays) {
		relays = relays[:relaysCount]
	}

	table.Output(relays)

}

func addRelay(rpcClient jsonrpc.RPCClient, env Environment, relay routing.Relay) {
	args := localjsonrpc.AddRelayArgs{
		Relay: relay,
	}

	var reply localjsonrpc.AddRelayReply
	if err := rpcClient.CallFor(&reply, "OpsService.AddRelay", args); err != nil {
		handleJSONRPCError(env, err)
		return
	}

	fmt.Printf("Relay \"%s\" added to storage.\n", relay.Name)
}

func removeRelay(rpcClient jsonrpc.RPCClient, env Environment, name string) {
	relays := getRelayInfo(rpcClient, env, name)

	if len(relays) == 0 {
<<<<<<< HEAD
		handleRunTimeError(fmt.Sprintf("no relays matched the name '%s'\n", name), 0)
=======
		fmt.Printf("no relays matched the name '%s'\n", name)
		os.Exit(0)
>>>>>>> c3739313
	}

	info := relays[0]

	if info.state == routing.RelayStateDecommissioned.String() {
<<<<<<< HEAD
		handleRunTimeError(fmt.Sprintf("Relay \"%s\" already removed\n", info.name), 0)
=======
		fmt.Printf("Relay \"%s\" already removed\n", info.name)
		os.Exit(0)
	}

	if info.state != routing.RelayStateDisabled.String() {
		fmt.Printf("Relay %s must be disabled prior to removal.\n\n", info.name)
		os.Exit(0)
>>>>>>> c3739313
	}

	args := localjsonrpc.RemoveRelayArgs{
		RelayID: info.id,
	}

	var reply localjsonrpc.RemoveRelayReply
	if err := rpcClient.CallFor(&reply, "OpsService.RemoveRelay", args); err != nil {
		handleJSONRPCError(env, err)
		return
	}

	fmt.Printf("Relay \"%s\" removed.\n", info.name)
}

func countRelays(rpcClient jsonrpc.RPCClient, env Environment, regex string) {
	args := localjsonrpc.RelaysArgs{
		Regex: regex,
	}

	var reply localjsonrpc.RelaysReply
	if err := rpcClient.CallFor(&reply, "OpsService.Relays", args); err != nil {
		handleJSONRPCError(env, err)
		return
	}

	relayList := []struct {
		State string
		Count string
	}{}

	relayCountList := make(map[string]int)

	for _, relay := range reply.Relays {
		if _, ok := relayCountList[relay.State]; ok {
			relayCountList[relay.State]++
			continue
		}
		relayCountList[relay.State] = 1
	}

	for key, relayCount := range relayCountList {
		relayList = append(relayList, struct {
			State string
			Count string
		}{
			State: key,
			Count: strconv.Itoa(relayCount),
		})
	}

	relayList = append(relayList, struct {
		State string
		Count string
	}{
		State: "total",
		Count: strconv.Itoa(len(reply.Relays)),
	})

	table.Output(relayList)

}<|MERGE_RESOLUTION|>--- conflicted
+++ resolved
@@ -462,20 +462,12 @@
 	relays := getRelayInfo(rpcClient, env, name)
 
 	if len(relays) == 0 {
-<<<<<<< HEAD
 		handleRunTimeError(fmt.Sprintf("no relays matched the name '%s'\n", name), 0)
-=======
-		fmt.Printf("no relays matched the name '%s'\n", name)
-		os.Exit(0)
->>>>>>> c3739313
 	}
 
 	info := relays[0]
 
 	if info.state == routing.RelayStateDecommissioned.String() {
-<<<<<<< HEAD
-		handleRunTimeError(fmt.Sprintf("Relay \"%s\" already removed\n", info.name), 0)
-=======
 		fmt.Printf("Relay \"%s\" already removed\n", info.name)
 		os.Exit(0)
 	}
@@ -483,7 +475,6 @@
 	if info.state != routing.RelayStateDisabled.String() {
 		fmt.Printf("Relay %s must be disabled prior to removal.\n\n", info.name)
 		os.Exit(0)
->>>>>>> c3739313
 	}
 
 	args := localjsonrpc.RemoveRelayArgs{
