/*
   Network Next. Copyright © 2017 - 2020 Network Next, Inc. All rights reserved.
*/

package main

import (
	"bufio"
	"bytes"
	"context"
	"encoding/base64"
	"encoding/binary"
	"encoding/json"
	"errors"
	"flag"
	"fmt"
	"hash/fnv"
	"io"
	"io/ioutil"
	"net"
	"net/http"
	"os"
	"os/exec"
	"os/signal"
	"runtime"
	"strconv"
	"strings"
	"sync"
	"syscall"

	"github.com/networknext/backend/crypto"
	"github.com/networknext/backend/routing"
	localjsonrpc "github.com/networknext/backend/transport/jsonrpc"
	"github.com/peterbourgon/ff/v3/ffcli"
	"github.com/tidwall/gjson"
	"github.com/ybbus/jsonrpc"
)

var (
	release   string
	buildtime string
)

type arrayFlags []string

func (i *arrayFlags) String() string {
	return ""
}

func (i *arrayFlags) Set(value string) error {
	*i = append(*i, value)
	return nil
}

func isWindows() bool {
	return runtime.GOOS == "windows"
}

func isMac() bool {
	return runtime.GOOS == "darwin"
}

func isLinux() bool {
	return runtime.GOOS == "linux"
}

func runCommand(command string, args []string) bool {
	cmd := exec.Command(command, args...)
	cmd.Stdout = os.Stdout
	cmd.Stderr = os.Stderr
	cmd.Stdin = os.Stdin
	err := cmd.Run()
	if err != nil {
		fmt.Printf("runCommand error: %v\n", err)
		return false
	}
	return true
}

func runCommandEnv(command string, args []string, env map[string]string) bool {
	cmd := exec.Command(command, args...)
	cmd.Stdout = os.Stdout
	cmd.Stderr = os.Stderr
	cmd.Stdin = os.Stdin
	finalEnv := os.Environ()
	for k, v := range env {
		finalEnv = append(finalEnv, fmt.Sprintf("%s=%s", k, v))
	}
	cmd.Env = finalEnv

	// Make a os.Signal channel and attach any incoming os signals
	c := make(chan os.Signal, 1)
	signal.Notify(c, os.Interrupt)

	// Start a goroutine and block waiting for any os.Signal
	go func() {
		sig := <-c

		// If the command still exists send the os.Signal captured by next tool
		// to the underlying process.
		// If the signal is interrupt, then try to directly kill the process,
		// otherwise forward the signal.
		if cmd.Process != nil {
			if sig == syscall.SIGINT {
				if err := cmd.Process.Kill(); err != nil {
					fmt.Printf("Error trying to kill a process: %v\n", err)
				}
			} else if err := cmd.Process.Signal(sig); err != nil {
				fmt.Printf("Error trying to interrupt a process: %v\n", err)
			}
			os.Exit(1)
		}
	}()

	err := cmd.Run()
	if err != nil {
		fmt.Printf("runCommand error: %v\n", err)
		return false
	}

	return true
}

// stdout is the string return value
// stderr is contained in the error return value or nil if the command exited successfully
func runCommandGetOutput(command string, args []string, env map[string]string) (string, error) {
	var stdout bytes.Buffer
	var stderr bytes.Buffer

	cmd := exec.Command(command, args...)
	cmd.Stdout = &stdout
	cmd.Stderr = &stderr

	finalEnv := os.Environ()
	for k, v := range env {
		finalEnv = append(finalEnv, fmt.Sprintf("%s=%s", k, v))
	}
	cmd.Env = finalEnv

	err := cmd.Run()

	stdoutStr := strings.Trim(stdout.String(), "\r\n")
	if err != nil {
		stderrStr := strings.Trim(stderr.String(), "\r\n")
		return stdoutStr, fmt.Errorf("%v, %s", err, stderrStr)
	}

	return stdoutStr, nil
}

func runCommandQuiet(command string, args []string, stdoutOnly bool) (bool, string) {
	cmd := exec.Command(command, args...)

	stdoutReader, err := cmd.StdoutPipe()
	if err != nil {
		return false, ""
	}

	var stderrReader io.ReadCloser
	if !stdoutOnly {
		stderrReader, err = cmd.StderrPipe()
		if err != nil {
			return false, ""
		}
	}

	var wait sync.WaitGroup
	var mutex sync.Mutex

	output := ""

	stdoutScanner := bufio.NewScanner(stdoutReader)
	wait.Add(1)
	go func() {
		for stdoutScanner.Scan() {
			mutex.Lock()
			output += stdoutScanner.Text() + "\n"
			mutex.Unlock()
		}
		wait.Done()
	}()

	if !stdoutOnly {
		stderrScanner := bufio.NewScanner(stderrReader)
		wait.Add(1)
		go func() {
			for stderrScanner.Scan() {
				mutex.Lock()
				output += stderrScanner.Text() + "\n"
				mutex.Unlock()
			}
			wait.Done()
		}()
	} else {
		cmd.Stderr = os.Stderr
	}

	err = cmd.Start()
	if err != nil {
		return false, output
	}

	wait.Wait()

	err = cmd.Wait()
	if err != nil {
		return false, output
	}

	return true, output
}

func runCommandInteractive(command string, args []string) bool {
	cmd := exec.Command(command, args...)
	cmd.Stdin = os.Stdin
	cmd.Stdout = os.Stdout
	cmd.Stderr = os.Stderr
	err := cmd.Run()
	if err != nil {
		return false
	}
	return true
}

func bash(command string) bool {
	return runCommand("bash", []string{"-c", command})
}

func bashQuiet(command string) (bool, string) {
	return runCommandQuiet("bash", []string{"-c", command}, false)
}

func secureShell(user string, address string, port int) {
	ssh, err := exec.LookPath("ssh")
	if err != nil {
		handleRunTimeError(fmt.Sprintln("error: could not find ssh"), 1)
	}
	args := make([]string, 4)
	args[0] = "ssh"
	args[1] = "-p"
	args[2] = fmt.Sprintf("%d", port)
	args[3] = fmt.Sprintf("%s@%s", user, address)
	env := os.Environ()
	err = syscall.Exec(ssh, args, env)
	if err != nil {
		handleRunTimeError(fmt.Sprintln("error: failed to exec ssh"), 1)
	}
}

func readJSONData(entity string, args []string) []byte {
	// Check if the input is piped or a filepath
	fileInfo, err := os.Stdin.Stat()
	if err != nil {
		handleRunTimeError(fmt.Sprintf("Error checking stdin stat: %v\n", err), 1)
	}
	isPipedInput := fileInfo.Mode()&os.ModeCharDevice == 0

	var data []byte
	if isPipedInput {
		// Read the piped input from stdin
		data, err = ioutil.ReadAll(bufio.NewReader(os.Stdin))
		if err != nil {
			handleRunTimeError(fmt.Sprintf("Error reading from stdin: %v\n", err), 1)
		}
	} else {
		// Read the file at the given filepath
		if len(args) == 0 {
			handleRunTimeError(fmt.Sprintf("Supply a file path to read the %s JSON or pipe it through stdin\nnext %s add [filepath]\nor\ncat <filepath> | next %s add\n\nFor an example JSON schema:\nnext %s add example\n", entity, entity, entity, entity), 0)
		}

		data, err = ioutil.ReadFile(args[0])
		if err != nil {
			handleRunTimeError(fmt.Sprintf("Error reading %s JSON file: %v\n", entity, err), 1)
		}
	}

	return data
}

// level 0: user error
// level 1: program error
func handleRunTimeError(msg string, level int) {
	fmt.Println()
	fmt.Printf(msg)
	fmt.Println()
	os.Exit(level)
}

func handleJSONRPCError(env Environment, err error) {
	handleJSONRPCErrorCustom(env, err, fmt.Sprint(err))
}

func handleJSONRPCErrorCustom(env Environment, err error, msg string) {
	switch e := err.(type) {
	case *jsonrpc.HTTPError:
		switch e.Code {
		case http.StatusUnauthorized:
			handleRunTimeError(fmt.Sprintf("%d: %s - use `next auth` to authorize the operator tool\n", e.Code, http.StatusText(e.Code)), 0)
		default:
			handleRunTimeError(fmt.Sprintf("%d: %s\n", e.Code, http.StatusText(e.Code)), 0)
		}
	default:
		if env.Name != "local" && env.Name != "dev" && env.Name != "prod" {
			handleRunTimeError(fmt.Sprintf("%v - make sure the env name is set to either 'prod', 'dev', or 'local' with\nnext select <env>\n", err), 0)
		} else {
			handleRunTimeError(fmt.Sprintf("%s\n\n", msg), 1)
		}
	}
	os.Exit(1)

}

type buyer struct {
	CompanyCode string
	Live        bool
	PublicKey   string
}

type seller struct {
	Name                 string
	IngressPriceNibblins routing.Nibblin
	EgressPriceNibblins  routing.Nibblin
}

type relay struct {
	Name                string
	Addr                string
	SellerID            string
	DatacenterName      string
	NicSpeedMbps        uint64
	IncludedBandwidthGB uint64
	ManagementAddr      string
	SSHUser             string
	SSHPort             int64
}

type datacenter struct {
	Name     string
	Enabled  bool
	Location routing.Location
}

// used to decode dcMap hex strings from json
type dcMapStrings struct {
	BuyerID    string `json:"buyer_id"`
	Datacenter string `json:"datacenter"`
	Alias      string `json:"alias"`
}

func (dcm dcMapStrings) String() string {
	return fmt.Sprintf("{\n\tBuyer ID     : %s\n\tDatacenter ID: %s\n\tAlias        : %s\n}", dcm.BuyerID, dcm.Datacenter, dcm.Alias)
}

func main() {
	var env Environment

	if !env.Exists() {
		env.Write()
	}
	env.Read()

	protocol := "https"
	if env.PortalHostname() == PortalHostnameLocal {
		protocol = "http"
	}

	rpcClient := jsonrpc.NewClientWithOpts(protocol+"://"+env.PortalHostname()+"/rpc", &jsonrpc.RPCClientOpts{
		CustomHeaders: map[string]string{
			"Authorization": fmt.Sprintf("Bearer %s", env.AuthToken),
		},
	})

	var srcRelays arrayFlags
	var destRelays arrayFlags
	var routeRTT float64
	var routeHash uint64
	routesfs := flag.NewFlagSet("routes", flag.ExitOnError)
	routesfs.Var(&srcRelays, "src", "source relay names")
	routesfs.Var(&destRelays, "dest", "destination relay names")
	routesfs.Float64Var(&routeRTT, "rtt", 5, "route RTT required for selection")
	routesfs.Uint64Var(&routeHash, "hash", 0, "a previous hash to use")

	buyersfs := flag.NewFlagSet("buyers", flag.ExitOnError)
	var buyersIdSigned bool
	buyersfs.BoolVar(&buyersIdSigned, "signed", false, "Display buyer IDs as signed ints")

	buyerfs := flag.NewFlagSet("buyers", flag.ExitOnError)
	var csvOutput bool
	var signedIDs bool
	buyerfs.BoolVar(&csvOutput, "csv", false, "Send output to CSV file")
	buyerfs.BoolVar(&signedIDs, "signed", false, "Display buyer and datacenter IDs as signed ints")

	datacentersfs := flag.NewFlagSet("datacenters", flag.ExitOnError)
	var datacenterIdSigned bool
	datacentersfs.BoolVar(&datacenterIdSigned, "signed", false, "Display datacenter IDs as signed ints")

	var datacentersCSV bool
	datacentersfs.BoolVar(&datacentersCSV, "csv", false, "Send output to CSV instead of the command line")

	sessionsfs := flag.NewFlagSet("sessions", flag.ExitOnError)
	var sessionCount int64
	sessionsfs.Int64Var(&sessionCount, "n", 0, "number of top sessions to display (default: all)")
	var buyerName string
	sessionsfs.StringVar(&buyerName, "buyer", "", "specify a buyer to filter sessions on")

	relaylogfs := flag.NewFlagSet("relay logs", flag.ExitOnError)

	var loglines uint
	relaylogfs.UintVar(&loglines, "n", 10, "the number of log lines to display")

	relaydisablefs := flag.NewFlagSet("relay disable", flag.ExitOnError)

	var hardDisable bool
	relaydisablefs.BoolVar(&hardDisable, "hard", false, "hard disable the relay(s), killing the process immediately")

	relayupdatefs := flag.NewFlagSet("relay update", flag.ExitOnError)

	var updateOpts updateOptions
	relayupdatefs.Uint64Var(&updateOpts.coreCount, "cores", 0, "number of cores for the relay to utilize")
	relayupdatefs.BoolVar(&updateOpts.force, "force", false, "force the relay update regardless of the version")
	relayupdatefs.BoolVar(&updateOpts.hard, "hard", false, "hard update the relay(s), killing the process immediately")

	relaysfs := flag.NewFlagSet("relays state", flag.ExitOnError)

	// Flags to only show relays in certain states
	var relaysStateShowFlags [6]bool
	relaysfs.BoolVar(&relaysStateShowFlags[routing.RelayStateEnabled], "enabled", false, "only show enabled relays")
	relaysfs.BoolVar(&relaysStateShowFlags[routing.RelayStateMaintenance], "maintenance", false, "only show relays in maintenance")
	relaysfs.BoolVar(&relaysStateShowFlags[routing.RelayStateDisabled], "disabled", false, "only show disabled relays")
	relaysfs.BoolVar(&relaysStateShowFlags[routing.RelayStateQuarantine], "quarantined", false, "only show quarantined relays")
	relaysfs.BoolVar(&relaysStateShowFlags[routing.RelayStateDecommissioned], "decommissioned", false, "only show decommissioned relays")
	relaysfs.BoolVar(&relaysStateShowFlags[routing.RelayStateOffline], "offline", false, "only show offline relays")

	// Flags to hide relays in certain states
	var relaysStateHideFlags [6]bool
	relaysfs.BoolVar(&relaysStateHideFlags[routing.RelayStateEnabled], "noenabled", false, "hide enabled relays")
	relaysfs.BoolVar(&relaysStateHideFlags[routing.RelayStateMaintenance], "nomaintenance", false, "hide relays in maintenance")
	relaysfs.BoolVar(&relaysStateHideFlags[routing.RelayStateDisabled], "nodisabled", false, "hide disabled relays")
	relaysfs.BoolVar(&relaysStateHideFlags[routing.RelayStateQuarantine], "noquarantined", false, "hide quarantined relays")
	relaysfs.BoolVar(&relaysStateHideFlags[routing.RelayStateDecommissioned], "nodecommissioned", false, "hide decommissioned relays")
	relaysfs.BoolVar(&relaysStateHideFlags[routing.RelayStateOffline], "nooffline", false, "hide offline relays")

	// Flag to see relays that are down (haven't pinged backend in 30 seconds)
	var relaysDownFlag bool
	relaysfs.BoolVar(&relaysDownFlag, "down", false, "show relays that are down")

	// Show all relays (including decommissioned ones) regardless of other flags
	var relaysAllFlag bool
	relaysfs.BoolVar(&relaysAllFlag, "all", false, "show all relays")

	// -list and -csv should work with all other flags
	// Show only a list or relay names
	var relaysListFlag bool
	relaysfs.BoolVar(&relaysListFlag, "list", false, "show list of names")

	// Return a CSV file instead of a table
	var csvOutputFlag bool
	relaysfs.BoolVar(&csvOutputFlag, "csv", false, "return a CSV file")

	// Return a CSV file instead of a table
	var relayVersionFilter string
	relaysfs.StringVar(&relayVersionFilter, "version", "all", "show only relays at this version level")

	// Limit the number of relays displayed, in descending order of sessions carried
	var relaysCount int64
	relaysfs.Int64Var(&relaysCount, "n", 0, "number of relays to display (default: all)")

	// Display relay IDs as signed ints instead of the default hex
	var relayIDSigned bool
	relaysfs.BoolVar(&relayIDSigned, "signed", false, "display relay IDs as signed integers")

	// display the OPS version of the relay output
	var relayOpsOutput bool
	relaysfs.BoolVar(&relayOpsOutput, "ops", false, "display ops metadata (costs, bandwidth, terms, etc)")

	// Sort -ops output by IncludedBandwidthGB, descending
	var relayBWSort bool
	relaysfs.BoolVar(&relayBWSort, "bw", false, "Sort -ops output by IncludedBandwidthGB, descending (ignored w/o -ops)")

	var authCommand = &ffcli.Command{
		Name:       "auth",
		ShortUsage: "next auth",
		ShortHelp:  "Authorize the operator tool to interact with the Portal API",
		Exec: func(_ context.Context, args []string) error {
			req, err := http.NewRequest(
				http.MethodPost,
				"https://networknext.auth0.com/oauth/token",
				strings.NewReader(`{
						"client_id":"6W6PCgPc6yj6tzO9PtW6IopmZAWmltgb",
						"client_secret":"EPZEHccNbjqh_Zwlc5cSFxvxFQHXZ990yjo6RlADjYWBz47XZMf-_JjVxcMW-XDj",
						"audience":"https://portal.networknext.com",
						"grant_type":"client_credentials"
					}`),
			)
			if err != nil {
				return err
			}

			req.Header.Add("Content-Type", "application/json")

			res, err := http.DefaultClient.Do(req)
			if err != nil {
				return err
			}
			defer res.Body.Close()

			if res.StatusCode != http.StatusOK {
				return fmt.Errorf("auth0 returned code %d", res.StatusCode)
			}

			body, err := ioutil.ReadAll(res.Body)
			if err != nil {
				return err
			}
			defer res.Body.Close()

			env.AuthToken = gjson.ParseBytes(body).Get("access_token").String()
			env.Write()

			fmt.Print("Successfully authorized\n")

			return nil
		},
	}

	var selectCommand = &ffcli.Command{
		Name:       "select",
		ShortUsage: "next select <local|dev|staging|prod>",
		ShortHelp:  "Select environment to use (local|dev|staging|prod)",
		Exec: func(_ context.Context, args []string) error {
			if len(args) == 0 {
				handleRunTimeError(fmt.Sprintln("Provide an environment to switch to (local|dev|prod)"), 0)
			}

			if args[0] != "local" && args[0] != "dev" && args[0] != "staging" && args[0] != "prod" {
				handleRunTimeError(fmt.Sprintf("Invalid environment %s: use (local|dev|prod)\n", args[0]), 0)
			}

			env.Name = args[0]
			env.Write()

			fmt.Printf("Selected %s environment\n", env.Name)
			return nil
		},
	}

	var envCommand = &ffcli.Command{
		Name:       "env",
		ShortUsage: "next env",
		ShortHelp:  "Display environment",
		Exec: func(_ context.Context, args []string) error {
			if len(args) > 0 {
				if args[0] != "local" && args[0] != "dev" && args[0] != "staging" && args[0] != "prod" {
					handleRunTimeError(fmt.Sprintf("Invalid environment %s: use (local|dev|prod)\n", args[0]), 0)
				}

				env.Name = args[0]
				env.Write()

				fmt.Printf("Selected %s environment\n", env.Name)
			}

			env.RemoteRelease = "Unknown"
			env.RemoteBuildTime = "Unknown"
			var reply localjsonrpc.CurrentReleaseReply
			if err := rpcClient.CallFor(&reply, "OpsService.CurrentRelease", localjsonrpc.CurrentReleaseArgs{}); err == nil {
				env.RemoteRelease = reply.Release
				env.RemoteBuildTime = reply.BuildTime
			}

			env.CLIRelease = release
			env.CLIBuildTime = buildtime
			fmt.Print(env.String())
			return nil
		},
	}

	var sessionsCommand = &ffcli.Command{
		Name:       "sessions",
		ShortUsage: "next sessions",
		ShortHelp:  "List sessions",
		FlagSet:    sessionsfs,
		Exec: func(_ context.Context, args []string) error {
			if len(args) > 0 {
				sessions(rpcClient, env, args[0], sessionCount)
				return nil
			}
			sessionsByBuyer(rpcClient, env, buyerName, sessionCount)
			return nil
		},
		Subcommands: []*ffcli.Command{
			{
				Name:       "flush",
				ShortUsage: "next sessions flush",
				ShortHelp:  "Flush all sessions in Redis in the Portal",
				Exec: func(ctx context.Context, args []string) error {
					flushsessions(rpcClient, env)
					fmt.Println("All sessions flushed.")
					return nil
				},
			},
		},
	}

	var sessionCommand = &ffcli.Command{
		Name:       "session",
		ShortUsage: "next session <session id>",
		ShortHelp:  "Display details for the specified session",
		Exec: func(_ context.Context, args []string) error {
			if len(args) != 1 {
				fmt.Printf("A session ID must be provided (see ./next sessions).")
			}
			sessions(rpcClient, env, args[0], sessionCount)
			return nil
		},
	}
	var relaysCommand = &ffcli.Command{
		Name:       "relays",
		ShortUsage: "next relays <regex>",
		ShortHelp:  "List relays",
		FlagSet:    relaysfs,
		Exec: func(_ context.Context, args []string) error {
			if relaysfs.NFlag() == 0 {
				// If no flags are given, set the default set of flags
				relaysStateShowFlags[routing.RelayStateEnabled] = true
				relaysStateShowFlags[routing.RelayStateQuarantine] = true
				relaysStateHideFlags[routing.RelayStateDecommissioned] = true
			}

			if relaysAllFlag {
				// Show all relays (except for decommissioned relays) with --all flag
				relaysStateShowFlags[routing.RelayStateEnabled] = true
				relaysStateShowFlags[routing.RelayStateMaintenance] = true
				relaysStateShowFlags[routing.RelayStateDisabled] = true
				relaysStateShowFlags[routing.RelayStateQuarantine] = true
				relaysStateShowFlags[routing.RelayStateOffline] = true
			}

			if relaysStateShowFlags[routing.RelayStateDecommissioned] {
				//  Show decommissioned relays with --decommissioned flag by essentially disabling --nodecommissioned flag
				relaysStateHideFlags[routing.RelayStateDecommissioned] = false
			}

			var arg string
			if len(args) > 0 {
				arg = args[0]
			}

			if relayOpsOutput {
				opsRelays(
					rpcClient,
					env,
					arg,
					relaysStateShowFlags,
					relaysStateHideFlags,
					relaysDownFlag,
					csvOutputFlag,
					relayVersionFilter,
					relaysCount,
					relayIDSigned,
					relayBWSort,
				)
			} else {
				relays(
					rpcClient,
					env,
					arg,
					relaysStateShowFlags,
					relaysStateHideFlags,
					relaysDownFlag,
					relaysListFlag,
					csvOutputFlag,
					relayVersionFilter,
					relaysCount,
					relayIDSigned,
				)
			}

			return nil
		},
		Subcommands: []*ffcli.Command{
			{
				Name:       "count",
				ShortUsage: "next relays count <regex>",
				ShortHelp:  "Return the number of relays in each state",
				Exec: func(ctx context.Context, args []string) error {
					if len(args) > 0 {
						countRelays(rpcClient, env, args[0])
						return nil
					}

					countRelays(rpcClient, env, "")
					return nil
				},
			},
		},
	}

	var relayCommand = &ffcli.Command{
		Name:       "relay",
		ShortUsage: "next relay <subcommand>",
		ShortHelp:  "Manage relays",
		Exec: func(_ context.Context, args []string) error {

			return flag.ErrHelp
		},
		Subcommands: []*ffcli.Command{
			{
				Name:       "logs",
				ShortUsage: "next relay logs <regex> [regex]",
				ShortHelp:  "Print the last n journalctl lines for each matching relay, if the n flag is unset it defaults to 10",
				FlagSet:    relaylogfs,
				Exec: func(ctx context.Context, args []string) error {
					if len(args) == 0 {
						handleRunTimeError(fmt.Sprintln("you must supply at least one argument"), 0)
					}

					relayLogs(rpcClient, env, loglines, args)

					return nil
				},
			},
			{
				Name:       "check",
				ShortUsage: "next relay check [regex]",
				ShortHelp:  "List all or a subset of relays and see diagnostic information. Refer to the README for more information",
				FlagSet:    relaysfs,
				Exec: func(ctx context.Context, args []string) error {
					if relaysfs.NFlag() == 0 {
						// If no flags are given, set the default set of flags
						relaysStateHideFlags[routing.RelayStateDecommissioned] = true
					}

					if relaysAllFlag {
						// Show all relays (except for decommissioned relays) with --all flag
						relaysStateShowFlags[routing.RelayStateEnabled] = true
						relaysStateShowFlags[routing.RelayStateMaintenance] = true
						relaysStateShowFlags[routing.RelayStateDisabled] = true
						relaysStateShowFlags[routing.RelayStateQuarantine] = true
						relaysStateShowFlags[routing.RelayStateOffline] = true
					}

					if relaysStateShowFlags[routing.RelayStateDecommissioned] {
						//  Show decommissioned relays with --decommissioned flag by essentially disabling --nodecommissioned flag
						relaysStateHideFlags[routing.RelayStateDecommissioned] = false
					}

					regex := ".*"
					if len(args) > 0 {
						regex = args[0]
					}

					checkRelays(rpcClient, env, regex, relaysStateShowFlags, relaysStateHideFlags, relaysDownFlag, csvOutputFlag)
					return nil
				},
			},
			{
				Name:       "keys",
				ShortUsage: "next relay keys <relay name>",
				ShortHelp:  "Show the public keys for the relay",
				Exec: func(ctx context.Context, args []string) error {
					relays := getRelayInfo(rpcClient, env, args[0])

					if len(relays) == 0 {
						handleRunTimeError(fmt.Sprintf("no relays matched the name '%s'\n", args[0]), 0)
					}

					relay := &relays[0]

					fmt.Printf("Public Key: %s\n", relay.publicKey)
					fmt.Printf("Update Key: %s\n", relay.updateKey)

					return nil
				},
			},
			{
				Name:       "update",
				ShortUsage: "next relay update [regex...]",
				ShortHelp:  "Update the specified relay(s)",
				FlagSet:    relayupdatefs,
				Exec: func(ctx context.Context, args []string) error {
					var regexes []string
					if len(args) > 0 {
						regexes = args
					}

					updateRelays(env, rpcClient, regexes, updateOpts)

					return nil
				},
			},
			{
				Name:       "revert",
				ShortUsage: "next relay revert [regex...]",
				ShortHelp:  "revert all or some relays to the last binary placed on the server",
				Exec: func(ctx context.Context, args []string) error {
					regexes := []string{".*"}
					if len(args) > 0 {
						regexes = args
					}

					revertRelays(env, rpcClient, regexes)

					return nil
				},
			},
			{
				Name:       "enable",
				ShortUsage: "next relay enable [regex...]",
				ShortHelp:  "Enable the specified relay(s)",
				Exec: func(_ context.Context, args []string) error {
					regexes := []string{".*"}
					if len(args) > 0 {
						regexes = args
					}

					enableRelays(env, rpcClient, regexes)

					return nil
				},
			},
			{
				Name:       "disable",
				ShortUsage: "next relay disable [regex...]",
				ShortHelp:  "Disable the specified relay(s)",
				FlagSet:    relaydisablefs,
				Exec: func(_ context.Context, args []string) error {
					regexes := []string{".*"}
					if len(args) > 0 {
						regexes = args
					}

					disableRelays(env, rpcClient, regexes, hardDisable, false)

					return nil
				},
			},
			{
				Name:       "maintenance",
				ShortUsage: "next relay maintenance [regex...]",
				ShortHelp:  "Move the specified relay(s) to maintenance mode",
				FlagSet:    relaydisablefs,
				Exec: func(_ context.Context, args []string) error {
					regexes := []string{".*"}
					if len(args) > 0 {
						regexes = args
					}

					disableRelays(env, rpcClient, regexes, hardDisable, true)

					return nil
				},
			},
			{
				Name:       "speed",
				ShortUsage: "next relay speed <relay name> <value (Mbps)>",
				ShortHelp:  "sets the speed value of a relay",
				Exec: func(_ context.Context, args []string) error {
					if len(args) == 0 {
						handleRunTimeError(fmt.Sprintln("You need to supply a relay name"), 0)
					}

					if len(args) == 1 {
						handleRunTimeError(fmt.Sprintln("You need to supply a relay NIC speed in Mbps"), 0)
					}

					nicSpeed, err := strconv.ParseUint(args[1], 10, 64)
					if err != nil {
						handleRunTimeError(fmt.Sprintf("Unable to parse %s as uint64\n", args[1]), 1)
					}

					setRelayNIC(rpcClient, env, args[0], nicSpeed)

					return nil
				},
			},
			{
				Name:       "state",
				ShortUsage: "next relay state <state> <regex> [regex...]",
				ShortHelp:  "Sets the relay state directly",
				LongHelp:   "This command should be avoided unless something goes wrong and the operator knows what he or she is doing.\nState values:\nenabled\noffline\nmaintenance\ndisabled\nquarantine\ndecommissioned",
				Exec: func(ctx context.Context, args []string) error {
					if len(args) == 0 {
						handleRunTimeError(fmt.Sprintln("You need to supply a relay state"), 0)
					}

					if len(args) == 1 {
						handleRunTimeError(fmt.Sprintln("You need to supply at least one relay name regex"), 0)
					}

					setRelayState(rpcClient, env, args[0], args[1:])
					return nil
				},
			},
			{
				Name:       "rename",
				ShortUsage: "next relay rename <old name> <new name>",
				ShortHelp:  "Rename the specified relay",
				Exec: func(ctx context.Context, args []string) error {
					if len(args) == 0 {
						handleRunTimeError(fmt.Sprintln("You need to supply a current relay name and a new name for it."), 0)
					}

					if len(args) == 1 {
						handleRunTimeError(fmt.Sprintln("You need to supply a new name for the relay as well"), 0)
					}

					updateRelayName(rpcClient, env, args[0], args[1])

					return nil
				},
			},
			{
				Name:       "add",
				ShortUsage: "next relay add <filepath>",
				ShortHelp:  "Add relay(s) from a JSON file or piped from stdin",
				Exec: func(_ context.Context, args []string) error {
					jsonData := readJSONData("relays", args)

					// Unmarshal the JSON and create the relay struct
					var relay relay
					if err := json.Unmarshal(jsonData, &relay); err != nil {
						handleRunTimeError(fmt.Sprintf("Could not unmarshal relay: %v\n", err), 1)
					}

					addr, err := net.ResolveUDPAddr("udp", relay.Addr)
					if err != nil {
						handleRunTimeError(fmt.Sprintf("Could not resolve udp address %s: %v\n", relay.Addr, err), 1)
					}

					// Build the actual Relay struct from the input relay struct
					rid := crypto.HashID(relay.Addr)
					realRelay := routing.Relay{
						ID:       rid,
						SignedID: int64(rid),
						Name:     relay.Name,
						Addr:     *addr,
						Seller: routing.Seller{
							ID: relay.SellerID,
						},
						Datacenter: routing.Datacenter{
							ID:   crypto.HashID(relay.DatacenterName),
							Name: relay.DatacenterName,
						},
						NICSpeedMbps:        int32(relay.NicSpeedMbps),
						IncludedBandwidthGB: int32(relay.IncludedBandwidthGB),
						State:               routing.RelayStateMaintenance,
						ManagementAddr:      relay.ManagementAddr,
						SSHUser:             relay.SSHUser,
						SSHPort:             relay.SSHPort,
					}

					// Add the Relay to storage
					addRelay(rpcClient, env, realRelay)
					return nil
				},
				Subcommands: []*ffcli.Command{
					{
						Name:       "example",
						ShortUsage: "next relay add example",
						ShortHelp:  "Displays an example relay for the correct JSON schema",
						Exec: func(_ context.Context, args []string) error {
							example := relay{
								Name:                "amazon.ohio.2",
								Addr:                "127.0.0.1:40000",
								SellerID:            "5tCm7KjOw3EBYojLe6PC",
								DatacenterName:      "amazon.ohio.2",
								NicSpeedMbps:        1000,
								IncludedBandwidthGB: 1,
								ManagementAddr:      "127.0.0.1",
								SSHUser:             "root",
								SSHPort:             22,
							}

							jsonBytes, err := json.MarshalIndent(example, "", "\t")
							if err != nil {
								handleRunTimeError(fmt.Sprintln("Failed to marshal relay struct"), 1)
							}

							fmt.Println("Example JSON schema to add a new relay:")
							fmt.Println(string(jsonBytes))
							return nil
						},
					},
				},
			},
			{
				Name:       "remove",
				ShortUsage: "next relay remove <name>",
				ShortHelp:  "Remove a relay from storage",
				Exec: func(_ context.Context, args []string) error {
					if len(args) == 0 {
						handleRunTimeError(fmt.Sprintln("Provide the relay name of the relay you wish to remove\nFor a list of relay, use next relay"), 0)
					}

					removeRelay(rpcClient, env, args[0])
					return nil
				},
			},
<<<<<<< HEAD
=======
			{
				Name:       "ops",
				ShortUsage: "next relay ops <command>",
				ShortHelp:  "Operations-related relay setup commands",
				Exec: func(_ context.Context, args []string) error {
					if len(args) == 0 {
						handleRunTimeError(fmt.Sprintln("Please provide at least one command name"), 0)
					}

					removeRelay(rpcClient, env, args[0])
					return nil
				},
				Subcommands: []*ffcli.Command{
					{
						Name:       "mrc",
						ShortUsage: "next relay ops mrc <relay> <value in USD>",
						ShortHelp:  "Set the mrc value for the given relay (in $USD)",
						Exec: func(_ context.Context, args []string) error {
							if len(args) != 2 {
								handleRunTimeError(fmt.Sprintln("Must provide the relay name and an MRC value in $USD"), 0)
								return nil
							}

							mrc, err := strconv.ParseFloat(args[1], 64)
							if err != nil {
								handleRunTimeError(fmt.Sprintf("Could not parse %s as a decimal number\n", args[1]), 1)
							}
							opsMRC(rpcClient, env, args[0], mrc)

							return nil
						},
					},
					{
						Name:       "overage",
						ShortUsage: "next relay ops overage <relay> <value in USD>",
						ShortHelp:  "Set the overage value for the given relay (in $USD)",
						Exec: func(_ context.Context, args []string) error {
							if len(args) != 2 {
								handleRunTimeError(fmt.Sprintln("Must provide the relay name and an overage value in $USD"), 0)
							}

							overage, err := strconv.ParseFloat(args[1], 64)
							if err != nil {
								handleRunTimeError(fmt.Sprintf("Could not parse %s as a decimal number\n", args[1]), 1)
							}
							opsOverage(rpcClient, env, args[0], overage)

							return nil
						},
					},
					{
						Name:       "bwrule",
						ShortUsage: "next relay ops bwrule <relay> <pool|burst|flat|none>",
						ShortHelp:  "Set the bandwidth rule for the given relay",
						Exec: func(_ context.Context, args []string) error {
							if len(args) != 2 {
								handleRunTimeError(fmt.Sprintln("Must provide the relay name and abandwidth rule"), 0)
							}

							rules := []string{"none", "flat", "pool", "burst"}
							for _, rule := range rules {
								if rule == args[1] {
									opsBWRule(rpcClient, env, args[0], args[1])
									return nil
								}
							}

							handleRunTimeError(fmt.Sprintf("'%s' not a valid bandwidth rule - must be one of none, flat, pool or burst\n", args[1]), 0)
							return nil
						},
					},
					{
						Name:       "type",
						ShortUsage: "next relay ops type <relay> <bare|vm|none>",
						ShortHelp:  "Set the machine/server type for the given relay",
						Exec: func(_ context.Context, args []string) error {
							if len(args) != 2 {
								handleRunTimeError(fmt.Sprintln("Must provide the relay name and a machine type"), 0)
							}

							rules := []string{"none", "vm", "bare"}
							for _, rule := range rules {
								if rule == args[1] {
									opsType(rpcClient, env, args[0], args[1])
									return nil
								}
							}

							handleRunTimeError(fmt.Sprintf("'%s' not a valid machine type - must be one of none, vm or bare\n", args[1]), 0)
							return nil
						},
					},
					{
						Name:       "term",
						ShortUsage: "next relay ops term <relay> <value>",
						ShortHelp:  "Set the contract term for the given relay (in months)",
						Exec: func(_ context.Context, args []string) error {
							if len(args) != 2 {
								handleRunTimeError(fmt.Sprintln("Must provide the relay name and a contract term in months"), 0)
							}

							term, err := strconv.ParseUint(args[1], 10, 32)
							if err != nil {
								handleRunTimeError(fmt.Sprintf("Could not parse %s as an integer\n", args[1]), 0)
							}
							opsTerm(rpcClient, env, args[0], int32(term))

							return nil
						},
					},
					{
						Name:       "startdate",
						ShortUsage: "next relay ops startdate <relay> <value, e.g. 'January 2, 2006'>",
						ShortHelp:  "Set the contract start date for the given relay (e.g. 'January 2, 2006')",
						Exec: func(_ context.Context, args []string) error {
							if len(args) != 2 {
								handleRunTimeError(fmt.Sprintln("Must provide the relay name and a contract start date e.g. 'January 2, 2006'"), 0)
							}

							opsStartDate(rpcClient, env, args[0], args[1])
							return nil
						},
					},
					{
						Name:       "enddate",
						ShortUsage: "next relay ops enddate <relay> <value, e.g. 'January 2, 2006'>",
						ShortHelp:  "Set the contract end date for the given relay (e.g. 'January 2, 2006')",
						Exec: func(_ context.Context, args []string) error {
							if len(args) != 2 {
								handleRunTimeError(fmt.Sprintln("Must provide the relay name and a contract end date e.g. 'January 2, 2006'"), 0)
							}

							opsEndDate(rpcClient, env, args[0], args[1])
							return nil
						},
					},
					{
						Name:       "bandwidth",
						ShortUsage: "next relay ops bandwidth <relay> <value in GB, e.g. 20000>",
						ShortHelp:  "Set the bandwidth allotment for the give relay",
						Exec: func(_ context.Context, args []string) error {
							if len(args) != 2 {
								handleRunTimeError(fmt.Sprintln("Must provide the relay name and a bandwidth value in GB"), 0)
							}

							bw, err := strconv.ParseUint(args[1], 10, 32)
							if err != nil {
								handleRunTimeError(fmt.Sprintf("Could not parse %s as an integer\n", args[1]), 0)
							}

							opsBandwidth(rpcClient, env, args[0], int32(bw))
							return nil
						},
					},
					{
						Name:       "nic",
						ShortUsage: "next relay ops nic <relay> <value in Mbps, e.g. 10000>",
						ShortHelp:  "Set the NIC available to the specified relay",
						Exec: func(_ context.Context, args []string) error {
							if len(args) != 2 {
								handleRunTimeError(fmt.Sprintln("Must provide the relay name and a value in Mbps"), 0)
							}

							nic, err := strconv.ParseUint(args[1], 10, 32)
							if err != nil {
								handleRunTimeError(fmt.Sprintf("Could not parse %s as an integer\n", args[1]), 0)
							}

							opsNic(rpcClient, env, args[0], int32(nic))
							return nil
						},
					},
				},
			},
			{
				Name:       "traffic",
				ShortUsage: "next relay traffic [regex]",
				ShortHelp:  "Display detailed traffic stats for the specified relays",
				Exec: func(ctx context.Context, args []string) error {
					if len(args) > 0 {
						relayTraffic(rpcClient, env, args[0])
					} else {
						relayTraffic(rpcClient, env, "")
					}
					return nil
				},
			},
>>>>>>> 7bb8dcbd
		},
	}

	var routesCommand = &ffcli.Command{
		Name:       "routes",
		ShortUsage: "next routes <name-1> <name-2>",
		ShortHelp:  "List routes between relays",
		Exec: func(_ context.Context, args []string) error {

			if len(args) == 0 {
				routes(rpcClient, env, []string{}, []string{}, 0, 0)
				return nil
			}

			routes(rpcClient, env, []string{args[0]}, []string{args[1]}, 0, 0)
			return nil
		},
		Subcommands: []*ffcli.Command{
			{
				Name:       "selection",
				ShortUsage: "next routes selection <relay name>",
				ShortHelp:  "Select routes between sets of relays",
				FlagSet:    routesfs,
				Exec: func(ctx context.Context, args []string) error {
					routes(rpcClient, env, srcRelays, destRelays, routeRTT, routeHash)

					return nil
				},
			},
		},
	}

	var datacentersCommand = &ffcli.Command{
		Name:       "datacenters",
		ShortUsage: "next datacenters",
		ShortHelp:  "List datacenters",
		FlagSet:    datacentersfs,
		Exec: func(_ context.Context, args []string) error {
			if len(args) > 0 {
				datacenters(rpcClient, env, args[0], datacenterIdSigned, datacentersCSV)
				return nil
			}
			datacenters(rpcClient, env, "", datacenterIdSigned, datacentersCSV)
			return nil
		},
	}

	var customersCommand = &ffcli.Command{
		Name:       "customers",
		ShortUsage: "next customers",
		ShortHelp:  "List customers",
		Exec: func(_ context.Context, args []string) error {
			customers(rpcClient, env)
			return nil
		},
	}

	var sellersCommand = &ffcli.Command{
		Name:       "sellers",
		ShortUsage: "next sellers",
		ShortHelp:  "List sellers",
		Exec: func(_ context.Context, args []string) error {
			sellers(rpcClient, env)
			return nil
		},
	}

	var datacenterCommand = &ffcli.Command{
		Name:       "datacenter",
		ShortUsage: "next datacenter <subcommand>",
		ShortHelp:  "Manage datacenters",
		Exec: func(_ context.Context, args []string) error {
			return flag.ErrHelp
		},
		Subcommands: []*ffcli.Command{
			{ // add
				Name:       "add",
				ShortUsage: "next datacenter add <filepath>",
				ShortHelp:  "Add a datacenter to storage from a JSON file or piped from stdin",
				Exec: func(_ context.Context, args []string) error {
					jsonData := readJSONData("datacenters", args)

					// Unmarshal the JSON and create the datacenter struct
					var datacenter datacenter
					if err := json.Unmarshal(jsonData, &datacenter); err != nil {
						handleRunTimeError(fmt.Sprintf("Could not unmarshal datacenter: %v\n", err), 1)
					}

					// Build the actual Datacenter struct from the input datacenter struct
					did := crypto.HashID(datacenter.Name)
					realDatacenter := routing.Datacenter{
						ID:       did,
						SignedID: int64(did),
						Name:     datacenter.Name,
						Enabled:  datacenter.Enabled,
						Location: datacenter.Location,
					}

					// Add the Datacenter to storage
					addDatacenter(rpcClient, env, realDatacenter)
					return nil
				},
				Subcommands: []*ffcli.Command{
					{
						Name:       "example",
						ShortUsage: "next datacenter add example",
						ShortHelp:  "Displays an example datacenter for the correct JSON schema",
						Exec: func(_ context.Context, args []string) error {
							example := datacenter{
								Name:     "amazon.ohio.2",
								Enabled:  false,
								Location: routing.LocationNullIsland,
							}

							jsonBytes, err := json.MarshalIndent(example, "", "\t")
							if err != nil {
								handleRunTimeError(fmt.Sprintln("Failed to marshal datacenter struct"), 1)
							}

							fmt.Println("Example JSON schema to add a new datacenter:")
							fmt.Println(string(jsonBytes))
							return nil
						},
					},
				},
			},
			{ // remove
				Name:       "remove",
				ShortUsage: "next datacenter remove <name>",
				ShortHelp:  "Remove a datacenter from storage",
				Exec: func(_ context.Context, args []string) error {
					if len(args) == 0 {
						err := errors.New("Provide the datacenter name of the datacenter you wish to remove\nFor a list of datacenters, use next datacenters")
						return err
					}

					removeDatacenter(rpcClient, env, args[0])
					return nil
				},
			},
			{ //buyers
				Name:       "buyers",
				ShortUsage: "next datacenter buyers <datacenter ID|name>",
				ShortHelp:  "Returns a list of all buyers and aliases for a given datacenter",
				LongHelp:   "Returns a list of all buyers and aliases for a given datacenter. ",
				Exec: func(_ context.Context, args []string) error {

					if len(args) == 0 {
						handleRunTimeError(fmt.Sprintln("Exactly zero or one datacenter ID or name must be provided."), 0)
					}

					listDatacenterMaps(rpcClient, env, args[0])
					return nil
				},
			},
		},
	}

	var buyersCommand = &ffcli.Command{
		Name:       "buyers",
		ShortUsage: "next buyers",
		ShortHelp:  "Return a list of all current buyers",
		FlagSet:    buyersfs,
		Exec: func(_ context.Context, args []string) error {
			if len(args) != 0 {
				fmt.Println("No arguments necessary, everything after 'buyers' is ignored.\n\nA list of all current buyers:")
			}
			buyers(rpcClient, env, buyersIdSigned)
			return nil
		},
	}

	var buyerCommand = &ffcli.Command{
		Name:       "buyer",
		ShortUsage: "next buyer <subcommand>",
		ShortHelp:  "Manage buyers",
		FlagSet:    buyersfs,
		Exec: func(_ context.Context, args []string) error {
			return flag.ErrHelp
		},
		Subcommands: []*ffcli.Command{
			{ // list
				Name:       "list",
				ShortUsage: "next buyer list",
				ShortHelp:  "Return a list of all current buyers",
				Exec: func(_ context.Context, args []string) error {
					buyers(rpcClient, env, buyersIdSigned)
					return nil
				},
			},
			{ // add
				Name:       "add",
				ShortUsage: "next buyer add [filepath]",
				ShortHelp:  "Add a buyer from a JSON file or piped from stdin",
				Exec: func(_ context.Context, args []string) error {
					jsonData := readJSONData("buyers", args)

					// Unmarshal the JSON and create the Buyer struct
					var b buyer
					if err := json.Unmarshal(jsonData, &b); err != nil {
						handleRunTimeError(fmt.Sprintf("Could not unmarshal buyer: %v\n", err), 1)
					}

					// Get the ID from the first 8 bytes of the public key
					publicKey, err := base64.StdEncoding.DecodeString(b.PublicKey)
					if err != nil {
						handleRunTimeError(fmt.Sprintf("Could not get buyer ID from public key: %v\n", err), 1)
					}

					if len(publicKey) != crypto.KeySize+8 {
						handleRunTimeError(fmt.Sprintf("Invalid public key length %d\n", len(publicKey)), 1)
					}

					// Add the Buyer to storage
					addBuyer(rpcClient, env, routing.Buyer{
						CompanyCode: b.CompanyCode,
						ID:          binary.LittleEndian.Uint64(publicKey[:8]),
						Live:        b.Live,
						PublicKey:   publicKey,
					})
					return nil
				},
				Subcommands: []*ffcli.Command{
					{
						Name:       "example",
						ShortUsage: "next buyer add example",
						ShortHelp:  "Displays an example buyer for the correct JSON schema",
						Exec: func(_ context.Context, args []string) error {
							examplePublicKey := make([]byte, crypto.KeySize+8) // 8 bytes for buyer ID
							examplePublicKeyString := base64.StdEncoding.EncodeToString(examplePublicKey)

							example := buyer{
								CompanyCode: "psyonix",
								Live:        true,
								PublicKey:   examplePublicKeyString,
							}

							jsonBytes, err := json.MarshalIndent(example, "", "\t")
							if err != nil {
								handleRunTimeError(fmt.Sprintln("Failed to marshal buyer struct"), 1)
							}

							fmt.Println("Example JSON schema to add a new buyer:")
							fmt.Println(string(jsonBytes))
							return nil
						},
					},
				},
			},
			{ // remove
				Name:       "remove",
				ShortUsage: "next buyer remove <id>",
				ShortHelp:  "Remove a buyer from storage",
				Exec: func(_ context.Context, args []string) error {
					if len(args) == 0 {
						handleRunTimeError(fmt.Sprintln("Provide the buyer ID of the buyer you wish to remove\nFor a list of buyers, use next buyers"), 0)
					}

					removeBuyer(rpcClient, env, args[0])
					return nil
				},
			},
			{
				Name:       "datacenters",
				ShortUsage: "next buyer datacenters <buyer id|name|string, optional>",
				ShortHelp:  "Return a list of datacenters and aliases for the given buyer ID or buyer name",
				FlagSet:    buyerfs,
				Exec: func(_ context.Context, args []string) error {
					if len(args) != 1 {
						datacenterMapsForBuyer(rpcClient, env, "", csvOutput, signedIDs)
						return nil
					}

					datacenterMapsForBuyer(rpcClient, env, args[0], csvOutput, signedIDs)
					return nil
				},
			},
			{
				Name:       "datacenter",
				ShortUsage: "next buyer datacenter <command>",
				ShortHelp:  "Display and manipulate datacenters and aliases",
				FlagSet:    buyerfs,
				Exec: func(_ context.Context, args []string) error {
					return flag.ErrHelp
				},
				Subcommands: []*ffcli.Command{
					{
						Name:       "list",
						ShortUsage: "next buyer datacenter list <buyer id|name|substring>",
						ShortHelp:  "Return a list of datacenters and aliases for the given buyer ID or buyer name",
						LongHelp:   "A buyer ID or name must be supplied. If the name includes spaces it must be enclosed in quotations marks.",
						Exec: func(_ context.Context, args []string) error {
							if len(args) != 1 {
								datacenterMapsForBuyer(rpcClient, env, "", csvOutput, signedIDs)
								return nil
							}

							datacenterMapsForBuyer(rpcClient, env, args[0], csvOutput, signedIDs)
							return nil
						},
					},
					{
						Name:       "add",
						ShortUsage: "next buyer datacenter add <json file>",
						ShortHelp:  "Create a new datacenter/alias entry using info supplied in a json file (see -h for an example)",
						LongHelp: `Reads the specifics for the new datacenter alias entry from
the contents of the specified json file. The json file layout
is as follows:

{
	"alias": "some.server.alias",
	"datacenter": "2fe32c22450fb4c9",
	"buyer_id": "bdbebdbf0f7be395"
}

The buyer and datacenter must exist. Hex IDs are required for now.
						`,
						Exec: func(_ context.Context, args []string) error {
							var err error

							if len(args) == 0 {
								handleRunTimeError(fmt.Sprintf("An input file name must be supplied. For more info run:\n\n./next buyer datacenter add -h\n"), 0)
							}

							jsonData, err := ioutil.ReadFile(args[0])
							if err != nil {
								handleRunTimeError(fmt.Sprintf("Error reading JSON input file: %s\n", args[0]), 1)
							}

							// Unmarshal the JSON and create the Buyer struct
							var dcmStrings dcMapStrings
							if err = json.Unmarshal(jsonData, &dcmStrings); err != nil {
								handleRunTimeError(fmt.Sprintf("Could not unmarshal datacenter map: %v\n", err), 1)
							}

							err = addDatacenterMap(rpcClient, env, dcmStrings)

							if err != nil {
								// error handled in sender
								return nil
							}

							fmt.Println("Datacenter alias created:")
							fmt.Println(dcmStrings)

							return nil
						},
					},
					{
						Name:       "remove",
						ShortUsage: "next buyer datacenter remove <json file>",
						ShortHelp:  "Removes the datacenter alias described in the json file from the system (see -h for an example)",
						LongHelp: `Reads the specifics for the datacenter alias to be removed from
the contents of the specified json file. The json file layout
is as follows:

{
	"alias": "some.server.alias",
	"datacenter": "2fe32c22450fb4c9",
	"buyer_id": "bdbebdbf0f7be395"
}

The alias is uniquely defined by all three entries, so they must be provided. Hex IDs and names are supported."
						`,
						Exec: func(_ context.Context, args []string) error {
							var err error

							if len(args) == 0 {
								handleRunTimeError(fmt.Sprintln("An input file name must be supplied. For more info run:\n\n./next buyer datacenter remove -h"), 0)
							}

							jsonData, err := ioutil.ReadFile(args[0])
							if err != nil {
								handleRunTimeError(fmt.Sprintf("Error reading JSON input file: %s\n", args[0]), 1)
							}

							// Unmarshal the JSON and create the Buyer struct
							var dcmStrings dcMapStrings
							if err = json.Unmarshal(jsonData, &dcmStrings); err != nil {
								handleRunTimeError(fmt.Sprintf("Could not unmarshal datacenter map: %v\n", err), 1)
							}

							err = removeDatacenterMap(rpcClient, env, dcmStrings)

							if err != nil {
								return err
							}

							fmt.Println("Datacenter alias removed.")

							return nil
						},
					},
				},
			},
		},
	}

	var userCommand = &ffcli.Command{
		Name:       "user",
		ShortUsage: "next buyer <subcommand>",
		ShortHelp:  "Manage users",
		FlagSet:    buyersfs,
		Exec: func(_ context.Context, args []string) error {
			return flag.ErrHelp
		},
		Subcommands: []*ffcli.Command{
			{ // hash
				Name:       "hash",
				ShortUsage: "next user hash <userid>",
				ShortHelp:  "Prints the user hash in signed int format",
				Exec: func(_ context.Context, args []string) error {
					userId := ""
					if len(args) >= 1 {
						userId = args[0]
					}
					hash := fnv.New64a()
					hash.Write([]byte(userId))
					userHash := int64(hash.Sum64())
					fmt.Printf("user hash: \"%s\" -> %d (%x)\n", userId, userHash, uint64(userHash))
					return nil
				},
			},
		},
	}

	var sellerCommand = &ffcli.Command{
		Name:       "seller",
		ShortUsage: "next seller <subcommand>",
		ShortHelp:  "Manage sellers",
		Exec: func(_ context.Context, args []string) error {
			return flag.ErrHelp
		},
		Subcommands: []*ffcli.Command{
			{
				Name:       "add",
				ShortUsage: "next seller add [filepath]",
				ShortHelp:  "Add a seller to storage from a JSON file or piped from stdin",
				Exec: func(_ context.Context, args []string) error {
					jsonData := readJSONData("sellers", args)

					// Unmarshal the JSON and create the Seller struct
					var sellerUSD struct {
						Name            string
						IngressPriceUSD string
						EgressPriceUSD  string
					}

					if err := json.Unmarshal(jsonData, &sellerUSD); err != nil {
						handleRunTimeError(fmt.Sprintf("Could not unmarshal seller: %v\n", err), 1)
					}

					ingressUSD, err := strconv.ParseFloat(sellerUSD.IngressPriceUSD, 64)
					if err != nil {
						fmt.Printf("Unable to convert %s to a decimal number.", sellerUSD.IngressPriceUSD)
						os.Exit(0)
					}
					egressUSD, err := strconv.ParseFloat(sellerUSD.EgressPriceUSD, 64)
					if err != nil {
						fmt.Printf("Unable to convert %s to a decimal number.", sellerUSD.EgressPriceUSD)
						os.Exit(0)
					}

					s := seller{
						Name:                 sellerUSD.Name,
						IngressPriceNibblins: routing.DollarsToNibblins(ingressUSD),
						EgressPriceNibblins:  routing.DollarsToNibblins(egressUSD),
					}

					// Add the Seller to storage
					addSeller(rpcClient, env, routing.Seller{
						ID:                        s.Name,
						Name:                      s.Name,
						IngressPriceNibblinsPerGB: s.IngressPriceNibblins,
						EgressPriceNibblinsPerGB:  s.EgressPriceNibblins,
					})
					return nil
				},
				Subcommands: []*ffcli.Command{
					{
						Name:       "example",
						ShortUsage: "next seller add example",
						ShortHelp:  "Displays an example seller for the correct JSON schema",
						Exec: func(_ context.Context, args []string) error {
							example := struct {
								Name            string
								IngressPriceUSD string
								EgressPriceUSD  string
							}{
								Name:            "amazon",
								IngressPriceUSD: "0.01",
								EgressPriceUSD:  "0.1",
							}

							jsonBytes, err := json.MarshalIndent(example, "", "\t")
							if err != nil {
								handleRunTimeError(fmt.Sprintln("Failed to marshal seller struct"), 1)
							}

							fmt.Println("Example JSON schema to add a new seller - note that prices are in $USD:")
							fmt.Println(string(jsonBytes))
							return nil
							return nil
						},
					},
				},
			},
			{
				Name:       "remove",
				ShortUsage: "next seller remove <id>",
				ShortHelp:  "Remove a seller from storage",
				Exec: func(_ context.Context, args []string) error {
					if len(args) == 0 {
						handleRunTimeError(fmt.Sprintln("Provide the seller ID of the seller you wish to remove\nFor a list of sellers, use next sellers"), 0)
					}

					removeSeller(rpcClient, env, args[0])
					return nil
				},
			},
		},
	}

	var shaderCommand = &ffcli.Command{
		Name:       "shader",
		ShortUsage: "next shader <buyer name or substring>",
		ShortHelp:  "Retrieve route shader settings for the specified buyer",
		Exec: func(_ context.Context, args []string) error {
			if len(args) == 0 {
				handleRunTimeError(fmt.Sprintf("No buyer name or substring provided.\nUsage:\nnext shader <buyer name or substring>\n"), 0)
			}

			// Get the buyer's route shader
			routingRulesSettings(rpcClient, env, args[0])
			return nil
		},
		Subcommands: []*ffcli.Command{
			{
				Name:       "set",
				ShortUsage: "next shader set <buyer ID> [filepath]",
				ShortHelp:  "Set the buyer's route shader in storage from a JSON file or piped from stdin",
				Exec: func(_ context.Context, args []string) error {
					if len(args) == 0 {
						handleRunTimeError(fmt.Sprintf("No buyer ID provided.\nUsage:\nnext shader set <buyer ID> [filepath]\nbuyer ID: the buyer's ID\n(Optional) filepath: the filepath to a JSON file with the new route shader data. If this data is piped through stdin, this parameter is optional.\nFor a list of buyers, use next buyers\n"), 0)
					}

					jsonData := readJSONData("buyers", args[1:])

					// Unmarshal the JSON and create the RoutingRuleSettings struct
					var rrs routing.RoutingRulesSettings
					if err := json.Unmarshal(jsonData, &rrs); err != nil {
						handleRunTimeError(fmt.Sprintf("Could not unmarshal route shader: %v\n", err), 1)
					}

					// Set the route shader in storage
					setRoutingRulesSettings(rpcClient, env, args[0], rrs)
					return nil
				},
				Subcommands: []*ffcli.Command{
					{
						Name:       "example",
						ShortUsage: "next shader set example",
						ShortHelp:  "Displays an example route shader for the correct JSON schema",
						Exec: func(_ context.Context, args []string) error {
							jsonBytes, err := json.MarshalIndent(routing.DefaultRoutingRulesSettings, "", "\t")
							if err != nil {
								handleRunTimeError(fmt.Sprintln("Failed to marshal route shader struct"), 0)
							}

							fmt.Println("Example JSON schema to set a new route shader:")
							fmt.Println(string(jsonBytes))
							return nil
						},
					},
				},
			},
			{
				Name:       "id",
				ShortUsage: "next shader id <buyer ID>",
				ShortHelp:  "Retrieve route shader information for the given buyer ID",
				Exec: func(_ context.Context, args []string) error {
					if len(args) == 0 {
						handleRunTimeError(fmt.Sprintf("No buyer ID provided.\nUsage:\nnext shader <buyer ID>\nbuyer ID: the buyer's ID\nFor a list of buyers, use next buyers\n"), 0)
					}

					// Get the buyer's route shader
					routingRulesSettingsByID(rpcClient, env, args[0])
					return nil
				},
			},
		},
	}

	var customerCommand = &ffcli.Command{
		Name:       "customer",
		ShortUsage: "next customer <subcommand>",
		ShortHelp:  "Manage customers",
		Exec: func(ctx context.Context, args []string) error {
			return flag.ErrHelp
		},
		Subcommands: []*ffcli.Command{
			{
				Name:       "link",
				ShortUsage: "next customer link <subcommand>",
				ShortHelp:  "Edit customer links",
				Exec: func(ctx context.Context, args []string) error {
					return flag.ErrHelp
				},
				Subcommands: []*ffcli.Command{
					{
						Name:       "buyer",
						ShortUsage: "next customer link buyer <customer name> <new buyer ID>",
						ShortHelp:  "Edit what buyer this customer is linked to",
						Exec: func(ctx context.Context, args []string) error {
							if len(args) == 0 {
								handleRunTimeError(fmt.Sprintln("You need to provide a customer name"), 0)
							}

							if len(args) == 1 {
								handleRunTimeError(fmt.Sprintln("You need to provide a new buyer ID for the customer to link to"), 0)
							}

							buyerID, err := strconv.ParseUint(args[1], 10, 64)
							if err != nil {
								handleRunTimeError(fmt.Sprintf("Could not parse %s as an unsigned 64-bit integer\n", args[1]), 1)
							}

							customerLink(rpcClient, env, args[0], buyerID, "")
							return nil
						},
					},
					{
						Name:       "seller",
						ShortUsage: "next customer link seller <customer name> <new seller ID>",
						ShortHelp:  "Edit what seller this customer is linked to",
						Exec: func(ctx context.Context, args []string) error {
							if len(args) == 0 {
								handleRunTimeError(fmt.Sprintln("You need to provide a customer name"), 0)
							}

							if len(args) == 1 {
								handleRunTimeError(fmt.Sprintln("You need to provide a new seller ID for the customer to link to"), 0)
							}

							customerLink(rpcClient, env, args[0], 0, args[1])
							return nil
						},
					},
				},
			},
		},
	}

	var sshCommand = &ffcli.Command{
		Name:       "ssh",
		ShortUsage: "next ssh <relay name>",
		ShortHelp:  "SSH into a relay by name",
		Exec: func(ctx context.Context, args []string) error {
			if len(args) == 0 {
				handleRunTimeError(fmt.Sprintln("You need to supply a device identifer"), 0)
			}

			SSHInto(env, rpcClient, args[0])

			return nil
		},
		Subcommands: []*ffcli.Command{
			{
				Name:       "key",
				ShortUsage: "next ssh key <path to ssh key>",
				ShortHelp:  "Set the key you'd like to use for ssh-ing",
				Exec: func(ctx context.Context, args []string) error {
					if len(args) > 0 {
						env.SSHKeyFilePath = args[0]
						env.Write()
					}

					fmt.Println(env.String())

					return nil
				},
			},
		},
	}

	var costCommand = &ffcli.Command{
		Name:       "cost",
		ShortUsage: "next cost [output_file]",
		ShortHelp:  "Get cost matrix from current environment",
		Exec: func(ctx context.Context, args []string) error {
			output := "cost.bin"
			if len(args) > 0 {
				output = args[0]
			}
			saveCostMatrix(env, output)
			fmt.Printf("Cost matrix from %s saved to %s\n", env.Name, output)
			return nil
		},
	}

	var optimizeCommand = &ffcli.Command{
		Name:       "optimize",
		ShortUsage: "next optimize [rtt] [input_file] [output_file]",
		ShortHelp:  "Optimize cost matrix into a route matrix",
		Exec: func(ctx context.Context, args []string) error {
			input := "cost.bin"
			output := "optimize.bin"
			rtt := int32(5)

			if len(args) > 0 {
				if res, err := strconv.ParseInt(args[0], 10, 32); err == nil {
					rtt = int32(res)
				} else {
					handleRunTimeError(fmt.Sprintf("could not parse 1st argument to number: %v\n", err), 1)
				}
			}

			if len(args) > 1 {
				input = args[1]
			}

			if len(args) > 2 {
				output = args[2]
			}

			optimizeCostMatrix(input, output, rtt)

			fmt.Printf("Generated route matrix %s from %s\n", output, input)

			return nil
		},
	}

	var analyzeCommand = &ffcli.Command{
		Name:       "analyze",
		ShortUsage: "next analyze <input_file>",
		ShortHelp:  "Analyze route matrix from optimize",
		Exec: func(ctx context.Context, args []string) error {
			input := "optimize.bin"

			if len(args) > 0 {
				input = args[0]
			}

			analyzeRouteMatrix(input)

			return nil
		},
	}

	var debugCommand = &ffcli.Command{
		Name:       "debug",
		ShortUsage: "next debug <relay_name> [input_file]",
		ShortHelp:  "Debug tool",
		Exec: func(ctx context.Context, args []string) error {
			if len(args) == 0 {
				handleRunTimeError(fmt.Sprintln("You need to supply a relay name"), 0)
			}
			relayName := args[0]
			inputFile := "optimize.bin"
			if len(args) > 1 {
				inputFile = args[1]
			}
			debug(relayName, inputFile)
			return nil
		},
	}

	var viewCommand = &ffcli.Command{
		Name:       "view",
		ShortUsage: "next view <subcommand>",
		ShortHelp:  "View data",
		Exec: func(ctx context.Context, args []string) error {
			return nil
		},
		Subcommands: []*ffcli.Command{
			{
				Name:       "cost",
				ShortUsage: "next view cost",
				ShortHelp:  "View the entries of the cost matrix",
				Exec: func(ctx context.Context, args []string) error {
					input := "cost.bin"
					viewCostMatrix(input)
					return nil
				},
			},
			{
				Name:       "route",
				ShortUsage: "next view route [srcRelay] [destRelay]",
				ShortHelp:  "View the entries of the route matrix with optional relay filtering.",
				Exec: func(ctx context.Context, args []string) error {
					input := "optimize.bin"

					var srcRelay string
					var destRelay string

					if len(args) > 0 {
						srcRelay = args[0]
					}

					if len(args) == 1 {
						handleRunTimeError(fmt.Sprintln("You must provide a destination relay if you provide a source relay. For all entries, omit the relay parameters"), 0)
					}

					if len(args) > 1 {
						destRelay = args[1]
					}

					viewRouteMatrix(input, srcRelay, destRelay)
					return nil
				},
			},
		},
	}

	var commands = []*ffcli.Command{
		authCommand,
		selectCommand,
		envCommand,
		sessionCommand,
		sessionsCommand,
		relaysCommand,
		relayCommand,
		routesCommand,
		datacentersCommand,
		datacenterCommand,
		customersCommand,
		customerCommand,
		sellersCommand,
		sellerCommand,
		buyerCommand,
		buyersCommand,
		userCommand,
		shaderCommand,
		sshCommand,
		costCommand,
		optimizeCommand,
		analyzeCommand,
		debugCommand,
		viewCommand,
	}

	root := &ffcli.Command{
		ShortUsage:  "next <subcommand>",
		Subcommands: commands,
		Exec: func(context.Context, []string) error {
			fmt.Printf("Network Next Operator Tool\n\n")
			return nil
		},
	}

	fmt.Printf("\n")

	args := os.Args[1:]
	if len(args) == 0 || args[0] == "-h" || args[0] == "-help" || args[0] == "--h" || args[0] == "--help" {
		args = []string{}
	}

	if err := root.ParseAndRun(context.Background(), args); err != nil {
		fmt.Printf("\n")
		handleRunTimeError(fmt.Sprintf("%v\n", err), 1)
	}

	if len(args) == 0 {
		root.FlagSet.Usage()
	}

	fmt.Printf("\n")
}<|MERGE_RESOLUTION|>--- conflicted
+++ resolved
@@ -997,182 +997,6 @@
 					return nil
 				},
 			},
-<<<<<<< HEAD
-=======
-			{
-				Name:       "ops",
-				ShortUsage: "next relay ops <command>",
-				ShortHelp:  "Operations-related relay setup commands",
-				Exec: func(_ context.Context, args []string) error {
-					if len(args) == 0 {
-						handleRunTimeError(fmt.Sprintln("Please provide at least one command name"), 0)
-					}
-
-					removeRelay(rpcClient, env, args[0])
-					return nil
-				},
-				Subcommands: []*ffcli.Command{
-					{
-						Name:       "mrc",
-						ShortUsage: "next relay ops mrc <relay> <value in USD>",
-						ShortHelp:  "Set the mrc value for the given relay (in $USD)",
-						Exec: func(_ context.Context, args []string) error {
-							if len(args) != 2 {
-								handleRunTimeError(fmt.Sprintln("Must provide the relay name and an MRC value in $USD"), 0)
-								return nil
-							}
-
-							mrc, err := strconv.ParseFloat(args[1], 64)
-							if err != nil {
-								handleRunTimeError(fmt.Sprintf("Could not parse %s as a decimal number\n", args[1]), 1)
-							}
-							opsMRC(rpcClient, env, args[0], mrc)
-
-							return nil
-						},
-					},
-					{
-						Name:       "overage",
-						ShortUsage: "next relay ops overage <relay> <value in USD>",
-						ShortHelp:  "Set the overage value for the given relay (in $USD)",
-						Exec: func(_ context.Context, args []string) error {
-							if len(args) != 2 {
-								handleRunTimeError(fmt.Sprintln("Must provide the relay name and an overage value in $USD"), 0)
-							}
-
-							overage, err := strconv.ParseFloat(args[1], 64)
-							if err != nil {
-								handleRunTimeError(fmt.Sprintf("Could not parse %s as a decimal number\n", args[1]), 1)
-							}
-							opsOverage(rpcClient, env, args[0], overage)
-
-							return nil
-						},
-					},
-					{
-						Name:       "bwrule",
-						ShortUsage: "next relay ops bwrule <relay> <pool|burst|flat|none>",
-						ShortHelp:  "Set the bandwidth rule for the given relay",
-						Exec: func(_ context.Context, args []string) error {
-							if len(args) != 2 {
-								handleRunTimeError(fmt.Sprintln("Must provide the relay name and abandwidth rule"), 0)
-							}
-
-							rules := []string{"none", "flat", "pool", "burst"}
-							for _, rule := range rules {
-								if rule == args[1] {
-									opsBWRule(rpcClient, env, args[0], args[1])
-									return nil
-								}
-							}
-
-							handleRunTimeError(fmt.Sprintf("'%s' not a valid bandwidth rule - must be one of none, flat, pool or burst\n", args[1]), 0)
-							return nil
-						},
-					},
-					{
-						Name:       "type",
-						ShortUsage: "next relay ops type <relay> <bare|vm|none>",
-						ShortHelp:  "Set the machine/server type for the given relay",
-						Exec: func(_ context.Context, args []string) error {
-							if len(args) != 2 {
-								handleRunTimeError(fmt.Sprintln("Must provide the relay name and a machine type"), 0)
-							}
-
-							rules := []string{"none", "vm", "bare"}
-							for _, rule := range rules {
-								if rule == args[1] {
-									opsType(rpcClient, env, args[0], args[1])
-									return nil
-								}
-							}
-
-							handleRunTimeError(fmt.Sprintf("'%s' not a valid machine type - must be one of none, vm or bare\n", args[1]), 0)
-							return nil
-						},
-					},
-					{
-						Name:       "term",
-						ShortUsage: "next relay ops term <relay> <value>",
-						ShortHelp:  "Set the contract term for the given relay (in months)",
-						Exec: func(_ context.Context, args []string) error {
-							if len(args) != 2 {
-								handleRunTimeError(fmt.Sprintln("Must provide the relay name and a contract term in months"), 0)
-							}
-
-							term, err := strconv.ParseUint(args[1], 10, 32)
-							if err != nil {
-								handleRunTimeError(fmt.Sprintf("Could not parse %s as an integer\n", args[1]), 0)
-							}
-							opsTerm(rpcClient, env, args[0], int32(term))
-
-							return nil
-						},
-					},
-					{
-						Name:       "startdate",
-						ShortUsage: "next relay ops startdate <relay> <value, e.g. 'January 2, 2006'>",
-						ShortHelp:  "Set the contract start date for the given relay (e.g. 'January 2, 2006')",
-						Exec: func(_ context.Context, args []string) error {
-							if len(args) != 2 {
-								handleRunTimeError(fmt.Sprintln("Must provide the relay name and a contract start date e.g. 'January 2, 2006'"), 0)
-							}
-
-							opsStartDate(rpcClient, env, args[0], args[1])
-							return nil
-						},
-					},
-					{
-						Name:       "enddate",
-						ShortUsage: "next relay ops enddate <relay> <value, e.g. 'January 2, 2006'>",
-						ShortHelp:  "Set the contract end date for the given relay (e.g. 'January 2, 2006')",
-						Exec: func(_ context.Context, args []string) error {
-							if len(args) != 2 {
-								handleRunTimeError(fmt.Sprintln("Must provide the relay name and a contract end date e.g. 'January 2, 2006'"), 0)
-							}
-
-							opsEndDate(rpcClient, env, args[0], args[1])
-							return nil
-						},
-					},
-					{
-						Name:       "bandwidth",
-						ShortUsage: "next relay ops bandwidth <relay> <value in GB, e.g. 20000>",
-						ShortHelp:  "Set the bandwidth allotment for the give relay",
-						Exec: func(_ context.Context, args []string) error {
-							if len(args) != 2 {
-								handleRunTimeError(fmt.Sprintln("Must provide the relay name and a bandwidth value in GB"), 0)
-							}
-
-							bw, err := strconv.ParseUint(args[1], 10, 32)
-							if err != nil {
-								handleRunTimeError(fmt.Sprintf("Could not parse %s as an integer\n", args[1]), 0)
-							}
-
-							opsBandwidth(rpcClient, env, args[0], int32(bw))
-							return nil
-						},
-					},
-					{
-						Name:       "nic",
-						ShortUsage: "next relay ops nic <relay> <value in Mbps, e.g. 10000>",
-						ShortHelp:  "Set the NIC available to the specified relay",
-						Exec: func(_ context.Context, args []string) error {
-							if len(args) != 2 {
-								handleRunTimeError(fmt.Sprintln("Must provide the relay name and a value in Mbps"), 0)
-							}
-
-							nic, err := strconv.ParseUint(args[1], 10, 32)
-							if err != nil {
-								handleRunTimeError(fmt.Sprintf("Could not parse %s as an integer\n", args[1]), 0)
-							}
-
-							opsNic(rpcClient, env, args[0], int32(nic))
-							return nil
-						},
-					},
-				},
-			},
 			{
 				Name:       "traffic",
 				ShortUsage: "next relay traffic [regex]",
@@ -1186,7 +1010,6 @@
 					return nil
 				},
 			},
->>>>>>> 7bb8dcbd
 		},
 	}
 
