--- conflicted
+++ resolved
@@ -16,24 +16,20 @@
 )
 
 const (
-	LoadTestDuration           = time.Minute * 5
-	SessionNextSwitchFrequency = time.Second * 30
-	SessionLengthMin           = time.Second * 10
-	SessionLengthMax           = time.Minute
-	NumServers                 = 50000
-	NumSessions                = 300000
+	LoadTestDuration           = time.Minute * 5  // How long to run the load test
+	SessionNextSwitchFrequency = time.Second * 30 // How often a session will randomly switch between direct and next
+	SessionNextChance          = 0.25             // How likely the session is to pick next
+	SessionLengthMin           = time.Minute      // The minimum playtime for the session
+	SessionLengthMax           = time.Minute * 5  // The maximum playtime for the session
+	NumServers                 = 250000
+	NumSessions                = 500000
 )
 
 func load_test() {
 
 	fmt.Printf("load_test\n")
 
-<<<<<<< HEAD
 	runTime := time.Now()
-=======
-	numServers := 250000
-	numSessions := 500000
->>>>>>> 97e1e67b
 
 	vetoMap := transport.NewVetoMap()
 	serverMap := transport.NewServerMap()
@@ -132,7 +128,11 @@
 				}
 
 				if time.Since(sessionStartTime) >= SessionNextSwitchFrequency*time.Duration(nextSwitchCount) {
-					nextSliceCounter = uint64(rand.Intn(2))
+					if rand.Float32() < SessionNextChance {
+						nextSliceCounter = 1
+					} else {
+						nextSliceCounter = 0
+					}
 					nextSwitchCount++
 				}
 
