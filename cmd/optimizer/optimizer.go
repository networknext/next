--- conflicted
+++ resolved
@@ -9,26 +9,17 @@
 	"context"
 	"expvar"
 	"fmt"
-<<<<<<< HEAD
 	"github.com/networknext/backend/modules/analytics"
-	"github.com/networknext/backend/optimizer"
-	"github.com/networknext/backend/storage"
-=======
->>>>>>> 80fadf1d
 	"net/http"
 	"os"
 	"os/signal"
 	"runtime"
+
 	"time"
 
 	"github.com/gorilla/mux"
 	"github.com/go-kit/kit/log/level"
 
-<<<<<<< HEAD
-	"github.com/networknext/backend/routing"
-
-	gcpPub "cloud.google.com/go/pubsub"
-=======
 	"github.com/networknext/backend/modules/routing"
 	"github.com/networknext/backend/modules/backend"		// todo: bad name for module
 	"github.com/networknext/backend/modules/common/helpers"
@@ -36,7 +27,8 @@
 	"github.com/networknext/backend/modules/transport"
 	"github.com/networknext/backend/modules/optimizer"
 	"github.com/networknext/backend/modules/storage"
->>>>>>> 80fadf1d
+
+	gcpPub "cloud.google.com/go/pubsub"
 )
 
 var (
@@ -267,10 +259,7 @@
 					os.Exit(1) // todo: don't os.Exit() here, but find a way to exit
 				}
 			}()
-
-
-		}
-
+		}
 	}
 
 
