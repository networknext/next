import { shallowMount, createLocalVue } from '@vue/test-utils'
import DownloadsWorkspace from '@/workspaces/DownloadsWorkspace.vue'
import Vuex from 'vuex'
import {
  faDownload
} from '@fortawesome/free-solid-svg-icons'
import { library } from '@fortawesome/fontawesome-svg-core'
import { FontAwesomeIcon } from '@fortawesome/vue-fontawesome'
import VueTour from 'vue-tour'

describe('DownloadsWorkspace.vue', () => {
  const localVue = createLocalVue()

  const ICONS = [
    faDownload
  ]

  library.add(...ICONS)

  localVue.component('font-awesome-icon', FontAwesomeIcon)

  localVue.use(Vuex)

  const store = new Vuex.Store({
    state: {
    },
    getters: {
      isSignUpTour: () => false
    },
    mutations: {
    }
  })

  localVue.use(VueTour)

  it('mounts the downloads workspace successfully', () => {
    const wrapper = shallowMount(DownloadsWorkspace, { localVue, store })
    expect(wrapper.exists()).toBe(true)
    wrapper.destroy()
  })

  it('checks if the links are correct', () => {
    const wrapper = shallowMount(DownloadsWorkspace, { localVue, store })
    expect(wrapper.find('.card-title').text()).toBe('Network Next SDK')

    expect(wrapper.findAll('.btn').length).toBe(3)
    expect(wrapper.findAll('.btn').at(0).text()).toBe('SDK v4.0.10')
<<<<<<< HEAD
    expect(wrapper.findAll('.btn').at(1).text()).toBe('UE4 Plugin')
    expect(wrapper.findAll('.btn').at(2).text()).toBe('Documentation')
=======
    // expect(wrapper.findAll('.btn').at(1).text()).toBe('UE4 Plugin')
    expect(wrapper.findAll('.btn').at(1).text()).toBe('Documentation')
>>>>>>> d53c8ce4
    wrapper.destroy()
  })
})<|MERGE_RESOLUTION|>--- conflicted
+++ resolved
@@ -45,13 +45,8 @@
 
     expect(wrapper.findAll('.btn').length).toBe(3)
     expect(wrapper.findAll('.btn').at(0).text()).toBe('SDK v4.0.10')
-<<<<<<< HEAD
-    expect(wrapper.findAll('.btn').at(1).text()).toBe('UE4 Plugin')
-    expect(wrapper.findAll('.btn').at(2).text()).toBe('Documentation')
-=======
     // expect(wrapper.findAll('.btn').at(1).text()).toBe('UE4 Plugin')
     expect(wrapper.findAll('.btn').at(1).text()).toBe('Documentation')
->>>>>>> d53c8ce4
     wrapper.destroy()
   })
 })