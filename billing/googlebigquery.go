package billing

import (
	"context"

	"cloud.google.com/go/bigquery"
	"github.com/go-kit/kit/log"
	"github.com/go-kit/kit/log/level"
	"github.com/networknext/backend/metrics"
)

const (
	DefaultBigQueryBatchSize   = 1000
	DefaultBigQueryChannelSize = 10000
)

type GoogleBigQueryClient struct {
	Metrics       *metrics.BillingMetrics
	Logger        log.Logger
	TableInserter *bigquery.Inserter
	BatchSize     int

	buffer  []*BillingEntry
	entries chan *BillingEntry
}

// Bill pushes an Entry to the channel
func (bq *GoogleBigQueryClient) Bill(ctx context.Context, entry *BillingEntry) error {
	bq.Metrics.EntriesSubmitted.Add(1)
	if bq.entries == nil {
		bq.entries = make(chan *BillingEntry, DefaultBigQueryChannelSize)
	}
	bq.entries <- entry
	return nil
}

// WriteLoop ranges over the incoming channel of Entry types and fills an internal buffer.
// Once the buffer fills to the BatchSize it will write all entries to BigQuery. This should
// only be called from 1 goroutine to avoid using a mutex around the internal buffer slice
func (bq *GoogleBigQueryClient) WriteLoop(ctx context.Context) error {
	if bq.entries == nil {
		bq.entries = make(chan *BillingEntry, DefaultBigQueryChannelSize)
	}
	for entry := range bq.entries {
		bq.Metrics.EntriesQueued.Set(float64(len(bq.entries)))

		if len(bq.buffer) >= bq.BatchSize {
			if err := bq.TableInserter.Put(ctx, bq.buffer); err != nil {
				level.Error(bq.Logger).Log("msg", "failed to write to BigQuery", "err", err)
				bq.Metrics.ErrorMetrics.BillingWriteFailure.Add(float64(len(bq.buffer)))
			}
			level.Info(bq.Logger).Log("msg", "flushed entries to BigQuery", "size", bq.BatchSize, "total", len(bq.buffer))
			bq.Metrics.EntriesFlushed.Add(float64(len(bq.buffer)))
			bq.buffer = bq.buffer[:0]
		}
		bq.buffer = append(bq.buffer, entry)
	}
	return nil
}

// Save implements the bigquery.ValueSaver interface for an Entry
// so it can be used in Put()
func (entry *BillingEntry) Save() (map[string]bigquery.Value, string, error) {

	e := make(map[string]bigquery.Value)

	e["timestamp"] = int(entry.Timestamp)
	e["buyerId"] = int(entry.BuyerID)
	e["sessionId"] = int(entry.SessionID)
	e["sliceNumber"] = int(entry.SliceNumber)
	e["directRTT"] = entry.DirectRTT
	e["directJitter"] = entry.DirectJitter
	e["directPacketLoss"] = entry.DirectPacketLoss
	e["userHash"] = int(entry.UserHash)

	if entry.Next {
		e["next"] = entry.Next
		e["nextRTT"] = entry.NextRTT
		e["nextJitter"] = entry.NextJitter
		e["nextPacketLoss"] = entry.NextPacketLoss
	}

	nextRelays := make([]bigquery.Value, entry.NumNextRelays)
	for i := 0; i < int(entry.NumNextRelays); i++ {
		nextRelays[i] = int(entry.NextRelays[i])
	}
	e["nextRelays"] = nextRelays

	e["totalPrice"] = int(entry.TotalPrice)

	if entry.ClientToServerPacketsLost > 0 {
		e["clientToServerPacketsLost"] = int(entry.ClientToServerPacketsLost)
	}

	if entry.ServerToClientPacketsLost > 0 {
		e["serverToClientPacketsLost"] = int(entry.ServerToClientPacketsLost)
	}

	e["committed"] = entry.Committed
	e["flagged"] = entry.Flagged
	e["multipath"] = entry.Multipath

	if entry.Next {
		e["initial"] = entry.Initial
		e["nextBytesUp"] = int(entry.NextBytesUp)
		e["nextBytesDown"] = int(entry.NextBytesDown)
		e["envelopeBytesUp"] = int(entry.EnvelopeBytesUp)
		e["envelopeBytesDown"] = int(entry.EnvelopeBytesDown)
	}

	e["datacenterID"] = int(entry.DatacenterID)

	if entry.Next {
		e["rttReduction"] = entry.RTTReduction
		e["packetLossReduction"] = entry.PacketLossReduction
	}

	nextRelaysPrice := make([]bigquery.Value, entry.NumNextRelays)
	for i := 0; i < int(entry.NumNextRelays); i++ {
		nextRelaysPrice[i] = int(entry.NextRelaysPrice[i])
	}
	e["nextRelaysPrice"] = nextRelaysPrice

	e["latitude"] = entry.Latitude
	e["longitude"] = entry.Longitude
	e["isp"] = entry.ISP
	e["abTest"] = entry.ABTest
	e["routeDecision"] = int(entry.RouteDecision)

	e["connectionType"] = int(entry.ConnectionType)
	e["platformType"] = int(entry.PlatformType)
	e["sdkVersion"] = entry.SDKVersion

	if entry.PacketLoss > 0.0 {
		e["packetLoss"] = entry.PacketLoss
	}

	if entry.PredictedNextRTT > 0.0 {
		e["predictedNextRTT"] = entry.PredictedNextRTT
	}

<<<<<<< HEAD
=======
	e["multipathVetoed"] = entry.MultipathVetoed

>>>>>>> 4bd2bdd5
	return e, "", nil
}<|MERGE_RESOLUTION|>--- conflicted
+++ resolved
@@ -139,10 +139,7 @@
 		e["predictedNextRTT"] = entry.PredictedNextRTT
 	}
 
-<<<<<<< HEAD
-=======
 	e["multipathVetoed"] = entry.MultipathVetoed
 
->>>>>>> 4bd2bdd5
 	return e, "", nil
 }