package transport

import (
	"bytes"
	"context"
	"errors"
	"fmt"
	"io"
	"net"
	"time"

	"github.com/go-kit/kit/log"
	"github.com/go-kit/kit/log/level"
	jsoniter "github.com/json-iterator/go"

	"github.com/go-redis/redis/v7"
	"github.com/networknext/backend/billing"
	"github.com/networknext/backend/crypto"
	"github.com/networknext/backend/routing"
	"github.com/networknext/backend/storage"
)

type UDPPacket struct {
	SourceAddr *net.UDPAddr
	Data       []byte
}

// UDPHandlerFunc acts the same way http.HandlerFunc does, but for UDP packets and address
type UDPHandlerFunc func(io.Writer, *UDPPacket)

// ServerIngress is a simple UDP router for specific packets and runs each UDPHandlerFunc based on the incoming packet type
type UDPServerMux struct {
	Conn          *net.UDPConn
	MaxPacketSize int

	ServerUpdateHandlerFunc  UDPHandlerFunc
	SessionUpdateHandlerFunc UDPHandlerFunc
}

// Start begins accepting UDP packets from the UDP connection and will block
func (m *UDPServerMux) Start(ctx context.Context, handlers int) error {
	if m.Conn == nil {
		return errors.New("relay server cannot be nil")
	}

	for i := 0; i < handlers; i++ {
		go m.handler(ctx, i)
	}

	<-ctx.Done()

	return nil
}

func (m *UDPServerMux) handler(ctx context.Context, id int) {
	data := make([]byte, m.MaxPacketSize)

	for {
		numbytes, addr, _ := m.Conn.ReadFromUDP(data)
		if numbytes <= 0 {
			continue
		}

		var buf bytes.Buffer
		packet := UDPPacket{
			SourceAddr: addr,
			Data:       data[:numbytes],
		}

		switch data[0] {
		case PacketTypeServerUpdate:
			m.ServerUpdateHandlerFunc(&buf, &packet)
		case PacketTypeSessionUpdate:
			m.SessionUpdateHandlerFunc(&buf, &packet)
		}

		if buf.Len() > 0 {
			m.Conn.WriteToUDP(buf.Bytes(), addr)
		}
	}
}

type ServerCacheEntry struct {
	Sequence   uint64
	Server     routing.Server
	Datacenter routing.Datacenter
	SDKVersion SDKVersion
}

func (e *ServerCacheEntry) UnmarshalBinary(data []byte) error {
	return jsoniter.Unmarshal(data, e)
}

func (e ServerCacheEntry) MarshalBinary() ([]byte, error) {
	return jsoniter.Marshal(e)
}

// ServerUpdateHandlerFunc ...
func ServerUpdateHandlerFunc(logger log.Logger, redisClient redis.Cmdable, storer storage.Storer) UDPHandlerFunc {
	logger = log.With(logger, "handler", "server")

	return func(w io.Writer, incoming *UDPPacket) {
		var packet ServerUpdatePacket
		if err := packet.UnmarshalBinary(incoming.Data); err != nil {
			level.Error(logger).Log("msg", "could not read packet", "err", err)
			return
		}

		locallogger := log.With(logger, "src_addr", incoming.SourceAddr.String(), "server_addr", packet.ServerAddress.String())

		// Drop the packet if version is older that the minimun sdk version
		if !incoming.SourceAddr.IP.IsLoopback() && !packet.Version.AtLeast(SDKVersionMin) {
			level.Error(locallogger).Log("msg", "sdk version is too old", "sdk", packet.Version.String())
			return
		}

		locallogger = log.With(locallogger, "sdk", packet.Version.String())

		// Get the buyer information for the id in the packet
		buyer, ok := storer.Buyer(packet.CustomerId)
		if !ok {
			level.Error(locallogger).Log("msg", "failed to get buyer", "customer_id", packet.CustomerId)
			return
		}

		locallogger = log.With(locallogger, "customer_id", packet.CustomerId)

		// Drop the packet if the signed packet data cannot be verified with the buyers public key
		if !crypto.Verify(buyer.PublicKey, packet.GetSignData(), packet.Signature) {
			level.Error(locallogger).Log("msg", "signature verification failed")
			return
		}

		// Get the the old ServerCacheEntry if it exists, otherwise serverentry is in zero value state
		var serverentry ServerCacheEntry
		{
			result := redisClient.Get("SERVER-" + incoming.SourceAddr.String())
			if result.Err() != nil && result.Err() != redis.Nil {
				level.Error(locallogger).Log("msg", "failed to get server", "err", result.Err())
				return
			}
			serverdata, err := result.Bytes()
			if err != nil && result.Err() != redis.Nil {
				level.Error(locallogger).Log("msg", "failed to get server bytes", "err", err)
				return
			}
			if serverdata != nil {
				if err := serverentry.UnmarshalBinary(serverdata); err != nil {
					level.Error(locallogger).Log("msg", "failed to unmarshal server bytes", "err", err)
				}
			}
		}

		// Drop the packet if the sequence number is older than the previously cache sequence number
		// if packet.Sequence < serverentry.Sequence {
		// 	log.Printf("packet too old: (packet) %d < %d (Redis)", packet.Sequence, serverentry.Sequence)
		// 	return
		// }

		// Save some of the packet information to be used in SessionUpdateHandlerFunc
		serverentry = ServerCacheEntry{
			Sequence:   packet.Sequence,
			Server:     routing.Server{Addr: packet.ServerPrivateAddress, PublicKey: packet.ServerRoutePublicKey},
			Datacenter: routing.Datacenter{ID: packet.DatacenterId},
			SDKVersion: packet.Version,
		}
		result := redisClient.Set("SERVER-"+incoming.SourceAddr.String(), serverentry, 5*time.Minute)
		if result.Err() != nil {
			level.Error(locallogger).Log("msg", "failed to update server", "err", result.Err())
			return
		}

		level.Debug(locallogger).Log("msg", "updated server")
	}
}

type SessionCacheEntry struct {
	SessionID uint64
	Sequence  uint64
	RouteHash uint64
	Version   uint8
	Response  []byte
}

func (e *SessionCacheEntry) UnmarshalBinary(data []byte) error {
	return jsoniter.Unmarshal(data, e)
}

func (e SessionCacheEntry) MarshalBinary() ([]byte, error) {
	return jsoniter.Marshal(e)
}

type RouteProvider interface {
	ResolveRelay(uint64) (routing.Relay, error)
	RelaysIn(routing.Datacenter) []routing.Relay
	Routes([]routing.Relay, []routing.Relay) []routing.Route
}

// SessionUpdateHandlerFunc ...
func SessionUpdateHandlerFunc(logger log.Logger, redisClient redis.Cmdable, storer storage.Storer, rp RouteProvider, iploc routing.IPLocator, geoClient *routing.GeoClient, biller billing.Biller, serverPrivateKey []byte, routerPrivateKey []byte) UDPHandlerFunc {
	logger = log.With(logger, "handler", "session")

	return func(w io.Writer, incoming *UDPPacket) {
		// Deserialize the Session packet
		var packet SessionUpdatePacket
		if err := packet.UnmarshalBinary(incoming.Data); err != nil {
			level.Error(logger).Log("msg", "could not read packet", "err", err)
			return // TODO: direct here?
		}

		locallogger := log.With(logger, "src_addr", incoming.SourceAddr.String(), "server_addr", packet.ServerAddress.String(), "client_addr", packet.ClientAddress.String(), "session_id", packet.SessionId)

		var serverCacheEntry ServerCacheEntry
		var sessionCacheEntry SessionCacheEntry

		// Start building session response packet, defaulting to a direct route
		response := SessionResponsePacket{
			Sequence:  packet.Sequence,
			SessionId: packet.SessionId,
			RouteType: int32(routing.RouteTypeDirect),
		}

		// Build a redis transaction to make a single network call
		tx := redisClient.TxPipeline()
		{
			serverCacheCmd := tx.Get("SERVER-" + incoming.SourceAddr.String())
			sessionCacheCmd := tx.Get(fmt.Sprintf("SESSION-%d", packet.SessionId))
			tx.Exec()

			// Note that if we fail to retrieve the server data, we don't bother responding since server will ignore response without ServerRoutePublicKey set
			// See next_server_internal_process_packet in next.cpp for full requirements of response packet
			serverCacheData, err := serverCacheCmd.Bytes()
			if err != nil {
				level.Error(locallogger).Log("msg", "failed to get server bytes", "err", err)
				return
			}
			if err := serverCacheEntry.UnmarshalBinary(serverCacheData); err != nil {
				level.Error(locallogger).Log("msg", "failed to unmarshal server bytes", "err", err)
				return
			}

			// Set public key on response as soon as we get it
			response.ServerRoutePublicKey = serverCacheEntry.Server.PublicKey

			if sessionCacheCmd.Err() != redis.Nil {
				sessionCacheData, err := sessionCacheCmd.Bytes()
				if err != nil {
					level.Error(locallogger).Log("msg", "failed to get session bytes", "err", err)
					HandleError(w, response, serverPrivateKey, err)
					return
				}

				if err := sessionCacheEntry.UnmarshalBinary(sessionCacheData); err != nil {
					level.Error(locallogger).Log("msg", "failed to unmarshal session bytes", "err", err)
					HandleError(w, response, serverPrivateKey, err)
					return
				}
			}
		}

		locallogger = log.With(locallogger, "datacenter_id", serverCacheEntry.Datacenter.ID)

		buyer, ok := storer.Buyer(packet.CustomerId)
		if !ok {
			err := fmt.Errorf("failed to get buyer with customer ID %v", packet.CustomerId)
			level.Error(locallogger).Log("err", err)
			HandleError(w, response, serverPrivateKey, err)
			return
		}

		locallogger = log.With(locallogger, "customer_id", packet.CustomerId)

		if !crypto.Verify(buyer.PublicKey, packet.GetSignData(), packet.Signature) {
			err := errors.New("failed to verify packet signature with buyer public key")
			level.Error(locallogger).Log("err", err)
			HandleError(w, response, serverPrivateKey, err)
			return
		}

		switch seq := packet.Sequence; {
		case seq < sessionCacheEntry.Sequence:
			err := fmt.Errorf("packet sequence too old. current_sequence %v, previous sequence %v", packet.Sequence, sessionCacheEntry.Sequence)
			level.Error(locallogger).Log("err", err)
			HandleError(w, response, serverPrivateKey, err)
			return
		case seq == sessionCacheEntry.Sequence:
			if _, err := w.Write(sessionCacheEntry.Response); err != nil {
				level.Error(locallogger).Log("err", err)
				HandleError(w, response, serverPrivateKey, err)
			}
			return
		}

		location, err := iploc.LocateIP(packet.ClientAddress.IP)
		if err != nil {
			level.Error(locallogger).Log("msg", "failed to locate client", "err", err)
			HandleError(w, response, serverPrivateKey, err)
			return
		}
		level.Debug(locallogger).Log("lat", location.Latitude, "long", location.Longitude)

		clientrelays, err := geoClient.RelaysWithin(location.Latitude, location.Longitude, 500, "mi")
		if len(clientrelays) == 0 || err != nil {
			level.Error(locallogger).Log("msg", "failed to locate relays near client", "err", err)
			HandleError(w, response, serverPrivateKey, err)
			return
		}

		// We need to do this because RelaysWithin only has the ID of the relay and we need the Addr and PublicKey too
		// Maybe we consider a nicer way to do this in the future
		for idx := range clientrelays {
			clientrelays[idx], _ = rp.ResolveRelay(clientrelays[idx].ID)
		}

		dsrelays := rp.RelaysIn(serverCacheEntry.Datacenter)

		level.Debug(locallogger).Log("num_datacenter_relays", len(dsrelays), "num_client_relays", len(clientrelays))

		// Get a set of possible routes from the RouteProvider an on error ensure it falls back to direct
		routes := rp.Routes(dsrelays, clientrelays)
		if routes == nil || len(routes) <= 0 {
			err := fmt.Errorf("failed to find routes")
			level.Error(locallogger).Log("err", err)
			HandleError(w, response, serverPrivateKey, err)
			return
		}
		chosenRoute := routes[0] // Just take the first one it find regardless of optimization
		routeHash := chosenRoute.Hash64()

		var token routing.Token
		{
			if routeHash == sessionCacheEntry.RouteHash {
				token = &routing.ContinueRouteToken{
					Expires: uint64(time.Now().Add(10 * time.Second).Unix()),

					SessionId: packet.SessionId,

					SessionVersion: sessionCacheEntry.Version,
					SessionFlags:   0, // Haven't figured out what this is for

					Client: routing.Client{
						Addr:      packet.ClientAddress,
						PublicKey: packet.ClientRoutePublicKey,
					},

					Server: routing.Server{
						Addr:      packet.ServerAddress,
						PublicKey: serverCacheEntry.Server.PublicKey,
					},

					Relays: chosenRoute.Relays,
				}
			} else {
				sessionCacheEntry.Version++

				token = &routing.NextRouteToken{
					Expires: uint64(time.Now().Add(10 * time.Second).Unix()),

					SessionId: packet.SessionId,

					SessionVersion: sessionCacheEntry.Version,
					SessionFlags:   0, // Haven't figured out what this is for

					Client: routing.Client{
						Addr:      packet.ClientAddress,
						PublicKey: packet.ClientRoutePublicKey,
					},

					Server: routing.Server{
						Addr:      packet.ServerAddress,
						PublicKey: serverCacheEntry.Server.PublicKey,
					},

					Relays: chosenRoute.Relays,
				}
			}
		}

		tokens, numtokens, err := token.Encrypt(routerPrivateKey)
		if err != nil {
			level.Error(locallogger).Log("msg", "failed to encrypt route token", "err", err)
			HandleError(w, response, serverPrivateKey, err)
			return
		}

		level.Debug(locallogger).Log("token_type", token.Type(), "current_route_hash", routeHash, "previous_route_hash", sessionCacheEntry.RouteHash)

		// Add token info to the Session Response
		response.RouteType = int32(token.Type())
		response.NumTokens = int32(numtokens) // Num of relays + client + server
		response.Tokens = tokens

		// Fill in the near relays
		response.NumNearRelays = int32(len(clientrelays))
		response.NearRelayIds = make([]uint64, len(clientrelays))
		response.NearRelayAddresses = make([]net.UDPAddr, len(clientrelays))
		for idx, relay := range clientrelays {
			response.NearRelayIds[idx] = relay.ID
			response.NearRelayAddresses[idx] = relay.Addr
		}

		// Sign the response
		response.Signature = crypto.Sign(serverPrivateKey, response.GetSignData())

		// Marshal the packet
		responseData, err := response.MarshalBinary()
		if err != nil {
			level.Error(locallogger).Log("msg", "failed to marshal session response", "err", err)
			return
		}

		level.Debug(locallogger).Log("msg", "caching session data")

		// Save some of the packet information to be used in SessionUpdateHandlerFunc
		sessionCacheEntry = SessionCacheEntry{
			SessionID: packet.SessionId,
			Sequence:  packet.Sequence,
			RouteHash: routeHash,
			Version:   sessionCacheEntry.Version, //This was already incremented above for the route tokens
			Response:  responseData,
		}
		result := redisClient.Set(fmt.Sprintf("SESSION-%d", packet.SessionId), sessionCacheEntry, 5*time.Minute)
		if result.Err() != nil {
			level.Error(locallogger).Log("msg", "failed to update session", "err", result.Err())
			return
		}

		// Send the Session Response back to the server
		if _, err := w.Write(responseData); err != nil {
			level.Error(locallogger).Log("msg", "failed to write session response", "err", err)
<<<<<<< HEAD
			return
=======
		} else {
			level.Debug(locallogger).Log("msg", "caching session data")

			// Save some of the packet information to be used in SessionUpdateHandlerFunc
			sessionCacheEntry = SessionCacheEntry{
				SessionID: packet.SessionId,
				Sequence:  packet.Sequence,
				RouteHash: routeHash,
				Version:   sessionCacheEntry.Version, //This was already incremented above for the route tokens
			}
			result := redisClient.Set(fmt.Sprintf("SESSION-%d", packet.SessionId), sessionCacheEntry, 5*time.Minute)
			if result.Err() != nil {
				level.Error(locallogger).Log("msg", "failed to update session", "err", result.Err())
				return
			}

			// Create a billing entry and send it to the billing service
			// This billing entry will be populated with actual data once the backend supports all billable features
			billingEntry := &billing.Entry{
				Request:              nil,
				Route:                nil,
				RouteDecision:        0,
				Duration:             10, // Make one entry non-zero so that the entry isn't marshalled to nil
				UsageBytesUp:         0,
				UsageBytesDown:       0,
				Timestamp:            0,
				TimestampStart:       0,
				PredictedRtt:         0,
				PredictedJitter:      0,
				PredictedPacketLoss:  0,
				RouteChanged:         false,
				NetworkNextAvailable: false,
				Initial:              false,
				EnvelopeBytesUp:      0,
				EnvelopeBytesDown:    0,
				ConsideredRoutes:     nil,
				AcceptableRoutes:     nil,
				SameRoute:            false,
				OnNetworkNext:        false,
				SliceFlags:           0,
			}

			if err := biller.Bill(context.Background(), packet.SessionId, billingEntry); err != nil {
				level.Error(locallogger).Log("msg", "billing failed", "err", err)
			}
>>>>>>> c09f85ce
		}
	}
}

func WriteSessionResponse(w io.Writer, packet SessionResponsePacket, privateKey []byte) error {
	// Sign the response
	packet.Signature = crypto.Sign(privateKey, packet.GetSignData())

	// Marshal the packet
	responseData, err := packet.MarshalBinary()
	if err != nil {
		return err
	}

	// Send the Session Response back to the server
	if _, err := w.Write(responseData); err != nil {
		return err
	}

	return nil
}

func HandleError(w io.Writer, packet SessionResponsePacket, privateKey []byte, err error) {
	// Force packet to direct route
	packet.RouteType = routing.RouteTypeDirect
	WriteSessionResponse(w, packet, privateKey)

	// Eventually we'll also pipe the error passed through to here up to stackdriver and do any cleanup required
}<|MERGE_RESOLUTION|>--- conflicted
+++ resolved
@@ -424,59 +424,38 @@
 			level.Error(locallogger).Log("msg", "failed to update session", "err", result.Err())
 			return
 		}
+    
+    billingEntry := &billing.Entry{
+      Request:              nil,
+      Route:                nil,
+      RouteDecision:        0,
+      Duration:             10, // Make one entry non-zero so that the entry isn't marshalled to nil
+      UsageBytesUp:         0,
+      UsageBytesDown:       0,
+      Timestamp:            0,
+      TimestampStart:       0,
+      PredictedRtt:         0,
+      PredictedJitter:      0,
+      PredictedPacketLoss:  0,
+      RouteChanged:         false,
+      NetworkNextAvailable: false,
+      Initial:              false,
+      EnvelopeBytesUp:      0,
+      EnvelopeBytesDown:    0,
+      ConsideredRoutes:     nil,
+      AcceptableRoutes:     nil,
+      SameRoute:            false,
+      OnNetworkNext:        false,
+      SliceFlags:           0,
+    }
+
+    if err := biller.Bill(context.Background(), packet.SessionId, billingEntry); err != nil {
+      level.Error(locallogger).Log("msg", "billing failed", "err", err)
+    }
 
 		// Send the Session Response back to the server
 		if _, err := w.Write(responseData); err != nil {
 			level.Error(locallogger).Log("msg", "failed to write session response", "err", err)
-<<<<<<< HEAD
-			return
-=======
-		} else {
-			level.Debug(locallogger).Log("msg", "caching session data")
-
-			// Save some of the packet information to be used in SessionUpdateHandlerFunc
-			sessionCacheEntry = SessionCacheEntry{
-				SessionID: packet.SessionId,
-				Sequence:  packet.Sequence,
-				RouteHash: routeHash,
-				Version:   sessionCacheEntry.Version, //This was already incremented above for the route tokens
-			}
-			result := redisClient.Set(fmt.Sprintf("SESSION-%d", packet.SessionId), sessionCacheEntry, 5*time.Minute)
-			if result.Err() != nil {
-				level.Error(locallogger).Log("msg", "failed to update session", "err", result.Err())
-				return
-			}
-
-			// Create a billing entry and send it to the billing service
-			// This billing entry will be populated with actual data once the backend supports all billable features
-			billingEntry := &billing.Entry{
-				Request:              nil,
-				Route:                nil,
-				RouteDecision:        0,
-				Duration:             10, // Make one entry non-zero so that the entry isn't marshalled to nil
-				UsageBytesUp:         0,
-				UsageBytesDown:       0,
-				Timestamp:            0,
-				TimestampStart:       0,
-				PredictedRtt:         0,
-				PredictedJitter:      0,
-				PredictedPacketLoss:  0,
-				RouteChanged:         false,
-				NetworkNextAvailable: false,
-				Initial:              false,
-				EnvelopeBytesUp:      0,
-				EnvelopeBytesDown:    0,
-				ConsideredRoutes:     nil,
-				AcceptableRoutes:     nil,
-				SameRoute:            false,
-				OnNetworkNext:        false,
-				SliceFlags:           0,
-			}
-
-			if err := biller.Bill(context.Background(), packet.SessionId, billingEntry); err != nil {
-				level.Error(locallogger).Log("msg", "billing failed", "err", err)
-			}
->>>>>>> c09f85ce
 		}
 	}
 }
