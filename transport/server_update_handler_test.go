--- conflicted
+++ resolved
@@ -234,14 +234,9 @@
 
 		serverUpdateCounters := transport.ServerUpdateCounters{}
 
-<<<<<<< HEAD
 		serverMap := transport.NewServerMap()
-=======
-	handler := transport.ServerUpdateHandlerFunc(&serverUpdateParams)
-	handler(&bytes.Buffer{}, &transport.UDPPacket{SourceAddr: *addr, Data: data})
->>>>>>> 3b0e2686
-
-		serverUpdateParams := transport.ServerUpdateParams{
+
+    serverUpdateParams := transport.ServerUpdateParams{
 			Logger:    log.NewNopLogger(),
 			Storer:    &db,
 			Metrics:   &updateMetrics,
