--- conflicted
+++ resolved
@@ -12,12 +12,7 @@
 	"net/http"
 	"net/http/httptest"
 	"os"
-<<<<<<< HEAD
 	"strings"
-=======
-
-	// "strings"
->>>>>>> b4b2e560
 	"testing"
 	"time"
 
