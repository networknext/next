package transport

import (
	"context"
	"errors"
	"fmt"
	"sync"

	"github.com/go-kit/kit/log"
	"github.com/go-kit/kit/log/level"
	"github.com/networknext/backend/modules/billing"
	"github.com/networknext/backend/modules/metrics"
	"github.com/networknext/backend/transport/pubsub"
)

type PostSessionHandler struct {
<<<<<<< HEAD
	numGoroutines             int
	postSessionBillingChannel chan *billing.BillingEntry
	sessionPortalDataChannel  chan *SessionPortalData
	portalPublisher           pubsub.Publisher
	portalPublishMaxRetries   int
	biller                    billing.Biller
	logger                    log.Logger
	metrics                   *metrics.PostSessionMetrics
=======
	numGoroutines              int
	postSessionBillingChannel  chan *billing.BillingEntry
	sessionPortalCountsChannel chan *SessionCountData
	sessionPortalDataChannel   chan *SessionPortalData
	portalPublisher            pubsub.Publisher
	portalPublishMaxRetries    int
	biller                     billing.Biller
	logger                     log.Logger
	metrics                    *metrics.PostSessionMetrics
>>>>>>> ef6b20e6
}

func NewPostSessionHandler(numGoroutines int, chanBufferSize int, portalPublisher pubsub.Publisher, portalPublishMaxRetries int,
	biller billing.Biller, logger log.Logger, metrics *metrics.PostSessionMetrics) *PostSessionHandler {
	return &PostSessionHandler{
<<<<<<< HEAD
		numGoroutines:             numGoroutines,
		postSessionBillingChannel: make(chan *billing.BillingEntry, chanBufferSize),
		sessionPortalDataChannel:  make(chan *SessionPortalData, chanBufferSize),
		portalPublisher:           portalPublisher,
		portalPublishMaxRetries:   portalPublishMaxRetries,
		biller:                    biller,
		logger:                    logger,
		metrics:                   metrics,
=======
		numGoroutines:              numGoroutines,
		postSessionBillingChannel:  make(chan *billing.BillingEntry, chanBufferSize),
		sessionPortalCountsChannel: make(chan *SessionCountData, chanBufferSize),
		sessionPortalDataChannel:   make(chan *SessionPortalData, chanBufferSize),
		portalPublisher:            portalPublisher,
		portalPublishMaxRetries:    portalPublishMaxRetries,
		biller:                     biller,
		logger:                     logger,
		metrics:                    metrics,
>>>>>>> ef6b20e6
	}
}

func (post *PostSessionHandler) StartProcessing(ctx context.Context) {
	var wg sync.WaitGroup

	for i := 0; i < post.numGoroutines; i++ {
		wg.Add(1)
		go func() {
			defer wg.Done()

			for {
				select {
				case billingEntry := <-post.postSessionBillingChannel:
					if err := post.biller.Bill(ctx, billingEntry); err != nil {
						level.Error(post.logger).Log("msg", "could not submit billing entry", "err", err)
						post.metrics.BillingFailure.Add(1)
						continue
					}

					post.metrics.BillingEntriesFinished.Add(1)
				case <-ctx.Done():
					return
				}
			}
		}()
	}

	for i := 0; i < post.numGoroutines; i++ {
		wg.Add(1)
		go func() {
			defer wg.Done()

			for {
				select {
				case postSessionCountData := <-post.sessionPortalCountsChannel:
					countBytes, err := postSessionCountData.MarshalBinary()
					if err != nil {
						level.Error(post.logger).Log("msg", "could not marshal count data", "err", err)
						post.metrics.PortalFailure.Add(1)
						continue
					}

					portalDataBytes, err := post.TransmitPortalData(ctx, pubsub.TopicPortalCruncherSessionCounts, countBytes)
					if err != nil {
						level.Error(post.logger).Log("msg", "could not update portal counts", "err", err)
						post.metrics.PortalFailure.Add(1)
						continue
					}

					level.Debug(post.logger).Log("type", "session counts", "msg", fmt.Sprintf("published %d bytes to portal cruncher", portalDataBytes))
					post.metrics.PortalEntriesFinished.Add(1)
				case <-ctx.Done():
					return
				}
			}
		}()
	}

	for i := 0; i < post.numGoroutines; i++ {
		wg.Add(1)
		go func() {
			defer wg.Done()

			for {
				select {
				case postSessionPortalData := <-post.sessionPortalDataChannel:
					sessionBytes, err := postSessionPortalData.MarshalBinary()
					if err != nil {
						level.Error(post.logger).Log("msg", "could not marshal portal data", "err", err)
						post.metrics.PortalFailure.Add(1)
						continue
					}

					portalDataBytes, err := post.TransmitPortalData(ctx, pubsub.TopicPortalCruncherSessionData, sessionBytes)
					if err != nil {
						level.Error(post.logger).Log("msg", "could not update portal data", "err", err)
						post.metrics.PortalFailure.Add(1)
						continue
					}

					level.Debug(post.logger).Log("type", "session data", "msg", fmt.Sprintf("published %d bytes to portal cruncher", portalDataBytes))
					post.metrics.PortalEntriesFinished.Add(1)
				case <-ctx.Done():
					return
				}
			}
		}()
	}

	wg.Wait()
}

func (post *PostSessionHandler) SendBillingEntry(billingEntry *billing.BillingEntry) {
	select {
	case post.postSessionBillingChannel <- billingEntry:
		post.metrics.BillingEntriesSent.Add(1)
	default:
		post.metrics.BillingBufferFull.Add(1)
	}

}

func (post *PostSessionHandler) SendPortalCounts(sessionPortalCounts *SessionCountData) {
	select {
	case post.sessionPortalCountsChannel <- sessionPortalCounts:
		post.metrics.PortalEntriesSent.Add(1)
	default:
		post.metrics.PortalBufferFull.Add(1)
	}

}

func (post *PostSessionHandler) SendPortalData(sessionPortalData *SessionPortalData) {
	select {
	case post.sessionPortalDataChannel <- sessionPortalData:
		post.metrics.PortalEntriesSent.Add(1)
	default:
		post.metrics.PortalBufferFull.Add(1)
	}

}

func (post *PostSessionHandler) BillingBufferSize() uint64 {
	return uint64(len(post.postSessionBillingChannel))
}

func (post *PostSessionHandler) PortalCountBufferSize() uint64 {
	return uint64(len(post.sessionPortalCountsChannel))
}

func (post *PostSessionHandler) PortalDataBufferSize() uint64 {
	return uint64(len(post.sessionPortalDataChannel))
}

func (post *PostSessionHandler) TransmitPortalData(ctx context.Context, topic pubsub.Topic, data []byte) (int, error) {
	var byteCount int
	var retryCount int
	var err error

	for retryCount < post.portalPublishMaxRetries+1 { // only retry so many times, then error out after that
		byteCount, err = post.portalPublisher.Publish(ctx, topic, data)
		if err != nil {
			switch err.(type) {
			case *pubsub.ErrRetry:
				retryCount++
				continue
			default:
				return 0, err
			}
		}

		retryCount = -1
		break
	}

	if retryCount >= post.portalPublishMaxRetries {
		return byteCount, errors.New("exceeded retry count on portal data")
	}

	return byteCount, nil

}<|MERGE_RESOLUTION|>--- conflicted
+++ resolved
@@ -14,16 +14,6 @@
 )
 
 type PostSessionHandler struct {
-<<<<<<< HEAD
-	numGoroutines             int
-	postSessionBillingChannel chan *billing.BillingEntry
-	sessionPortalDataChannel  chan *SessionPortalData
-	portalPublisher           pubsub.Publisher
-	portalPublishMaxRetries   int
-	biller                    billing.Biller
-	logger                    log.Logger
-	metrics                   *metrics.PostSessionMetrics
-=======
 	numGoroutines              int
 	postSessionBillingChannel  chan *billing.BillingEntry
 	sessionPortalCountsChannel chan *SessionCountData
@@ -33,22 +23,11 @@
 	biller                     billing.Biller
 	logger                     log.Logger
 	metrics                    *metrics.PostSessionMetrics
->>>>>>> ef6b20e6
 }
 
 func NewPostSessionHandler(numGoroutines int, chanBufferSize int, portalPublisher pubsub.Publisher, portalPublishMaxRetries int,
 	biller billing.Biller, logger log.Logger, metrics *metrics.PostSessionMetrics) *PostSessionHandler {
 	return &PostSessionHandler{
-<<<<<<< HEAD
-		numGoroutines:             numGoroutines,
-		postSessionBillingChannel: make(chan *billing.BillingEntry, chanBufferSize),
-		sessionPortalDataChannel:  make(chan *SessionPortalData, chanBufferSize),
-		portalPublisher:           portalPublisher,
-		portalPublishMaxRetries:   portalPublishMaxRetries,
-		biller:                    biller,
-		logger:                    logger,
-		metrics:                   metrics,
-=======
 		numGoroutines:              numGoroutines,
 		postSessionBillingChannel:  make(chan *billing.BillingEntry, chanBufferSize),
 		sessionPortalCountsChannel: make(chan *SessionCountData, chanBufferSize),
@@ -58,7 +37,6 @@
 		biller:                     biller,
 		logger:                     logger,
 		metrics:                    metrics,
->>>>>>> ef6b20e6
 	}
 }
 
