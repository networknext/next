package transport

import (
	"context"
	"errors"
	"fmt"
	"sync"

	"github.com/go-kit/kit/log"
	"github.com/go-kit/kit/log/level"
	"github.com/networknext/backend/billing"
	"github.com/networknext/backend/metrics"
	"github.com/networknext/backend/transport/pubsub"
)

type PostSessionHandler struct {
	numGoroutines              int
	postSessionBillingChannel  chan *billing.BillingEntry
	sessionPortalCountsChannel chan *SessionCountData
	sessionPortalDataChannel   chan *SessionPortalData
	portalPublisher            pubsub.Publisher
	portalPublishMaxRetries    int
	biller                     billing.Biller
	logger                     log.Logger
	metrics                    *metrics.PostSessionMetrics
}

func NewPostSessionHandler(numGoroutines int, chanBufferSize int, portalPublisher pubsub.Publisher, portalPublishMaxRetries int,
	biller billing.Biller, logger log.Logger, metrics *metrics.PostSessionMetrics) *PostSessionHandler {
	return &PostSessionHandler{
		numGoroutines:              numGoroutines,
		postSessionBillingChannel:  make(chan *billing.BillingEntry, chanBufferSize),
		sessionPortalCountsChannel: make(chan *SessionCountData, chanBufferSize),
		sessionPortalDataChannel:   make(chan *SessionPortalData, chanBufferSize),
		portalPublisher:            portalPublisher,
		portalPublishMaxRetries:    portalPublishMaxRetries,
		biller:                     biller,
		logger:                     logger,
		metrics:                    metrics,
	}
}

func (post *PostSessionHandler) StartProcessing(ctx context.Context) {
	var wg sync.WaitGroup

	for i := 0; i < post.numGoroutines; i++ {
		wg.Add(1)
		go func() {
			defer wg.Done()

			for {
				select {
				case billingEntry := <-post.postSessionBillingChannel:
					if err := post.biller.Bill(ctx, billingEntry); err != nil {
						level.Error(post.logger).Log("msg", "could not submit billing entry", "err", err)
						post.metrics.BillingFailure.Add(1)
						continue
					}

					post.metrics.BillingEntriesFinished.Add(1)
				case <-ctx.Done():
					return
				}
			}
		}()
	}

	for i := 0; i < post.numGoroutines; i++ {
		wg.Add(1)
		go func() {
			defer wg.Done()

			for {
				select {
				case postSessionCountData := <-post.sessionPortalCountsChannel:
					countBytes, err := postSessionCountData.MarshalBinary()
					if err != nil {
						level.Error(post.logger).Log("msg", "could not marshal count data", "err", err)
						post.metrics.PortalFailure.Add(1)
						continue
					}

					portalDataBytes, err := transmitPortalData(post.portalPublisher, pubsub.TopicPortalCruncherSessionCounts, countBytes, post.portalPublishMaxRetries)
					if err != nil {
						level.Error(post.logger).Log("msg", "could not update portal counts", "err", err)
						post.metrics.PortalFailure.Add(1)
						continue
					}

					level.Debug(post.logger).Log("type", "session counts", "msg", fmt.Sprintf("published %d bytes to portal cruncher", portalDataBytes))
					post.metrics.PortalEntriesFinished.Add(1)
				case <-ctx.Done():
					return
				}
			}
		}()
	}

	for i := 0; i < post.numGoroutines; i++ {
		wg.Add(1)
		go func() {
			defer wg.Done()

			for {
				select {
				case postSessionPortalData := <-post.sessionPortalDataChannel:
<<<<<<< HEAD
					sessionBytes, err := postSessionPortalData.MarshalBinary()
					if err != nil {
						level.Error(post.logger).Log("msg", "could not marshal portal data", "err", err)
						post.metrics.PortalFailure.Add(1)
						continue
					}

					portalDataBytes, err := transmitPortalData(post.portalPublisher, pubsub.TopicPortalCruncherSessionData, sessionBytes, post.portalPublishMaxRetries)
					if err != nil {
=======
					if portalDataBytes, err := postSessionPortalData.ProcessPortalData(ctx, post.portalPublisher, post.portalPublishMaxRetries); err != nil {
>>>>>>> 3aeec451
						level.Error(post.logger).Log("msg", "could not update portal data", "err", err)
						post.metrics.PortalFailure.Add(1)
						continue
					}

					level.Debug(post.logger).Log("type", "session data", "msg", fmt.Sprintf("published %d bytes to portal cruncher", portalDataBytes))
					post.metrics.PortalEntriesFinished.Add(1)
				case <-ctx.Done():
					return
				}
			}
		}()
	}

	wg.Wait()
}

func (post *PostSessionHandler) SendBillingEntry(billingEntry *billing.BillingEntry) {
	select {
	case post.postSessionBillingChannel <- billingEntry:
		post.metrics.BillingEntriesSent.Add(1)
	default:
		post.metrics.BillingBufferFull.Add(1)
	}

}

func (post *PostSessionHandler) SendPortalCounts(sessionPortalCounts *SessionCountData) {
	select {
	case post.sessionPortalCountsChannel <- sessionPortalCounts:
		post.metrics.PortalEntriesSent.Add(1)
	default:
		post.metrics.PortalBufferFull.Add(1)
	}

}

func (post *PostSessionHandler) SendPortalData(sessionPortalData *SessionPortalData) {
	select {
	case post.sessionPortalDataChannel <- sessionPortalData:
		post.metrics.PortalEntriesSent.Add(1)
	default:
		post.metrics.PortalBufferFull.Add(1)
	}

}

func (post *PostSessionHandler) BillingBufferSize() uint64 {
	return uint64(len(post.postSessionBillingChannel))
}

func (post *PostSessionHandler) PortalCountBufferSize() uint64 {
	return uint64(len(post.sessionPortalCountsChannel))
}

<<<<<<< HEAD
func (post *PostSessionHandler) PortalDataBufferSize() uint64 {
	return uint64(len(post.sessionPortalDataChannel))
}
=======
func (data *SessionPortalData) ProcessPortalData(ctx context.Context, publisher pubsub.Publisher, maxRetries int) (int, error) {
	sessionBytes, err := data.MarshalBinary()
	if err != nil {
		return 0, fmt.Errorf("could not marshal portal data: %v", err)
	}
>>>>>>> 3aeec451

func transmitPortalData(publisher pubsub.Publisher, topic pubsub.Topic, data []byte, maxRetries int) (int, error) {
	var byteCount int
	var retryCount int

<<<<<<< HEAD
	for retryCount < maxRetries+1 { // only retry so many times, then error out after that
		singleByteCount, err := publisher.Publish(topic, data)
=======
	for retryCount < maxRetries { // only retry so many times, then error out after that
		singleByteCount, err := publisher.Publish(ctx, pubsub.TopicPortalCruncherSessionData, sessionBytes)
>>>>>>> 3aeec451
		if err != nil {
			switch err.(type) {
			case *pubsub.ErrRetry:
				retryCount++
				continue
			default:
				return 0, err
			}
		}

		retryCount = -1
		byteCount += singleByteCount
		break
	}

	if retryCount >= maxRetries {
		return byteCount, errors.New("exceeded retry count on portal data")
	}

	return byteCount, nil

}<|MERGE_RESOLUTION|>--- conflicted
+++ resolved
@@ -80,7 +80,7 @@
 						continue
 					}
 
-					portalDataBytes, err := transmitPortalData(post.portalPublisher, pubsub.TopicPortalCruncherSessionCounts, countBytes, post.portalPublishMaxRetries)
+					portalDataBytes, err := post.TransmitPortalData(ctx, pubsub.TopicPortalCruncherSessionCounts, countBytes)
 					if err != nil {
 						level.Error(post.logger).Log("msg", "could not update portal counts", "err", err)
 						post.metrics.PortalFailure.Add(1)
@@ -104,7 +104,6 @@
 			for {
 				select {
 				case postSessionPortalData := <-post.sessionPortalDataChannel:
-<<<<<<< HEAD
 					sessionBytes, err := postSessionPortalData.MarshalBinary()
 					if err != nil {
 						level.Error(post.logger).Log("msg", "could not marshal portal data", "err", err)
@@ -112,11 +111,8 @@
 						continue
 					}
 
-					portalDataBytes, err := transmitPortalData(post.portalPublisher, pubsub.TopicPortalCruncherSessionData, sessionBytes, post.portalPublishMaxRetries)
-					if err != nil {
-=======
-					if portalDataBytes, err := postSessionPortalData.ProcessPortalData(ctx, post.portalPublisher, post.portalPublishMaxRetries); err != nil {
->>>>>>> 3aeec451
+					portalDataBytes, err := post.TransmitPortalData(ctx, pubsub.TopicPortalCruncherSessionData, sessionBytes)
+					if err != nil {
 						level.Error(post.logger).Log("msg", "could not update portal data", "err", err)
 						post.metrics.PortalFailure.Add(1)
 						continue
@@ -172,29 +168,16 @@
 	return uint64(len(post.sessionPortalCountsChannel))
 }
 
-<<<<<<< HEAD
 func (post *PostSessionHandler) PortalDataBufferSize() uint64 {
 	return uint64(len(post.sessionPortalDataChannel))
 }
-=======
-func (data *SessionPortalData) ProcessPortalData(ctx context.Context, publisher pubsub.Publisher, maxRetries int) (int, error) {
-	sessionBytes, err := data.MarshalBinary()
-	if err != nil {
-		return 0, fmt.Errorf("could not marshal portal data: %v", err)
-	}
->>>>>>> 3aeec451
-
-func transmitPortalData(publisher pubsub.Publisher, topic pubsub.Topic, data []byte, maxRetries int) (int, error) {
+
+func (post *PostSessionHandler) TransmitPortalData(ctx context.Context, topic pubsub.Topic, data []byte) (int, error) {
 	var byteCount int
 	var retryCount int
 
-<<<<<<< HEAD
-	for retryCount < maxRetries+1 { // only retry so many times, then error out after that
-		singleByteCount, err := publisher.Publish(topic, data)
-=======
-	for retryCount < maxRetries { // only retry so many times, then error out after that
-		singleByteCount, err := publisher.Publish(ctx, pubsub.TopicPortalCruncherSessionData, sessionBytes)
->>>>>>> 3aeec451
+	for retryCount < post.portalPublishMaxRetries+1 { // only retry so many times, then error out after that
+		singleByteCount, err := post.portalPublisher.Publish(ctx, pubsub.TopicPortalCruncherSessionData, data)
 		if err != nil {
 			switch err.(type) {
 			case *pubsub.ErrRetry:
@@ -210,7 +193,7 @@
 		break
 	}
 
-	if retryCount >= maxRetries {
+	if retryCount >= post.portalPublishMaxRetries {
 		return byteCount, errors.New("exceeded retry count on portal data")
 	}
 
