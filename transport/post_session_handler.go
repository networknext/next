package transport

import (
	"context"
	"fmt"

	"github.com/go-kit/kit/log"
	"github.com/go-kit/kit/log/level"
	"github.com/networknext/backend/billing"
	"github.com/networknext/backend/metrics"
	"github.com/networknext/backend/transport/pubsub"
)

type PostSessionHandler struct {
	numGoroutines      int
	postSessionChannel chan *PostSessionData
	portalPublisher    pubsub.Publisher
	biller             billing.Biller
	logger             log.Logger
	metrics            *metrics.SessionMetrics
}

func NewPostSessionHandler(numGoroutines int, chanBufferSize int, portalPublisher pubsub.Publisher, biller billing.Biller, logger log.Logger, metrics *metrics.SessionMetrics) *PostSessionHandler {
	return &PostSessionHandler{
		numGoroutines:      numGoroutines,
		postSessionChannel: make(chan *PostSessionData, chanBufferSize),
		portalPublisher:    portalPublisher,
		biller:             biller,
		logger:             logger,
		metrics:            metrics,
	}
}

func (post *PostSessionHandler) StartProcessing(ctx context.Context) {
	for i := 0; i < post.numGoroutines; i++ {
		go func() {
			for {
				select {
				case postSessionData := <-post.postSessionChannel:
					if portalDataBytes, err := postSessionData.ProcessPortalData(post.portalPublisher); err != nil {
						level.Error(post.logger).Log("msg", "could not update portal data", "err", err)
						post.metrics.ErrorMetrics.UpdatePortalFailure.Add(1)
					} else {
						level.Debug(post.logger).Log("msg", fmt.Sprintf("published %d bytes to portal cruncher", portalDataBytes))
					}

					if err := postSessionData.ProcessBillingEntry(post.biller); err != nil {
						level.Error(post.logger).Log("msg", "could not submit billing entry", "err", err)
						post.metrics.ErrorMetrics.BillingFailure.Add(1)
					}

					post.metrics.PostSessionEntriesFinished.Add(1)
				case <-ctx.Done():
					return
				}
			}
		}()
	}
}

func (post *PostSessionHandler) Send(postSessionData *PostSessionData) {
	post.postSessionChannel <- postSessionData
}

func (post *PostSessionHandler) QueueSize() uint64 {
	return uint64(len(post.postSessionChannel))
}

type PostSessionData struct {
	PortalData      *SessionPortalData
	PortalCountData *SessionCountData
	BillingEntry    *billing.BillingEntry
}

func (post *PostSessionData) ProcessBillingEntry(biller billing.Biller) error {
	return biller.Bill(context.Background(), post.BillingEntry)
}

func (post *PostSessionData) ProcessPortalData(publisher pubsub.Publisher) (int, error) {
	sessionBytes, err := post.PortalData.MarshalBinary()
	if err != nil {
		return 0, fmt.Errorf("could not marshal portal data: %v", err)
	}

	countBytes, err := post.PortalCountData.MarshalBinary()
	if err != nil {
		return 0, fmt.Errorf("could not marshal portal count data: %v", err)
	}

	var byteCount int
	singleByteCount, err := publisher.Publish(pubsub.TopicPortalCruncherSessionData, sessionBytes)
	byteCount += singleByteCount
	singleByteCount, err = publisher.Publish(pubsub.TopicPortalCruncherSessionCounts, countBytes)
	byteCount += singleByteCount

<<<<<<< HEAD
	var retryCount int

	if fmt.Sprintf("%016x", post.PortalData.Meta.BuyerID) != "b8e4f84ca63b2021" {
		for retryCount < maxRetries { // only retry so many times, then error out after that
			singleByteCount, err := publisher.Publish(pubsub.TopicPortalCruncherSessionData, sessionBytes)
			if err != nil {
				errno := zmq4.AsErrno(err)
				switch errno {
				case zmq4.AsErrno(syscall.EAGAIN):
					retryCount++
					time.Sleep(time.Millisecond * 100) // If the send queue is backed up, wait a little bit and try again
				default:
					return 0, err
				}
			} else {
				retryCount = -1
				byteCount += singleByteCount
				break
			}
		}

		if retryCount >= maxRetries {
			return byteCount, errors.New("exceeded retry count on portal data")
		}
	}

	retryCount = 0
	for retryCount < maxRetries { // only retry so many times, then error out after that
		singleByteCount, err := publisher.Publish(pubsub.TopicPortalCruncherSessionCounts, countBytes)
		if err != nil {
			errno := zmq4.AsErrno(err)
			switch errno {
			case zmq4.AsErrno(syscall.EAGAIN):
				retryCount++
				time.Sleep(time.Millisecond * 100) // If the send queue is backed up, wait a little bit and try again
			default:
				return 0, err
			}
		} else {
			retryCount = -1
			byteCount += singleByteCount
			break
		}
	}

	if retryCount >= maxRetries {
		return byteCount, errors.New("exceeded retry count on session counts")
=======
	if err != nil {
		return 0, err
>>>>>>> 849ba4c7
	}

	return byteCount, nil

}<|MERGE_RESOLUTION|>--- conflicted
+++ resolved
@@ -88,12 +88,7 @@
 	}
 
 	var byteCount int
-	singleByteCount, err := publisher.Publish(pubsub.TopicPortalCruncherSessionData, sessionBytes)
-	byteCount += singleByteCount
-	singleByteCount, err = publisher.Publish(pubsub.TopicPortalCruncherSessionCounts, countBytes)
-	byteCount += singleByteCount
 
-<<<<<<< HEAD
 	var retryCount int
 
 	if fmt.Sprintf("%016x", post.PortalData.Meta.BuyerID) != "b8e4f84ca63b2021" {
@@ -141,10 +136,6 @@
 
 	if retryCount >= maxRetries {
 		return byteCount, errors.New("exceeded retry count on session counts")
-=======
-	if err != nil {
-		return 0, err
->>>>>>> 849ba4c7
 	}
 
 	return byteCount, nil
