--- conflicted
+++ resolved
@@ -738,12 +738,7 @@
 
 		// Use the route matrix to get a list of relays closest to the lat/long of the client.
 		// These near relays are returned back down to the SDK for this slice. The SDK pings them
-<<<<<<< HEAD
-		// and reports the results back up to us in the next session update. We use the near relay
-		// pings to know the cost from the client to the first relay in their route.
-=======
 		// and reports the results back up to us in the next session update.
->>>>>>> 8a638bfb
 
 		routeMatrix := params.GetRouteProvider()
 
