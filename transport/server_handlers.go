package transport

import (
	"bytes"
	"context"
	"encoding/binary"
	"hash/fnv"
	"os"
	"strconv"
	"syscall"

	"errors"
	"fmt"
	"io"
	"math/rand"
	"net"

	"sync"
	"time"

	"github.com/go-kit/kit/log"
	"github.com/go-kit/kit/log/level"
	"github.com/networknext/backend/billing"
	"github.com/networknext/backend/crypto"
	"github.com/networknext/backend/metrics"
	"github.com/networknext/backend/routing"
	"github.com/networknext/backend/storage"
	"github.com/networknext/backend/transport/pubsub"
	"golang.org/x/sys/unix"
)

type UDPPacket struct {
	SourceAddr net.UDPAddr
	Data       []byte
}

// UDPHandlerFunc acts the same way http.HandlerFunc does, but for UDP packets and address
type UDPHandlerFunc func(io.Writer, *UDPPacket)

// ServerIngress is a simple UDP router for specific packets and runs each UDPHandlerFunc based on the incoming packet type
type UDPServerMux struct {
	Conn          *net.UDPConn
	MaxPacketSize int

	ServerInitHandlerFunc    UDPHandlerFunc
	ServerUpdateHandlerFunc  UDPHandlerFunc
	SessionUpdateHandlerFunc UDPHandlerFunc
}

type UDPServerMux2 struct {
	Logger        log.Logger
	MaxPacketSize int
	Port          int64

	ServerInitHandlerFunc    UDPHandlerFunc
	ServerUpdateHandlerFunc  UDPHandlerFunc
	SessionUpdateHandlerFunc UDPHandlerFunc
}

// Start begins accepting UDP packets from the UDP connection and will block
func (m *UDPServerMux) Start(ctx context.Context) error {
	if m.Conn == nil {
		return errors.New("udp connection cannot be nil")
	}

	// todo: fucks up on 96 core otherwise
	numThreads := 8

	for i := 0; i < numThreads; i++ {
		go m.handler(ctx, i)
	}

	<-ctx.Done()

	return nil
}

// Start begins accepting UDP packets from the UDP connection and will block
func (m *UDPServerMux2) Start(ctx context.Context) error {
	// todo: fucks up on 96 core otherwise
	numThreads := 8
	numSockets, ok := os.LookupEnv("NUM_UDP_SOCKETS")
	if ok {
		iNumSockets, err := strconv.ParseInt(numSockets, 10, 64)
		if err == nil {
			numThreads = int(iNumSockets)
		}
	}

	for i := 0; i < numThreads; i++ {
		go m.handler(ctx, i)
	}

	<-ctx.Done()

	return nil
}

func (m *UDPServerMux) handler(ctx context.Context, id int) {

	for {

		data := make([]byte, m.MaxPacketSize)

		size, addr, _ := m.Conn.ReadFromUDP(data)
		if size <= 0 {
			continue
		}

		data = data[:size]

		go func(packet_data []byte, packet_size int, from *net.UDPAddr) {

			// Check the packet hash is legit and remove the hash from the beginning of the packet
			// to continue processing the packet as normal
			hashedPacket := crypto.Check(crypto.PacketHashKey, packet_data)
			switch hashedPacket {
			case true:
				packet_data = packet_data[crypto.PacketHashSize:packet_size]
			default:
				// todo: once everybody has upgraded to SDK 3.4.5 or greater, this is an error. ignore packet.
				packet_data = packet_data[:packet_size]
			}

			packet := UDPPacket{SourceAddr: *from, Data: packet_data}

			var buf bytes.Buffer

			switch packet.Data[0] {
			case PacketTypeServerInitRequest:
				m.ServerInitHandlerFunc(&buf, &packet)
			case PacketTypeServerUpdate:
				m.ServerUpdateHandlerFunc(&buf, &packet)
			case PacketTypeSessionUpdate:
				m.SessionUpdateHandlerFunc(&buf, &packet)
			}

			if buf.Len() > 0 {
				res := buf.Bytes()

				// If the hash checks out above then hash the response to the sender
				if hashedPacket {
					res = crypto.Hash(crypto.PacketHashKey, res)
				}

				m.Conn.WriteToUDP(res, from)
			}

		}(data, size, addr)
	}
}

func (m *UDPServerMux2) handler(ctx context.Context, id int) {
	var conn *net.UDPConn
	// Initialize UDP connection
	{
		lc := net.ListenConfig{
			Control: func(network, address string, c syscall.RawConn) error {
				var opErr error
				err := c.Control(func(fd uintptr) {
					opErr = unix.SetsockoptInt(int(fd), unix.SOL_SOCKET, unix.SO_REUSEPORT, 1)
				})
				if err != nil {
					return err
				}
				return opErr
			},
		}

		lp, err := lc.ListenPacket(context.Background(), "udp", fmt.Sprintf("0.0.0.0:%d", m.Port))
		if err != nil {
			level.Error(m.Logger).Log("udp", "listenPacket", "msg", "could not bind", "err", err)
			os.Exit(1)
		}

		conn = lp.(*net.UDPConn)

		readBufferString, ok := os.LookupEnv("READ_BUFFER")
		if ok {
			readBuffer, err := strconv.ParseInt(readBufferString, 10, 64)
			if err != nil {
				level.Error(m.Logger).Log("envvar", "READ_BUFFER", "msg", "could not parse", "err", err)
				os.Exit(1)
			}
			conn.SetReadBuffer(int(readBuffer))
		}

		writeBufferString, ok := os.LookupEnv("WRITE_BUFFER")
		if ok {
			writeBuffer, err := strconv.ParseInt(writeBufferString, 10, 64)
			if err != nil {
				level.Error(m.Logger).Log("envvar", "WRITE_BUFFER", "msg", "could not parse", "err", err)
				os.Exit(1)
			}
			conn.SetWriteBuffer(int(writeBuffer))
		}
	}

	for {

		data := make([]byte, m.MaxPacketSize)

		size, addr, _ := conn.ReadFromUDP(data)
		if size <= 0 {
			continue
		}

		data = data[:size]

		go func(packet_data []byte, packet_size int, from *net.UDPAddr) {

			// Check the packet hash is legit and remove the hash from the beginning of the packet
			// to continue processing the packet as normal
			hashedPacket := crypto.Check(crypto.PacketHashKey, packet_data)
			switch hashedPacket {
			case true:
				packet_data = packet_data[crypto.PacketHashSize:packet_size]
			default:
				// todo: once everybody has upgraded to SDK 3.4.5 or greater, this is an error. ignore packet.
				packet_data = packet_data[:packet_size]
			}

			packet := UDPPacket{SourceAddr: *from, Data: packet_data}

			var buf bytes.Buffer

			switch packet.Data[0] {
			case PacketTypeServerInitRequest:
				m.ServerInitHandlerFunc(&buf, &packet)
			case PacketTypeServerUpdate:
				m.ServerUpdateHandlerFunc(&buf, &packet)
			case PacketTypeSessionUpdate:
				m.SessionUpdateHandlerFunc(&buf, &packet)
			}

			if buf.Len() > 0 {
				res := buf.Bytes()

				// If the hash checks out above then hash the response to the sender
				if hashedPacket {
					res = crypto.Hash(crypto.PacketHashKey, res)
				}

				conn.WriteToUDP(res, from)
			}

		}(data, size, addr)
	}
}

// ==========================================================================================

type ServerInitParams struct {
	ServerPrivateKey  []byte
	Storer            storage.Storer
	Metrics           *metrics.ServerInitMetrics
	Logger            log.Logger
	DatacenterTracker *DatacenterTracker
}

func writeServerInitResponse(params *ServerInitParams, w io.Writer, packet *ServerInitRequestPacket, response uint32) {
	responsePacket := ServerInitResponsePacket{
		RequestID: packet.RequestID,
		Response:  response,
		Version:   packet.Version,
	}
	if err := writeInitResponse(w, responsePacket, params.ServerPrivateKey); err != nil {
		params.Metrics.ErrorMetrics.WriteResponseFailure.Add(1)
		return
	}
}

func ServerInitHandlerFunc(params *ServerInitParams) UDPHandlerFunc {

	return func(w io.Writer, incoming *UDPPacket) {

		// Server init is called when the server first starts up.
		// Its purpose is to give feedback to people integrating our SDK into their game server when something is not setup correctly.
		// For example, if they have not setup the datacenter name, or the datacenter name does not exist, it will tell them that.

		// IMPORTANT: Server init is a new concept that only exists in SDK 3.4.5 and greater.

		// Psyonix is currently on an older SDK version, so server inits don't show up for them.

		params.Metrics.Invocations.Add(1)

		// Read the server init packet. We can do this all at once because the server init packet includes the SDK version.

		var packet ServerInitRequestPacket
		if err := packet.UnmarshalBinary(incoming.Data); err != nil {
			// fmt.Printf("could not read server init packet\n")
			params.Metrics.ErrorMetrics.ReadPacketFailure.Add(1)
			return
		}

		// todo: ryan. in the old code we checked if this buyer had the "internal" flag set, and then only in that case we
		// allowed 0.0.0 version. this is a MUCH better approach than checking source ip address for loopback. please fix.
		if !incoming.SourceAddr.IP.IsLoopback() && !packet.Version.AtLeast(routing.SDKVersionMin) {
			// fmt.Printf("sdk too old: %s\n", packet.Version.String())
			params.Metrics.ErrorMetrics.SDKTooOld.Add(1)
			writeServerInitResponse(params, w, &packet, InitResponseOldSDKVersion)
			return
		}

		// We need to look up the buyer from the customer id included in the packet.
		// If the buyer does not exist, then the user has probably not setup their customer private/public keypair correctly.

		buyer, err := params.Storer.Buyer(packet.CustomerID)
		if err != nil {
			// fmt.Printf("unknown customer: %x\n", packet.CustomerID)
			params.Metrics.ErrorMetrics.BuyerNotFound.Add(1)
			writeServerInitResponse(params, w, &packet, InitResponseUnknownCustomer)
			return
		}

		// Now that we have the buyer, we know the public key that corresponds to this customer's private key.
		// Only the customer knows their private key, but we can use their public key to cryptographically check
		// that this server init packet was signed by somebody with the private key. This is how we ensure that
		// only real customer servers are allowed on our system.

		if !crypto.Verify(buyer.PublicKey, packet.GetSignData(), packet.Signature) {
			// fmt.Printf("signature check failed\n")
			params.Metrics.ErrorMetrics.VerificationFailure.Add(1)
			writeServerInitResponse(params, w, &packet, InitResponseSignatureCheckFailed)
			return
		}

		// If neither the datacenter nor a relevent alias exists, the user has probably not set the
		// datacenter string correctly on their server instance, or the datacenter name they are
		// passing in does not exist (yet).

		// IMPORTANT: In the future, we will extend the SDK to pass in the datacenter name as a string
		// because it's really difficult to debug what the incorrectly datacenter string is, when we only
		// see the hash :(

		// IMPORTANT: Make sure that if we can't find the datacenter or alias, we *still* continue as normal
		// and create an UnknownDatacenter so that we can respond to sessions on that game server with a direct route!

		datacenter, err := params.Storer.Datacenter(packet.DatacenterID)
		if err != nil {
			// search the list of aliases created by/for this buyer
			datacenterAliases := params.Storer.GetDatacenterMapsForBuyer(packet.CustomerID)
			if len(datacenterAliases) == 0 {
				params.Metrics.ErrorMetrics.DatacenterNotFound.Add(1)
				writeServerInitResponse(params, w, &packet, InitResponseUnknownDatacenter)
			} else {
				for _, dcMap := range datacenterAliases {
					if packet.DatacenterID == crypto.HashID(dcMap.Alias) {
						datacenter, err = params.Storer.Datacenter(dcMap.Datacenter)
						if err != nil {
							params.Metrics.ErrorMetrics.DatacenterNotFound.Add(1)
							writeServerInitResponse(params, w, &packet, InitResponseUnknownDatacenter)
						}
						datacenter.AliasName = dcMap.Alias
					}
				}
			}
		}

		// Track datacenter IDs we don't know about so we can work with customers to add them to our database.
		if datacenter.ID == routing.UnknownDatacenter.ID {
			params.DatacenterTracker.AddUnknownDatacenter(packet.DatacenterID)
		}

		// If we get down here, all checks have passed and this server is OK to init.
		// Once a server inits, it goes into a mode where it can potentially monitor and accelerate sessions.
		// After 10 seconds, if the server fails to init, it will fall back to direct and not monitor or accelerate
		// sessions until it is restarted.

		// IMPORTANT: In a future SDK version, it is probably important that we extend the server code to retry initialization,
		// since right now it only re-initializes if that server is restarted, and we can't rely on all our customers to regularly
		// restart their servers (although Psyonix does do this).

		writeServerInitResponse(params, w, &packet, InitResponseOK)
	}
}

type ServerUpdateParams struct {
	Storer            storage.Storer
	Metrics           *metrics.ServerUpdateMetrics
	Logger            log.Logger
	ServerMap         *ServerMap
	DatacenterTracker *DatacenterTracker
}

func ServerUpdateHandlerFunc(params *ServerUpdateParams) UDPHandlerFunc {

	return func(w io.Writer, incoming *UDPPacket) {

		params.Metrics.Invocations.Add(1)

		// Read the entire server update packet. We can do this all at once because the packet contains the SDK version in it.

		var packet ServerUpdatePacket
		if err := packet.UnmarshalBinary(incoming.Data); err != nil {
			level.Error(params.Logger).Log("msg", "could not read server update packet", "err", err)
			params.Metrics.ErrorMetrics.UnserviceableUpdate.Add(1)
			params.Metrics.ErrorMetrics.ReadPacketFailure.Add(1)
			return
		}

		// Ignore the server update if the SDK version is too old
		// When we ignore updates like this all sessions going to that server will simply go direct.
		// This lets us deprecate old versions of the SDK.

		// todo: in the old code we checked if we were running on a buyer account with "internal" set, and allowed 0.0.0 there only.
		// this is much better than checking the loopback address here. please fix ryan
		if !incoming.SourceAddr.IP.IsLoopback() && !packet.Version.AtLeast(routing.SDKVersionMin) {
			level.Error(params.Logger).Log("msg", "ignoring old sdk version", "version", packet.Version.String())
			params.Metrics.ErrorMetrics.UnserviceableUpdate.Add(1)
			params.Metrics.ErrorMetrics.SDKTooOld.Add(1)
			return
		}

		// Get the buyer information for the customer id in the packet.
		// If the buyer does not exist, this is not a server we care about.

		buyer, err := params.Storer.Buyer(packet.CustomerID)
		if err != nil {
			level.Error(params.Logger).Log("msg", "failed to get buyer from storage", "err", err, "customer_id", packet.CustomerID)
			params.Metrics.ErrorMetrics.UnserviceableUpdate.Add(1)
			params.Metrics.ErrorMetrics.BuyerNotFound.Add(1)
			return
		}

		// Check the server update is signed by the private key of the buyer.
		// If the signature does not match, this is not a server we care about.

		if !crypto.Verify(buyer.PublicKey, packet.GetSignData(), packet.Signature) {
			level.Error(params.Logger).Log("msg", "signature verification failed")
			params.Metrics.ErrorMetrics.UnserviceableUpdate.Add(1)
			params.Metrics.ErrorMetrics.VerificationFailure.Add(1)
			return
		}

		// Look up the datacenter by id and make sure it exists.
		// Sometimes the customer has datacenter aliases, eg: "multiplay.newyork" -> "inap.newyork".
		// To support this, when we can't find a datacenter directly by id, we look it up by alias instead.
		// Datacenter aliases are per-customer. Different customers have different datacenter aliases.

		datacenter, err := params.Storer.Datacenter(packet.DatacenterID)
		if err != nil {
			datacenter = routing.UnknownDatacenter

			datacenterAliases := params.Storer.GetDatacenterMapsForBuyer(packet.CustomerID)
			if len(datacenterAliases) == 0 {
				level.Error(params.Logger).Log("err", "no datacenter map found", "customerID", fmt.Sprintf("%016x", packet.CustomerID))
				params.Metrics.ErrorMetrics.DatacenterNotFound.Add(1)
				params.Metrics.ErrorMetrics.UnserviceableUpdate.Add(1)
			} else {
				aliasFound := false
				for _, dcMap := range datacenterAliases {
					if packet.DatacenterID == crypto.HashID(dcMap.Alias) {
						datacenter, err = params.Storer.Datacenter(dcMap.Datacenter)
						if err != nil {
							datacenter = routing.UnknownDatacenter

							level.Error(params.Logger).Log("msg", "datacenter alias found but could not retrieve datacenter", "err", err, "customerID", fmt.Sprintf("%016x", packet.CustomerID))
							params.Metrics.ErrorMetrics.DatacenterNotFound.Add(1)
							params.Metrics.ErrorMetrics.UnserviceableUpdate.Add(1)
							aliasFound = true // Set this to true to avoid double counting metrics
							break

						}
						datacenter.AliasName = dcMap.Alias
						aliasFound = true
						break
					}
				}

				if !aliasFound {
					datacenter = routing.UnknownDatacenter

					level.Error(params.Logger).Log("msg", "datacenter alias map does not contain datacenter", "datacenterID", fmt.Sprintf("%016x", packet.DatacenterID), "customerID", fmt.Sprintf("%016x", packet.CustomerID))
					params.Metrics.ErrorMetrics.DatacenterNotFound.Add(1)
					params.Metrics.ErrorMetrics.UnserviceableUpdate.Add(1)
				}
			}
		}

		// Track datacenter IDs we don't know about so we can work with customers to add them to our database.
		if datacenter.ID == routing.UnknownDatacenter.ID {
			params.DatacenterTracker.AddUnknownDatacenter(packet.DatacenterID)
		}

		// UDP packets may arrive out of order. So that we don't have stale server update packets arriving late and
		// ruining our server map with stale information, we must check the server update sequence number, and discard
		// any server updates that are the same sequence number or older than the current server entry in the server map.

		var sequence uint64

		serverAddress := packet.ServerAddress.String()

		params.ServerMap.Lock(buyer.ID, serverAddress)
		defer params.ServerMap.Unlock(buyer.ID, serverAddress)

		serverDataReadOnly := params.ServerMap.GetServerData(buyer.ID, serverAddress)
		if serverDataReadOnly != nil {
			sequence = serverDataReadOnly.Sequence
		}

		// todo: disable as a test
		_ = sequence
		/*
			if packet.Sequence < sequence {
				level.Error(params.Logger).Log("handler", "server", "msg", "packet too old", "packet sequence", packet.Sequence, "lastest sequence", serverDataReadOnly.sequence)
				params.Metrics.ErrorMetrics.UnserviceableUpdate.Add(1)
				params.Metrics.ErrorMetrics.PacketSequenceTooOld.Add(1)
				return
			}
		*/

		// Each one of our customer's servers reports to us with this server update packet every 10 seconds.
		// Therefore we must update the server data each time we receive an update, to keep this server entry live in our server map.
		// When we don't receive an update for a server for a certain period of time (for example 30 seconds), that server entry times out.

		server := ServerData{
			Timestamp:      time.Now().Unix(),
			RoutePublicKey: packet.ServerRoutePublicKey,
			Version:        packet.Version,
			Datacenter:     datacenter,
			Sequence:       packet.Sequence,
		}

		params.ServerMap.UpdateServerData(buyer.ID, serverAddress, &server)
	}
}

type RouteProvider interface {
	ResolveRelay(id uint64) (routing.Relay, error)
	GetDatacenterRelays(datacenter routing.Datacenter) []routing.Relay
	GetRoutes(near []routing.Relay, dest []routing.Relay) ([]routing.Route, error)
	GetNearRelays(latitude float64, longitude float64, maxNearRelays int) ([]routing.Relay, error)
}

type SessionUpdateParams struct {
	ServerPrivateKey  []byte
	RouterPrivateKey  []byte
	GetRouteProvider  func() RouteProvider
	GetIPLocator      func() routing.IPLocator
	Storer            storage.Storer
	Biller            billing.Biller
	Metrics           *metrics.SessionMetrics
	Logger            log.Logger
	VetoMap           *VetoMap
	ServerMap         *ServerMap
	SessionMap        *SessionMap
	DatacenterTracker *DatacenterTracker
	PortalPublisher   pubsub.Publisher
	InstanceID        uint64
}

func SessionUpdateHandlerFunc(params *SessionUpdateParams) UDPHandlerFunc {

	return func(w io.Writer, incoming *UDPPacket) {

		params.Metrics.Invocations.Add(1)

		// First, read the session update packet header.
		// We have to read only the header first, because the rest of the session update packet depends on SDK version
		// and we don't know the version yet, since that's stored in the server data for this session, not in the packet.

		var header SessionUpdatePacketHeader
		if err := header.UnmarshalBinary(incoming.Data); err != nil {
			level.Error(params.Logger).Log("msg", "could not read session update packet header", "err", err)
			params.Metrics.ErrorMetrics.UnserviceableUpdate.Add(1)
			params.Metrics.ErrorMetrics.ReadPacketHeaderFailure.Add(1)
			return
		}

		// Look up the buyer entry by the customer id. At this point if we can't find it, just ignore the session and don't respond.
		// If somebody is sending us a session update with an invalid customer id, we don't need to waste any bandwidth responding to it.

		buyer, err := params.Storer.Buyer(header.CustomerID)
		if err != nil {
			level.Error(params.Logger).Log("msg", "failed to get buyer from storage", "err", err, "customer_id", header.CustomerID)
			params.Metrics.ErrorMetrics.UnserviceableUpdate.Add(1)
			params.Metrics.ErrorMetrics.BuyerNotFound.Add(1)
			return
		}

		// Grab the server data corresponding to the server this session is talking to.
		// The server data is necessary for us to read the rest of the session update packet.

		params.ServerMap.RLock(buyer.ID, header.ServerAddress.String())
		serverDataReadOnly := params.ServerMap.GetServerData(buyer.ID, header.ServerAddress.String())
		params.ServerMap.RUnlock(buyer.ID, header.ServerAddress.String())
		if serverDataReadOnly == nil {
			level.Error(params.Logger).Log("msg", "server data missing")
			params.Metrics.ErrorMetrics.UnserviceableUpdate.Add(1)
			params.Metrics.ErrorMetrics.ServerDataMissing.Add(1)
			return
		}

		// Now that we have the server data, we know the SDK version, so we can read the rest of the session update packet.

		var packet SessionUpdatePacket
		packet.Version = serverDataReadOnly.Version
		if err := packet.UnmarshalBinary(incoming.Data); err != nil {
			level.Error(params.Logger).Log("msg", "could not read session update packet", "err", err)
			params.Metrics.ErrorMetrics.UnserviceableUpdate.Add(1)
			params.Metrics.ErrorMetrics.ReadPacketFailure.Add(1)
			return
		}

		// Get the session data from the SDK map
		// Since we write back into this map, we must lock and unlock at the end of this function
		// otherwise under heavy contention weird stuff happens with the session map.

		params.SessionMap.Lock(header.SessionID)
		defer params.SessionMap.Unlock(header.SessionID)

		sessionDataReadOnly := params.SessionMap.GetSessionData(header.SessionID)
		if sessionDataReadOnly == nil {
			sessionDataReadOnly = NewSessionData()
		}

		// todo: disable for now as a test
		/*
			// Check the packet sequence number vs. the most recent sequence number in redis.
			// The packet sequence number must be at least as old as the current session sequence #
			// otherwise this is a stale session update packet from an older slice so we ignore it!

			if packet.Sequence < sessionDataReadOnly.sequence {
				level.Error(params.Logger).Log("handler", "session", "msg", "packet too old", "packet sequence", packet.Sequence, "lastest sequence", sessionDataReadOnly.sequence)
				params.Metrics.ErrorMetrics.UnserviceableUpdate.Add(1)
				params.Metrics.ErrorMetrics.OldSequence.Add(1)
				return
			}
		*/

		// Check the session update packet is properly signed with the customer private key.
		// Any session update not signed is invalid, so we don't waste bandwidth responding to it.

		if !crypto.Verify(buyer.PublicKey, packet.GetSignData(), packet.Signature) {
			level.Error(params.Logger).Log("err", "could not verify session update packet", "customer_id", packet.CustomerID)
			params.Metrics.ErrorMetrics.VerifyFailure.Add(1)
			return
		}

		// When multiple session updates are in flight, especially under a retry storm, there can be simultaneous calls
		// to this handler for the same session and slice. It is *extremely important* that we don't generate multiple route
		// responses in this case, otherwise we'll bill our customers multiple times for the same slice!. Instead, we implement
		// a locking system here, such that if the same slices is already being processed in another handler, we block until
		// the other handler completes, then send down the cached session response.

		// IMPORTANT: This ensures we bill our customers only once per-slice!

		// todo: disable session locks for a test
		/*
			sliceMutexes := sessionDataReadOnly.sliceMutexes
			sliceMutex := &sliceMutexes[header.Sequence%uint64(NumSessionSliceMutexes)]
			sliceMutex.Lock()
			defer sliceMutex.Unlock()
			if header.Sequence == sessionDataReadOnly.sequence {
				if _, err := w.Write(sessionDataReadOnly.cachedResponse); err != nil {
					level.Error(params.Logger).Log("msg", "failed to write cached response", "err", err)
					params.Metrics.ErrorMetrics.WriteCachedResponseFailure.Add(1)
					return
				}
			}
		*/

		// Create the default response packet with a direct route and same SDK version as the server data.
		// This makes sure that we respond to the session update with the packet version the SDK expects.

		response := SessionResponsePacket{
			Version:              serverDataReadOnly.Version,
			Sequence:             header.Sequence,
			SessionID:            header.SessionID,
			RouteType:            int32(routing.RouteTypeDirect),
			ServerRoutePublicKey: serverDataReadOnly.RoutePublicKey,
		}

		directRoute := routing.Route{}

		// The SDK uploads the result of pings to us for the previous 10 seconds (aka. "a slice")
		// These ping values are uploaded to the portal for visibility, and are used when we plan a route,
		// both to determine the baseline cost across the default public internet route (direct),
		// and to see how we have been doing so far if we served up a network next route for the previous slice (next).

		// IMPORTANT: We use the *minimum* RTT values instead of mean because these are stable even under significant jitter caused by wifi.

		lastNextStats := routing.Stats{
			RTT:        float64(packet.NextMinRTT),
			Jitter:     float64(packet.NextJitter),
			PacketLoss: float64(packet.NextPacketLoss),
		}

		lastDirectStats := routing.Stats{
			RTT:        float64(packet.DirectMinRTT),
			Jitter:     float64(packet.DirectJitter),
			PacketLoss: float64(packet.DirectPacketLoss),
		}

		// todo: all the super manual send route responses below are really gross
		// todo: it should be much easier to send a route response. maybe package up all the data we need into a struct
		// and add some helper functions based around that struct, and common things we do below.
		// todo: having to remember to manually do the yolo each response is super dangerous as well :(

		// Set up with all data we need to make a routing decision.
		// We make copies of some read only session data here, and will store any modifications
		// we make back into the session map later on.

		params.VetoMap.RLock(header.SessionID)
		vetoReason := params.VetoMap.GetVeto(header.SessionID)
		params.VetoMap.RUnlock(header.SessionID)

		newSession := packet.Sequence == 1
		nearRelays := make([]routing.Relay, len(sessionDataReadOnly.NearRelays))
		copy(nearRelays, sessionDataReadOnly.NearRelays)
		routeExpireTimestamp := sessionDataReadOnly.RouteExpireTimestamp
		location := sessionDataReadOnly.Location
		routeDecision := sessionDataReadOnly.RouteDecision
		nextSliceCounter := sessionDataReadOnly.NextSliceCounter
		committedData := sessionDataReadOnly.CommittedData
		committedData.Committed = !buyer.RoutingRulesSettings.EnableTryBeforeYouBuy

		// Run IP2Location on the session IP address.
		// We use the lat/long to find a set of relays near the client,
		// and other information like ISP name is shown in the portal.

		timestamp := time.Now()

		if location.IsZero() {
			var err error
			location, err = params.GetIPLocator().LocateIP(packet.ClientAddress.IP)

			if err != nil {
				routeDecision = routing.Decision{
					OnNetworkNext: false,
					Reason:        routing.DecisionNoLocation,
				}

				if buyer.RoutingRulesSettings.EnableYouOnlyLiveOnce {
					// If we can't locate the client then make sure to veto the session when yolo is enabled,
					// since we can't serve them network next routes anyway
					routeDecision.Reason |= routing.DecisionVetoYOLO
				}

				params.Metrics.ErrorMetrics.ClientLocateFailure.Add(1)

				sendRouteResponse(w, &directRoute, params, &packet, &response, serverDataReadOnly, &buyer, &lastNextStats, &lastDirectStats, &location, nearRelays, routeDecision, sessionDataReadOnly.RouteDecision, sessionDataReadOnly.Initial, vetoReason, nextSliceCounter,
					committedData, sessionDataReadOnly.RouteHash, sessionDataReadOnly.RouteDecision.OnNetworkNext, timestamp, routeExpireTimestamp, sessionDataReadOnly.TokenVersion, params.RouterPrivateKey, nil) //sliceMutexes)

				return
			}
		}

		// IMPORTANT: Immediately after ip2location we *must* anonymize the IP address so there is no chance
		// we accidentally use or store the non-anonymized IP address past this point. This is an important
		// business requirement because IP addresses are considered private identifiable information according
		// to the GDRP and CCPA. We must *never* collect or store non-anonymized IP addresses!

		// todo: anonymize address should work in place instead, and not have a failure case.
		// i mean this whole code here is dead code it's never ever going to run...

		packet.ClientAddress = AnonymizeAddr(packet.ClientAddress)
		if packet.ClientAddress.IP == nil {
			// If we can't anonymize the IP, then we somehow have a bad IP address, so just veto the session
			routeDecision = routing.Decision{
				OnNetworkNext: false,
				Reason:        routing.DecisionVetoNoRoute,
			}

			if buyer.RoutingRulesSettings.EnableYouOnlyLiveOnce {
				routeDecision.Reason |= routing.DecisionVetoYOLO
			}

			params.Metrics.ErrorMetrics.ClientIPAnonymizeFailure.Add(1)

			sendRouteResponse(w, &directRoute, params, &packet, &response, serverDataReadOnly, &buyer, &lastNextStats, &lastDirectStats, &location, nearRelays, routeDecision, sessionDataReadOnly.RouteDecision, sessionDataReadOnly.Initial, vetoReason, nextSliceCounter,
				committedData, sessionDataReadOnly.RouteHash, sessionDataReadOnly.RouteDecision.OnNetworkNext, timestamp, routeExpireTimestamp, sessionDataReadOnly.TokenVersion, params.RouterPrivateKey, nil) //sliceMutexes)
			return
		}

		// Use the route matrix to get a list of relays closest to the lat/long of the client.
		// These near relays are returned back down to the SDK for this slice. The SDK pings them
		// and reports the results back up to us in the next session update.

		routeMatrix := params.GetRouteProvider()

		if newSession {

			// If this is a new session, get the near relays from the route matrix to send down to the client.
			// Because this is an expensive function, we only want to do this on the first slice.

			if nearRelays, err = routeMatrix.GetNearRelays(location.Latitude, location.Longitude, MaxNearRelays); err != nil {
				routeDecision = routing.Decision{
					OnNetworkNext: false,
					Reason:        routing.DecisionNoNearRelays,
				}

				if buyer.RoutingRulesSettings.EnableYouOnlyLiveOnce {
					routeDecision.Reason |= routing.DecisionVetoYOLO
				}

				params.Metrics.ErrorMetrics.NearRelaysLocateFailure.Add(1)
				sendRouteResponse(w, &directRoute, params, &packet, &response, serverDataReadOnly, &buyer, &lastNextStats, &lastDirectStats, &location, nearRelays, routeDecision, sessionDataReadOnly.RouteDecision, sessionDataReadOnly.Initial, vetoReason, nextSliceCounter,
					committedData, sessionDataReadOnly.RouteHash, sessionDataReadOnly.RouteDecision.OnNetworkNext, timestamp, routeExpireTimestamp, sessionDataReadOnly.TokenVersion, params.RouterPrivateKey, nil) //, sliceMutexes)
				return
			}

		} else {

			// Update the near relay stats with the reported ping stats from the previous slice.

			for i, nearRelay := range nearRelays {
				for j, clientNearRelayID := range packet.NearRelayIDs {
					if nearRelay.ID == clientNearRelayID {
						nearRelays[i].ClientStats.RTT = float64(packet.NearRelayMinRTT[j])
						nearRelays[i].ClientStats.Jitter = float64(packet.NearRelayJitter[j])
						nearRelays[i].ClientStats.PacketLoss = float64(packet.NearRelayPacketLoss[j])
					}
				}
			}

		}

		// Fill out the near relay response to send down to the client
		// This tells the client what near relays to ping for the next 10 seconds.

		response.NumNearRelays = int32(len(nearRelays))
		response.NearRelayIDs = make([]uint64, len(nearRelays))
		response.NearRelayAddresses = make([]net.UDPAddr, len(nearRelays))
		for i := range nearRelays {
			response.NearRelayIDs[i] = nearRelays[i].ID
			response.NearRelayAddresses[i] = nearRelays[i].Addr
		}

		// Don't allow customers who aren't marked as "Live" to get a network next route. They have to pay first!

		if !buyer.Live {
			routeDecision = routing.Decision{
				OnNetworkNext: false,
				Reason:        routing.DecisionBuyerNotLive,
			}

			sendRouteResponse(w, &directRoute, params, &packet, &response, serverDataReadOnly, &buyer, &lastNextStats, &lastDirectStats, &location, nearRelays, routeDecision, sessionDataReadOnly.RouteDecision, sessionDataReadOnly.Initial, vetoReason, nextSliceCounter,
				committedData, sessionDataReadOnly.RouteHash, sessionDataReadOnly.RouteDecision.OnNetworkNext, timestamp, routeExpireTimestamp, sessionDataReadOnly.TokenVersion, params.RouterPrivateKey, nil) //, sliceMutexes
			return
		}

		// If the session has fallen back to direct, just give them a direct route.

		if packet.FallbackToDirect {
			routeDecision = routing.Decision{
				OnNetworkNext: false,
				Reason:        routing.DecisionFallbackToDirect,
			}

			sendRouteResponse(w, &directRoute, params, &packet, &response, serverDataReadOnly, &buyer, &lastNextStats, &lastDirectStats, &location, nearRelays, routeDecision, sessionDataReadOnly.RouteDecision, sessionDataReadOnly.Initial, vetoReason, nextSliceCounter,
				committedData, sessionDataReadOnly.RouteHash, sessionDataReadOnly.RouteDecision.OnNetworkNext, timestamp, routeExpireTimestamp, sessionDataReadOnly.TokenVersion, params.RouterPrivateKey, nil) //, sliceMutexes)
			return
		}

		// Has this session been vetoed? A vetoed session must always go direct, because for some reason we have found a problem
		// when they are going across network next. Perhaps we made packet loss or latency worse for this player? To make sure
		// this doesn't happen repeatedly, the session is vetoed from taking network next until they connect to a new server.

		if vetoReason != routing.DecisionNoReason {
			routeDecision = routing.Decision{
				OnNetworkNext: false,
				Reason:        vetoReason,
			}

			sendRouteResponse(w, &directRoute, params, &packet, &response, serverDataReadOnly, &buyer, &lastNextStats, &lastDirectStats, &location, nearRelays, routeDecision, sessionDataReadOnly.RouteDecision, sessionDataReadOnly.Initial, vetoReason, nextSliceCounter,
				committedData, sessionDataReadOnly.RouteHash, sessionDataReadOnly.RouteDecision.OnNetworkNext, timestamp, routeExpireTimestamp, sessionDataReadOnly.TokenVersion, params.RouterPrivateKey, nil) //sliceMutexes)

			return
		}

		// Force direct mode sends all sessions direct.
		// It's useful for disabling acceleration for a customer when something goes wrong.

		if buyer.RoutingRulesSettings.Mode == routing.ModeForceDirect {
			routeDecision = routing.Decision{
				OnNetworkNext: false,
				Reason:        routing.DecisionForceDirect,
			}

			sendRouteResponse(w, &directRoute, params, &packet, &response, serverDataReadOnly, &buyer, &lastNextStats, &lastDirectStats, &location, nearRelays, routeDecision, sessionDataReadOnly.RouteDecision, sessionDataReadOnly.Initial, vetoReason, nextSliceCounter,
				committedData, sessionDataReadOnly.RouteHash, sessionDataReadOnly.RouteDecision.OnNetworkNext, timestamp, routeExpireTimestamp, sessionDataReadOnly.TokenVersion, params.RouterPrivateKey, nil) //, sliceMutexes)
			return
		}

		// The selection percentage is used to accelerate only a certain percentage of sessions.
		// Selection percentage of 100% means all sessions are considered for acceleration.
		// Selection percentage of 10% means that only 10% of sessions are.

		if buyer.RoutingRulesSettings.Mode == routing.ModeForceDirect || (header.SessionID%100) >= uint64(buyer.RoutingRulesSettings.SelectionPercentage) {
			routeDecision = routing.Decision{
				OnNetworkNext: false,
				Reason:        routing.DecisionForceDirect,
			}

			sendRouteResponse(w, &directRoute, params, &packet, &response, serverDataReadOnly, &buyer, &lastNextStats, &lastDirectStats, &location, nearRelays, routeDecision, sessionDataReadOnly.RouteDecision, sessionDataReadOnly.Initial, vetoReason, nextSliceCounter,
				committedData, sessionDataReadOnly.RouteHash, sessionDataReadOnly.RouteDecision.OnNetworkNext, timestamp, routeExpireTimestamp, sessionDataReadOnly.TokenVersion, params.RouterPrivateKey, nil) //, sliceMutexes)
			return
		}

		// If the buyer's route shader has AB test enabled, send all odd numbered sessions direct.
		// This lets us show customers the difference between network next enabled and disabled.

		if buyer.RoutingRulesSettings.EnableABTest && header.SessionID%2 == 1 {
			routeDecision = routing.Decision{
				OnNetworkNext: false,
				Reason:        routing.DecisionABTestDirect,
			}

			sendRouteResponse(w, &directRoute, params, &packet, &response, serverDataReadOnly, &buyer, &lastNextStats, &lastDirectStats, &location, nearRelays, routeDecision, sessionDataReadOnly.RouteDecision, sessionDataReadOnly.Initial, vetoReason, nextSliceCounter,
				committedData, sessionDataReadOnly.RouteHash, sessionDataReadOnly.RouteDecision.OnNetworkNext, timestamp, routeExpireTimestamp, sessionDataReadOnly.TokenVersion, params.RouterPrivateKey, nil) //, sliceMutexes)
			return
		}

		// Get all relays in the datacenter where the server is hosted.
		// Routes are planned between the near relays for this session,
		// and the set of dest relays in the datacenter.

		datacenterRelays := routeMatrix.GetDatacenterRelays(serverDataReadOnly.Datacenter)
		if len(datacenterRelays) == 0 {
			routeDecision = routing.Decision{
				OnNetworkNext: false,
				Reason:        routing.DecisionDatacenterHasNoRelays,
			}

			if buyer.RoutingRulesSettings.EnableYouOnlyLiveOnce {
				routeDecision.Reason |= routing.DecisionVetoYOLO
			}

			params.Metrics.ErrorMetrics.NoRelaysInDatacenter.Add(1)

			params.DatacenterTracker.AddEmptyDatacenter(serverDataReadOnly.Datacenter.Name)

			sendRouteResponse(w, &directRoute, params, &packet, &response, serverDataReadOnly, &buyer, &lastNextStats, &lastDirectStats, &location, nearRelays, routeDecision, sessionDataReadOnly.RouteDecision, sessionDataReadOnly.Initial, vetoReason, nextSliceCounter,
				committedData, sessionDataReadOnly.RouteHash, sessionDataReadOnly.RouteDecision.OnNetworkNext, timestamp, routeExpireTimestamp, sessionDataReadOnly.TokenVersion, params.RouterPrivateKey, nil) //, sliceMutexes)
			return
		}

		// The first slice in a session always goes direct.

		if newSession {
			routeDecision = routing.Decision{
				OnNetworkNext: false,
				Reason:        routing.DecisionInitialSlice,
			}

			sendRouteResponse(w, &directRoute, params, &packet, &response, serverDataReadOnly, &buyer, &lastNextStats, &lastDirectStats, &location, nearRelays, routeDecision, sessionDataReadOnly.RouteDecision, sessionDataReadOnly.Initial, vetoReason, nextSliceCounter,
				committedData, sessionDataReadOnly.RouteHash, sessionDataReadOnly.RouteDecision.OnNetworkNext, timestamp, routeExpireTimestamp, sessionDataReadOnly.TokenVersion, params.RouterPrivateKey, nil) //, sliceMutexes)
			return
		}

		// Get the best route. This can be a network next route or a direct route.

		var bestRoute *routing.Route
		bestRoute, routeDecision = GetBestRoute(routeMatrix, nearRelays, datacenterRelays, &params.Metrics.ErrorMetrics, &buyer, packet.Version,
			sessionDataReadOnly.RouteHash, sessionDataReadOnly.RouteDecision, &lastNextStats, &lastDirectStats, nextSliceCounter, &committedData, &directRoute)

		if routeDecision.OnNetworkNext {
			nextSliceCounter++
		} else {
			nextSliceCounter = 0
		}

		// Send a session update response back to the SDK.

		sendRouteResponse(w, bestRoute, params, &packet, &response, serverDataReadOnly, &buyer, &lastNextStats, &lastDirectStats, &location, nearRelays, routeDecision, sessionDataReadOnly.RouteDecision, sessionDataReadOnly.Initial, vetoReason, nextSliceCounter,
			committedData, sessionDataReadOnly.RouteHash, sessionDataReadOnly.RouteDecision.OnNetworkNext, timestamp, routeExpireTimestamp, sessionDataReadOnly.TokenVersion, params.RouterPrivateKey, nil) //sliceMutexes)
	}
}

// GetBestRoute returns the best route that a session can take for this slice. If we can't serve a network next route, the returned route will be the passed in direct route.
// This function can either return a network next route or a direct route, and it also returns a reason as to why the route was chosen.
func GetBestRoute(routeMatrix RouteProvider, nearRelays []routing.Relay, datacenterRelays []routing.Relay, errorMetrics *metrics.SessionErrorMetrics,
	buyer *routing.Buyer, sdkVersion routing.SDKVersion, prevRouteHash uint64, prevRouteDecision routing.Decision, lastNextStats *routing.Stats, lastDirectStats *routing.Stats,
	onNNSliceCounter uint64, committedData *routing.CommittedData, directRoute *routing.Route) (*routing.Route, routing.Decision) {

	// We need to get a next route to compare against direct
	nextRoute := GetNextRoute(routeMatrix, nearRelays, datacenterRelays, errorMetrics, buyer, prevRouteHash)
	if nextRoute == nil {
		// We couldn't find a network next route at all. This may happen if something goes wrong with the route matrix or if relays are flickering.
		decision := routing.Decision{OnNetworkNext: false, Reason: routing.DecisionNoNextRoute}

		if buyer.RoutingRulesSettings.EnableYouOnlyLiveOnce {
			decision.Reason = routing.DecisionVetoNoRoute | routing.DecisionVetoYOLO
		}

		return directRoute, decision
	}

	// If the buyer's route shader is set to force next, don't bother running the decision logic,
	// just send back the route we've selected.
	// Make sure to set the committed flag to true so the SDK always commits to the route.
	if buyer.RoutingRulesSettings.Mode == routing.ModeForceNext {
		committedData.Pending = false
		committedData.ObservedSliceCounter = 0
		committedData.Committed = true

		return nextRoute, routing.Decision{OnNetworkNext: true, Reason: routing.DecisionForceNext}
	}

	// Now that we have a next route, we have to decide if the route is worth taking over direct.
	// This process can vary based on the customer's route shader.

	// The logic is as follows:
	//	1. Decide if we should accelerate a session (direct -> next). If a session is already on network next, this decision is skipped.
	//	2. Decide if we should bring a session back to direct (next -> direct). If a session is already on direct, this decision is skipped.
	//	3. Decide if we should veto a session (next -> direct permanently). If a session is already on direct, this decision is skipped.
	// 	4. Decide if we should consider multipath. If multipath is enabled, then the decision process is reset and only multipath logic is considered.
	//	5. Decide if we should run the committed logic. This is only run if the buyer has "try before you buy" enabled in the route shader.
	// More information on how each decision is made can be found in their respective decision functions.
	deciderFuncs := []routing.DecisionFunc{
		routing.DecideUpgrade(float64(buyer.RoutingRulesSettings.RTTThreshold), float64(buyer.RoutingRulesSettings.PacketLossThreshold), sdkVersion),
		routing.DecideDowngradeRTT(float64(buyer.RoutingRulesSettings.RTTHysteresis), buyer.RoutingRulesSettings.EnableYouOnlyLiveOnce),
		routing.DecideVeto(onNNSliceCounter, float64(buyer.RoutingRulesSettings.RTTVeto), buyer.RoutingRulesSettings.EnablePacketLossSafety, buyer.RoutingRulesSettings.EnableYouOnlyLiveOnce),
		routing.DecideMultipath(buyer.RoutingRulesSettings.EnableMultipathForRTT, buyer.RoutingRulesSettings.EnableMultipathForJitter, buyer.RoutingRulesSettings.EnableMultipathForPacketLoss, float64(buyer.RoutingRulesSettings.RTTThreshold), float64(buyer.RoutingRulesSettings.PacketLossThreshold)),
	}

	if buyer.RoutingRulesSettings.EnableTryBeforeYouBuy {
		deciderFuncs = append(deciderFuncs,
			routing.DecideCommitted(prevRouteDecision.OnNetworkNext, uint8(buyer.RoutingRulesSettings.TryBeforeYouBuyMaxSlices), buyer.RoutingRulesSettings.EnableYouOnlyLiveOnce, committedData))
	} else {
		// If we aren't using the try before you buy logic, then we always want to commit to routes
		committedData.Pending = false
		committedData.ObservedSliceCounter = 0
		committedData.Committed = true
	}

	routeDecision := nextRoute.Decide(prevRouteDecision, lastNextStats, lastDirectStats, deciderFuncs...)

	// As a safety measure, if the route decision goes from on network next to direct with yolo enabled for any reason, veto the session with yolo reason
	if buyer.RoutingRulesSettings.EnableYouOnlyLiveOnce && prevRouteDecision.OnNetworkNext && !routeDecision.OnNetworkNext {
		if routeDecision.Reason&routing.DecisionVetoYOLO == 0 {
			routeDecision.Reason |= routing.DecisionVetoYOLO
		}
	}

	if routeDecision.OnNetworkNext {
		return nextRoute, routeDecision
	}

	return directRoute, routeDecision
}

func GetNextRoute(routeMatrix RouteProvider, nearRelays []routing.Relay, datacenterRelays []routing.Relay, errorMetrics *metrics.SessionErrorMetrics, buyer *routing.Buyer, prevRouteHash uint64) *routing.Route {

	// First, Get all possible routes between all near relays and all relays in the datacenter

	routes, err := routeMatrix.GetRoutes(nearRelays, datacenterRelays)
	if err != nil {
		errorMetrics.RouteFailure.Add(1)
		return nil
	}

	// Now pick the best route from all possible routes:

	//	1. Only select routes whose relays have session counts of less than 80% of their maximum allowed session counts (this is to avoid overloading a relay).
	// 	2. Find the route with the lowest RTT, and return all routes whose RTT is with the given epsilon value. These are "acceptable routes".
	// 	3. If the route the session is already taking is within the set of acceptable routes, choose that one. If it's not, continue to step 4.
	// 	4. Choose a random destination relay (since all destination relays are in the same datacenter and have effectively the same RTT from relay -> game server)
	//		and only select routes with that destination relay
	//	5. If we still don't only have 1 route, choose a random one.

	selectorFuncs := []routing.SelectorFunc{
		routing.SelectUnencumberedRoutes(0.8),
		routing.SelectAcceptableRoutesFromBestRTT(float64(buyer.RoutingRulesSettings.RTTEpsilon)),
		routing.SelectContainsRouteHash(prevRouteHash),
		routing.SelectRoutesByRandomDestRelay(rand.NewSource(rand.Int63())),
		routing.SelectRandomRoute(rand.NewSource(rand.Int63())),
	}

	for _, selectorFunc := range selectorFuncs {
		routes = selectorFunc(routes)
		if len(routes) == 0 {
			break
		}
	}

	if len(routes) == 0 {
		errorMetrics.RouteSelectFailure.Add(1)
		return nil
	}

	return &routes[0]
}

func CalculateNextBytesUpAndDown(envelopeKbpsUp uint64, envelopeKbpsDown uint64, sliceDuration uint64) (uint64, uint64) {
	envelopeBytesUp := (((1000 * envelopeKbpsUp) / 8) * sliceDuration)
	envelopeBytesDown := (((1000 * envelopeKbpsDown) / 8) * sliceDuration)
	return envelopeBytesUp, envelopeBytesDown
}

func CalculateTotalPriceNibblins(chosenRoute *routing.Route, envelopeBytesUp uint64, envelopeBytesDown uint64) routing.Nibblin {

	if len(chosenRoute.Relays) == 0 {
		return 0
	}

	envelopeUpGB := float64(envelopeBytesUp) / 1000000000.0
	envelopeDownGB := float64(envelopeBytesDown) / 1000000000.0

	sellerPriceNibblinsPerGB := routing.Nibblin(0)
	for _, relay := range chosenRoute.Relays {
		sellerPriceNibblinsPerGB += relay.Seller.EgressPriceNibblinsPerGB
	}

	nextPriceNibblinsPerGB := routing.Nibblin(1e9)
	totalPriceNibblins := float64(sellerPriceNibblinsPerGB+nextPriceNibblinsPerGB) * (envelopeUpGB + envelopeDownGB)

	return routing.Nibblin(totalPriceNibblins)
}

func CalculateRouteRelaysPrice(chosenRoute *routing.Route, envelopeBytesUp uint64, envelopeBytesDown uint64) []routing.Nibblin {
	if len(chosenRoute.Relays) == 0 {
		return nil
	}

	relayPrices := make([]routing.Nibblin, len(chosenRoute.Relays))

	envelopeUpGB := float64(envelopeBytesUp) / 1000000000.0
	envelopeDownGB := float64(envelopeBytesDown) / 1000000000.0

	for i, relay := range chosenRoute.Relays {
		relayPriceNibblins := float64(relay.Seller.EgressPriceNibblinsPerGB) * (envelopeUpGB + envelopeDownGB)
		relayPrices[i] = routing.Nibblin(relayPriceNibblins)
	}

	return relayPrices
}

func PostSessionUpdate(params *SessionUpdateParams, packet *SessionUpdatePacket, response *SessionResponsePacket, serverDataReadOnly *ServerData,
	routeRelays []routing.Relay, lastNextStats *routing.Stats, lastDirectStats *routing.Stats, prevRouteDecision routing.Decision, location *routing.Location, nearRelays []routing.Relay,
	routeDecision routing.Decision, timeNow time.Time, totalPriceNibblins routing.Nibblin, nextRelaysPrice []routing.Nibblin, nextBytesUp uint64, nextBytesDown uint64, prevInitial bool) {

	// IMPORTANT: we actually need to display the true datacenter name in the demo and demo plus views,
	// while in the customer view of the portal, we need to display the alias. this is because aliases will
	// shortly become per-customer, thus there is really no global concept of "multiplay.losangeles", for example.

	datacenterName := serverDataReadOnly.Datacenter.Name
	datacenterAlias := serverDataReadOnly.Datacenter.AliasName

	// Send a massive amount of data to the portal via redis.
	// This drives all the stuff you see in the portal, including the map and top sessions list.
	// We send it via redis because google pubsub is not able to deliver data quickly enough.

	isMultipath := routing.IsMultipath(prevRouteDecision)

	sessionCountData := SessionCountData{
		InstanceID:                params.InstanceID,
		TotalNumDirectSessions:    params.SessionMap.GetDirectSessionCount(),
		TotalNumNextSessions:      params.SessionMap.GetNextSessionCount(),
		NumDirectSessionsPerBuyer: params.SessionMap.GetDirectSessionCountPerBuyer(),
		NumNextSessionsPerBuyer:   params.SessionMap.GetNextSessionCountPerBuyer(),
	}

	hops := make([]RelayHop, len(routeRelays))
	for i := range hops {
		hops[i] = RelayHop{
			ID:   routeRelays[i].ID,
			Name: routeRelays[i].Name,
		}
	}

	nearRelayData := make([]NearRelayPortalData, len(nearRelays))
	for i := range nearRelayData {
		nearRelayData[i] = NearRelayPortalData{
			ID:          nearRelays[i].ID,
			Name:        nearRelays[i].Name,
			ClientStats: nearRelays[i].ClientStats,
		}
	}

	portalDataBytes, err := updatePortalData(params.PortalPublisher, packet, lastNextStats, lastDirectStats, hops,
		packet.OnNetworkNext, datacenterName, location, nearRelayData, timeNow, isMultipath, datacenterAlias, &sessionCountData)
	if err != nil {
		level.Error(params.Logger).Log("msg", "could not update portal data", "err", err)
		params.Metrics.ErrorMetrics.UpdatePortalFailure.Add(1)
	}

	level.Debug(params.Logger).Log("msg", fmt.Sprintf("published %d bytes to portal cruncher", portalDataBytes))

	// Send billing specific data to the billing service via google pubsub
	// The billing service subscribes to this topic, and writes the billing data to bigquery.
	// We tried writing to bigquery directly here, but it didn't work because bigquery would stall out.
	// BigQuery really doesn't make performance guarantees on how fast it is to load data, so we need
	// pubsub to act as a queue to smooth that out. Pubsub can buffer billing data for up to 7 days.

	nextRelays := [billing.BillingEntryMaxRelays]uint64{}
	for i := 0; i < len(routeRelays) && i < len(nextRelays); i++ {
		nextRelays[i] = routeRelays[i].ID
	}

	nextRelaysPriceArray := [billing.BillingEntryMaxRelays]uint64{}
	for i := 0; i < len(nextRelaysPriceArray) && i < len(nextRelaysPrice); i++ {
		nextRelaysPriceArray[i] = uint64(nextRelaysPrice[i])
	}

	billingEntry := billing.BillingEntry{
		BuyerID:                   packet.CustomerID,
		UserHash:                  packet.UserHash,
		SessionID:                 packet.SessionID,
		SliceNumber:               uint32(packet.Sequence),
		DirectRTT:                 float32(lastDirectStats.RTT),
		DirectJitter:              float32(lastDirectStats.Jitter),
		DirectPacketLoss:          float32(lastDirectStats.PacketLoss),
		Next:                      packet.OnNetworkNext,
		NextRTT:                   float32(lastNextStats.RTT),
		NextJitter:                float32(lastNextStats.Jitter),
		NextPacketLoss:            float32(lastNextStats.PacketLoss),
		NumNextRelays:             uint8(len(routeRelays)),
		NextRelays:                nextRelays,
		TotalPrice:                uint64(totalPriceNibblins),
		ClientToServerPacketsLost: packet.PacketsLostClientToServer,
		ServerToClientPacketsLost: packet.PacketsLostServerToClient,
		Committed:                 packet.Committed,
		Flagged:                   packet.Flagged,
		Multipath:                 isMultipath,
		Initial:                   prevInitial,
		NextBytesUp:               nextBytesUp,
		NextBytesDown:             nextBytesDown,
		DatacenterID:              serverDataReadOnly.Datacenter.ID,
		RTTReduction:              prevRouteDecision.Reason&routing.DecisionRTTReduction != 0 || prevRouteDecision.Reason&routing.DecisionRTTReductionMultipath != 0,
		PacketLossReduction:       prevRouteDecision.Reason&routing.DecisionPacketLossReduction != 0 || prevRouteDecision.Reason&routing.DecisionHighPacketLossMultipath != 0,
		NextRelaysPrice:           nextRelaysPriceArray,
	}

	if err := params.Biller.Bill(context.Background(), &billingEntry); err != nil {
		level.Error(params.Logger).Log("msg", "could not submit billing entry", "err", err)
		params.Metrics.ErrorMetrics.BillingFailure.Add(1)
	}
}

func updatePortalData(portalPublisher pubsub.Publisher, packet *SessionUpdatePacket, lastNNStats *routing.Stats, lastDirectStats *routing.Stats, relayHops []RelayHop,
	onNetworkNext bool, datacenterName string, location *routing.Location, nearRelays []NearRelayPortalData, sessionTime time.Time, isMultiPath bool, datacenterAlias string, sessionCountData *SessionCountData) (int, error) {

	if (lastNNStats.RTT == 0 && lastDirectStats.RTT == 0) || (onNetworkNext && lastNNStats.RTT == 0) {
		return 0, nil
	}

<<<<<<< HEAD
	var hashedID string
	if !packet.Version.IsInternal() && packet.Version.Compare(routing.SDKVersion{3, 4, 5}) == routing.SDKVersionOlder {
=======
	var hashedID uint64
	if !packet.Version.IsInternal() && packet.Version.Compare(SDKVersion{3, 4, 5}) == SDKVersionOlder {
>>>>>>> b81dca5a
		hash := fnv.New64a()
		byteArray := make([]byte, 8)
		binary.LittleEndian.PutUint64(byteArray, packet.UserHash)
		hash.Write(byteArray)
		hashedID = hash.Sum64()
	} else {
		hashedID = packet.UserHash
	}

	var deltaRTT float64
	if !onNetworkNext {
		deltaRTT = 0
	} else {
		deltaRTT = lastDirectStats.RTT - lastNNStats.RTT
	}

	sessionPortalData := SessionPortalData{
		Meta: SessionMeta{
			ID:              packet.SessionID,
			UserHash:        hashedID,
			DatacenterName:  datacenterName,
			DatacenterAlias: datacenterAlias,
			OnNetworkNext:   onNetworkNext,
			NextRTT:         lastNNStats.RTT,
			DirectRTT:       lastDirectStats.RTT,
			DeltaRTT:        deltaRTT,
			Location:        *location,
			ClientAddr:      packet.ClientAddress.String(),
			ServerAddr:      packet.ServerAddress.String(),
			Hops:            relayHops,
			SDK:             packet.Version.String(),
			Connection:      uint8(packet.ConnectionType),
			NearbyRelays:    nearRelays,
			Platform:        uint8(packet.PlatformID),
			BuyerID:         packet.CustomerID,
		},
		Slice: SessionSlice{
			Timestamp: sessionTime,
			Next:      *lastNNStats,
			Direct:    *lastDirectStats,
			Envelope: routing.Envelope{
				Up:   int64(packet.KbpsUp),
				Down: int64(packet.KbpsDown),
			},
			IsMultiPath:       isMultiPath,
			IsTryBeforeYouBuy: packet.TryBeforeYouBuy || !packet.Committed,
			OnNetworkNext:     onNetworkNext,
		},
		Point: SessionMapPoint{
			Latitude:      location.Latitude,
			Longitude:     location.Longitude,
			OnNetworkNext: onNetworkNext,
		},
	}

	sessionBytes, err := sessionPortalData.MarshalBinary()
	if err != nil {
		return 0, err
	}

	countBytes, err := sessionCountData.MarshalBinary()
	if err != nil {
		return 0, err
	}

	var byteCount int
	singleByteCount, err := portalPublisher.Publish(pubsub.TopicPortalCruncherSessionData, sessionBytes)
	byteCount += singleByteCount
	singleByteCount, err = portalPublisher.Publish(pubsub.TopicPortalCruncherSessionCounts, countBytes)
	byteCount += singleByteCount

	return byteCount, err
}

func addRouteDecisionMetric(d routing.Decision, m *metrics.SessionMetrics) {
	switch d.Reason {
	case routing.DecisionNoReason:
		m.DecisionMetrics.NoReason.Add(1)
	case routing.DecisionForceDirect:
		m.DecisionMetrics.ForceDirect.Add(1)
	case routing.DecisionForceNext:
		m.DecisionMetrics.ForceNext.Add(1)
	case routing.DecisionNoNextRoute:
		m.DecisionMetrics.NoNextRoute.Add(1)
	case routing.DecisionABTestDirect:
		m.DecisionMetrics.ABTestDirect.Add(1)
	case routing.DecisionRTTReduction:
		m.DecisionMetrics.RTTReduction.Add(1)
	case routing.DecisionHighPacketLossMultipath:
		m.DecisionMetrics.PacketLossMultipath.Add(1)
	case routing.DecisionHighJitterMultipath:
		m.DecisionMetrics.JitterMultipath.Add(1)
	case routing.DecisionVetoRTT:
		m.DecisionMetrics.VetoRTT.Add(1)
	case routing.DecisionRTTReductionMultipath:
		m.DecisionMetrics.RTTMultipath.Add(1)
	case routing.DecisionVetoPacketLoss:
		m.DecisionMetrics.VetoPacketLoss.Add(1)
	case routing.DecisionFallbackToDirect:
		m.DecisionMetrics.FallbackToDirect.Add(1)
	case routing.DecisionVetoYOLO:
		m.DecisionMetrics.VetoYOLO.Add(1)
	case routing.DecisionInitialSlice:
		m.DecisionMetrics.InitialSlice.Add(1)
	case routing.DecisionVetoRTT | routing.DecisionVetoYOLO:
		m.DecisionMetrics.VetoRTTYOLO.Add(1)
	case routing.DecisionVetoPacketLoss | routing.DecisionVetoYOLO:
		m.DecisionMetrics.VetoPacketLossYOLO.Add(1)
	case routing.DecisionRTTHysteresis:
		m.DecisionMetrics.RTTHysteresis.Add(1)
	case routing.DecisionVetoCommit:
		m.DecisionMetrics.VetoCommit.Add(1)
	case routing.DecisionBuyerNotLive:
		m.DecisionMetrics.BuyerNotLive.Add(1)
	case routing.DecisionPacketLossReduction:
		m.DecisionMetrics.PacketLossReduction.Add(1)
	case routing.DecisionRTTReduction | routing.DecisionPacketLossReduction:
		m.DecisionMetrics.RTTAndPacketLossReduction.Add(1)
	}
}

func writeInitResponse(w io.Writer, response ServerInitResponsePacket, privateKey []byte) error {
	// Sign the response
	response.Signature = crypto.Sign(privateKey, response.GetSignData())

	// Marshal the packet
	responseData, err := response.MarshalBinary()
	if err != nil {
		return err
	}

	// Send the Session Response back to the server
	if _, err := w.Write(responseData); err != nil {
		return err
	}

	return nil
}

func marshalResponse(response *SessionResponsePacket, privateKey []byte) ([]byte, error) {
	// Sign the response
	response.Signature = crypto.Sign(privateKey, response.GetSignData())

	// Marshal the packet
	responseData, err := response.MarshalBinary()
	if err != nil {
		return nil, err
	}

	return responseData, nil
}

func sendRouteResponse(w io.Writer, chosenRoute *routing.Route, params *SessionUpdateParams, packet *SessionUpdatePacket, response *SessionResponsePacket, serverDataReadOnly *ServerData,
	buyer *routing.Buyer, lastNextStats *routing.Stats, lastDirectStats *routing.Stats, location *routing.Location, nearRelays []routing.Relay, routeDecision routing.Decision, prevRouteDecision routing.Decision, prevInitial bool, vetoReason routing.DecisionReason,
	onNNSliceCounter uint64, committedData routing.CommittedData, prevRouteHash uint64, prevOnNetworkNext bool, timeNow time.Time, routeExpireTimestamp uint64, tokenVersion uint8, routerPrivateKey []byte, sliceMutexes []sync.Mutex) {
	// Update response data
	{
		if committedData.Committed {
			response.Committed = true
		}

		if routing.IsMultipath(routeDecision) {
			response.Multipath = true
			response.Committed = true // Always commit to multipath routes
		}
	}

	if routeExpireTimestamp == 0 {
		routeExpireTimestamp = uint64(timeNow.Unix())
	}

	routeExpireTimestamp += billing.BillingSliceSeconds

	// Tokenize the route
	if routeDecision.OnNetworkNext {
		var token routing.Token

		if chosenRoute.Hash64() == prevRouteHash {
			token = &routing.ContinueRouteToken{
				Expires: routeExpireTimestamp,

				SessionID: packet.SessionID,

				SessionVersion: tokenVersion,

				Client: routing.Client{
					Addr:      packet.ClientAddress,
					PublicKey: packet.ClientRoutePublicKey,
				},

				Server: routing.Server{
					Addr:      packet.ServerAddress,
					PublicKey: serverDataReadOnly.RoutePublicKey,
				},

				Relays: chosenRoute.Relays,
			}
		} else {
			tokenVersion++
			routeExpireTimestamp += billing.BillingSliceSeconds // Add another slice duration for a new network next route
			token = &routing.NextRouteToken{
				Expires: routeExpireTimestamp,

				SessionID: packet.SessionID,

				SessionVersion: tokenVersion,

				KbpsUp:   uint32(buyer.RoutingRulesSettings.EnvelopeKbpsUp),
				KbpsDown: uint32(buyer.RoutingRulesSettings.EnvelopeKbpsDown),

				Client: routing.Client{
					Addr:      packet.ClientAddress,
					PublicKey: packet.ClientRoutePublicKey,
				},

				Server: routing.Server{
					Addr:      packet.ServerAddress,
					PublicKey: serverDataReadOnly.RoutePublicKey,
				},

				Relays: chosenRoute.Relays,
			}
		}

		tokens, numtokens, err := token.Encrypt(routerPrivateKey)
		if err != nil {
			params.Metrics.ErrorMetrics.UnserviceableUpdate.Add(1)
			params.Metrics.ErrorMetrics.EncryptionFailure.Add(1)
			return
		}

		// Add token info to the Session Response
		response.RouteType = int32(token.Type())
		response.NumTokens = int32(numtokens) // Num of relays + client + server
		response.Tokens = tokens
	}

	responseData, err := marshalResponse(response, params.ServerPrivateKey)
	if err != nil {
		level.Error(params.Logger).Log("msg", "could not marshal session update response packet", "err", err)
		params.Metrics.ErrorMetrics.MarshalResponseFailure.Add(1)
		return
	}

	// Update the session data
	session := SessionData{
		Timestamp:            timeNow.Unix(),
		BuyerID:              buyer.ID,
		Location:             *location,
		Sequence:             packet.Sequence,
		NearRelays:           nearRelays,
		RouteHash:            chosenRoute.Hash64(),
		Initial:              response.RouteType == routing.RouteTypeNew,
		RouteDecision:        routeDecision,
		NextSliceCounter:     onNNSliceCounter,
		CommittedData:        committedData,
		RouteExpireTimestamp: routeExpireTimestamp,
		TokenVersion:         tokenVersion,
		CachedResponse:       responseData,
		SliceMutexes:         sliceMutexes,
	}
	params.SessionMap.UpdateSessionData(packet.SessionID, &session)

	// If the session was vetoed this slice, update the veto data
	if routing.IsVetoed(routeDecision) && vetoReason == routing.DecisionNoReason {
		params.VetoMap.SetVeto(packet.SessionID, routeDecision.Reason)
	}

	if response.RouteType == routing.RouteTypeDirect {
		params.Metrics.DirectSessions.Add(1)
	} else {
		params.Metrics.NextSessions.Add(1)
	}

	addRouteDecisionMetric(routeDecision, params.Metrics)

	// If the last slice was newly on NN, then we want to extend the slice duration to 20 seconds
	// so that we calculate the usage and envelope bytes correctly.
	lastSliceDuration := uint64(billing.BillingSliceSeconds)
	if prevInitial {
		lastSliceDuration *= 2
	}

	usageBytesUp, usageBytesDown := CalculateNextBytesUpAndDown(uint64(packet.KbpsUp), uint64(packet.KbpsDown), lastSliceDuration)
	envelopeBytesUp, envelopeBytesDown := CalculateNextBytesUpAndDown(uint64(buyer.RoutingRulesSettings.EnvelopeKbpsUp), uint64(buyer.RoutingRulesSettings.EnvelopeKbpsDown), lastSliceDuration)

	// Calculate the total price for the billing entry
	totalPriceNibblins := CalculateTotalPriceNibblins(chosenRoute, envelopeBytesUp, envelopeBytesDown)

	nextRelaysPrice := CalculateRouteRelaysPrice(chosenRoute, envelopeBytesUp, envelopeBytesDown)

	// IMPORTANT: run post in parallel so it doesn't block the response
	go PostSessionUpdate(params, packet, response, serverDataReadOnly, chosenRoute.Relays, lastNextStats, lastDirectStats, prevRouteDecision, location, nearRelays, routeDecision, timeNow, totalPriceNibblins, nextRelaysPrice, usageBytesUp, usageBytesDown, prevInitial)

	// Send the Session Response back to the server
	if _, err := w.Write(responseData); err != nil {
		level.Error(params.Logger).Log("msg", "could not write session update response packet", "err", err)
		params.Metrics.ErrorMetrics.WriteResponseFailure.Add(1)
		return
	}
}<|MERGE_RESOLUTION|>--- conflicted
+++ resolved
@@ -1237,13 +1237,8 @@
 		return 0, nil
 	}
 
-<<<<<<< HEAD
-	var hashedID string
+	var hashedID uint64
 	if !packet.Version.IsInternal() && packet.Version.Compare(routing.SDKVersion{3, 4, 5}) == routing.SDKVersionOlder {
-=======
-	var hashedID uint64
-	if !packet.Version.IsInternal() && packet.Version.Compare(SDKVersion{3, 4, 5}) == SDKVersionOlder {
->>>>>>> b81dca5a
 		hash := fnv.New64a()
 		byteArray := make([]byte, 8)
 		binary.LittleEndian.PutUint64(byteArray, packet.UserHash)
