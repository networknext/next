package transport

import (
	"bytes"
	"context"
	"encoding/binary"
	"errors"
	"fmt"
	"io"
	"math/rand"
	"net"
	"runtime"
	"sync"
	"sync/atomic"
	"time"

	"github.com/go-kit/kit/log"
	"github.com/go-kit/kit/log/level"
	"github.com/go-redis/redis/v7"
	"github.com/networknext/backend/billing"
	"github.com/networknext/backend/crypto"
	"github.com/networknext/backend/metrics"
	"github.com/networknext/backend/routing"
	"github.com/networknext/backend/storage"

	fnv "hash/fnv"

	jsoniter "github.com/json-iterator/go"
)

type UDPPacket struct {
	SourceAddr net.UDPAddr
	Data       []byte
}

// UDPHandlerFunc acts the same way http.HandlerFunc does, but for UDP packets and address
type UDPHandlerFunc func(io.Writer, *UDPPacket)

// ServerIngress is a simple UDP router for specific packets and runs each UDPHandlerFunc based on the incoming packet type
type UDPServerMux struct {
	Conn          *net.UDPConn
	MaxPacketSize int

	ServerInitHandlerFunc    UDPHandlerFunc
	ServerUpdateHandlerFunc  UDPHandlerFunc
	SessionUpdateHandlerFunc UDPHandlerFunc
}

// Start begins accepting UDP packets from the UDP connection and will block
func (m *UDPServerMux) Start(ctx context.Context) error {
	if m.Conn == nil {
		return errors.New("udp connection cannot be nil")
	}

	for i := 0; i < runtime.NumCPU(); i++ {
		go m.handler(ctx, i)
	}

	<-ctx.Done()

	return nil
}

func (m *UDPServerMux) handler(ctx context.Context, id int) {

	for {

		data := make([]byte, m.MaxPacketSize)

		size, addr, _ := m.Conn.ReadFromUDP(data)
		if size <= 0 {
			continue
		}

		data = data[:size]

		go func(packet_data []byte, packet_size int, from *net.UDPAddr) {

			// Check the packet hash is legit and remove the hash from the beginning of the packet
			// to continue processing the packet as normal
			hashedPacket := crypto.Check(crypto.PacketHashKey, packet_data)
			switch hashedPacket {
			case true:
				packet_data = packet_data[crypto.PacketHashSize:packet_size]
			default:
				// todo: once everybody has upgraded to SDK 3.4.5 or greater, this is an error. ignore packet.
				packet_data = packet_data[:packet_size]
			}

			packet := UDPPacket{SourceAddr: *from, Data: packet_data}

			var buf bytes.Buffer

			switch packet.Data[0] {
			case PacketTypeServerInitRequest:
				m.ServerInitHandlerFunc(&buf, &packet)
			case PacketTypeServerUpdate:
				m.ServerUpdateHandlerFunc(&buf, &packet)
			case PacketTypeSessionUpdate:
				m.SessionUpdateHandlerFunc(&buf, &packet)
			}

			if buf.Len() > 0 {
				res := buf.Bytes()

				// If the hash checks out above then hash the response to the sender
				if hashedPacket {
					res = crypto.Hash(crypto.PacketHashKey, res)
				}

				m.Conn.WriteToUDP(res, from)
			}

		}(data, size, addr)
	}
}

// ==========================================================================================

// todo: I would prefer a single counters struct, with more descriptive names: eg: "NumServerInitPackets", "LongServerInits".
// having generic names like you do below this makes it difficult to search throughout the code and find all instances where "Packets" and "LongDuration"
// are used, because it picks up the counters for server update and session update as well. please prefer fully descriptive, not generic names within structs.
// in other words, avoid using structs as namespace.

type ServerInitCounters struct {
	Packets      uint64
	LongDuration uint64
}

type ServerInitParams struct {
	ServerPrivateKey  []byte
	Storer            storage.Storer
	Metrics           *metrics.ServerInitMetrics
	Logger            log.Logger
	Counters          *ServerInitCounters
	DatacenterTracker *DatacenterTracker
}

func writeServerInitResponse(params *ServerInitParams, w io.Writer, packet *ServerInitRequestPacket, response uint32) {
	responsePacket := ServerInitResponsePacket{
		RequestID: packet.RequestID,
		Response:  response,
		Version:   packet.Version,
	}
	if err := writeInitResponse(w, responsePacket, params.ServerPrivateKey); err != nil {
		params.Metrics.ErrorMetrics.WriteResponseFailure.Add(1)
		return
	}
}

func ServerInitHandlerFunc(params *ServerInitParams) UDPHandlerFunc {

	return func(w io.Writer, incoming *UDPPacket) {

		// Server init is called when the server first starts up.
		// Its purpose is to give feedback to people integrating our SDK into their game server when something is not setup correctly.
		// For example, if they have not setup the datacenter name, or the datacenter name does not exist, it will tell them that.

		// IMPORTANT: Server init is a new concept that only exists in SDK 3.4.5 and greater.

		// Psyonix is currently on an older SDK version, so server inits don't show up for them.

		start := time.Now()
		defer func() {
			if time.Since(start).Seconds() > 0.1 {
				level.Debug(params.Logger).Log("msg", "long server init")
				atomic.AddUint64(&params.Counters.LongDuration, 1)
				params.Metrics.LongDuration.Add(1)
			}
		}()

		params.Metrics.Invocations.Add(1)

		atomic.AddUint64(&params.Counters.Packets, 1)

		// Read the server init packet. We can do this all at once because the server init packet includes the SDK version.

		var packet ServerInitRequestPacket
		if err := packet.UnmarshalBinary(incoming.Data); err != nil {
			// fmt.Printf("could not read server init packet\n")
			params.Metrics.ErrorMetrics.ReadPacketFailure.Add(1)
			return
		}

		// todo: ryan. in the old code we checked if this buyer had the "internal" flag set, and then only in that case we
		// allowed 0.0.0 version. this is a MUCH better approach than checking source ip address for loopback. please fix.
		if !incoming.SourceAddr.IP.IsLoopback() && !packet.Version.AtLeast(SDKVersionMin) {
			// fmt.Printf("sdk too old: %s\n", packet.Version.String())
			params.Metrics.ErrorMetrics.SDKTooOld.Add(1)
			writeServerInitResponse(params, w, &packet, InitResponseOldSDKVersion)
			return
		}

		// We need to look up the buyer from the customer id included in the packet.
		// If the buyer does not exist, then the user has probably not setup their customer private/public keypair correctly.

		buyer, err := params.Storer.Buyer(packet.CustomerID)
		if err != nil {
			// fmt.Printf("unknown customer: %x\n", packet.CustomerID)
			params.Metrics.ErrorMetrics.BuyerNotFound.Add(1)
			writeServerInitResponse(params, w, &packet, InitResponseUnknownCustomer)
			return
		}

		// Now that we have the buyer, we know the public key that corresponds to this customer's private key.
		// Only the customer knows their private key, but we can use their public key to cryptographically check
		// that this server init packet was signed by somebody with the private key. This is how we ensure that
		// only real customer servers are allowed on our system.

		if !crypto.Verify(buyer.PublicKey, packet.GetSignData(), packet.Signature) {
			// fmt.Printf("signature check failed\n")
			params.Metrics.ErrorMetrics.VerificationFailure.Add(1)
			writeServerInitResponse(params, w, &packet, InitResponseSignatureCheckFailed)
			return
		}

		// If neither the datacenter nor a relevent alias exists, the user has probably not set the
		// datacenter string correctly on their server instance, or the datacenter name they are
		// passing in does not exist (yet).

		// IMPORTANT: In the future, we will extend the SDK to pass in the datacenter name as a string
		// because it's really difficult to debug what the incorrectly datacenter string is, when we only
		// see the hash :(

		// IMPORTANT: Make sure that if we can't find the datacenter or alias, we *still* continue as normal
		// and create an UnknownDatacenter so that we can respond to sessions on that game server with a direct route!

		datacenter, err := params.Storer.Datacenter(packet.DatacenterID)
		if err != nil {
			// search the list of aliases created by/for this buyer
			datacenterAliases := params.Storer.GetDatacenterMapsForBuyer(packet.CustomerID)
			if len(datacenterAliases) == 0 {
				params.Metrics.ErrorMetrics.DatacenterNotFound.Add(1)
				writeServerInitResponse(params, w, &packet, InitResponseUnknownDatacenter)
			} else {
				for _, dcMap := range datacenterAliases {
					if packet.DatacenterID == crypto.HashID(dcMap.Alias) {
						datacenter, err = params.Storer.Datacenter(dcMap.Datacenter)
						if err != nil {
							params.Metrics.ErrorMetrics.DatacenterNotFound.Add(1)
							writeServerInitResponse(params, w, &packet, InitResponseUnknownDatacenter)
						}
						datacenter.AliasName = dcMap.Alias
					}
				}
			}
		}

		// Track datacenter IDs we don't know about so we can work with customers to add them to our database.
		if datacenter.ID == routing.UnknownDatacenter.ID {
			params.DatacenterTracker.AddUnknownDatacenter(packet.DatacenterID)
		}

		// If we get down here, all checks have passed and this server is OK to init.
		// Once a server inits, it goes into a mode where it can potentially monitor and accelerate sessions.
		// After 10 seconds, if the server fails to init, it will fall back to direct and not monitor or accelerate
		// sessions until it is restarted.

		// IMPORTANT: In a future SDK version, it is probably important that we extend the server code to retry initialization,
		// since right now it only re-initializes if that server is restarted, and we can't rely on all our customers to regularly
		// restart their servers (although Psyonix does do this).

		writeServerInitResponse(params, w, &packet, InitResponseOK)
	}
}

// ==========================================================================================

type ServerCacheEntry struct {
	Sequence   uint64
	Server     routing.Server
	Datacenter routing.Datacenter
	SDKVersion SDKVersion
}

func (e *ServerCacheEntry) UnmarshalBinary(data []byte) error {
	return jsoniter.Unmarshal(data, e)
}

func (e ServerCacheEntry) MarshalBinary() ([]byte, error) {
	return jsoniter.Marshal(e)
}

type ServerUpdateCounters struct {
	Packets      uint64
	LongDuration uint64
}

type ServerUpdateParams struct {
	Storer            storage.Storer
	Metrics           *metrics.ServerUpdateMetrics
	Logger            log.Logger
	ServerMap         *ServerMap
	Counters          *ServerUpdateCounters
	DatacenterTracker *DatacenterTracker
}

// =============================================================================

func ServerUpdateHandlerFunc(params *ServerUpdateParams) UDPHandlerFunc {

	return func(w io.Writer, incoming *UDPPacket) {

		start := time.Now()
		defer func() {
			if time.Since(start).Seconds() > 0.1 {
				level.Error(params.Logger).Log("msg", "long server update")
				atomic.AddUint64(&params.Counters.LongDuration, 1)
				params.Metrics.LongDuration.Add(1)
			}
		}()

		params.Metrics.Invocations.Add(1)

		atomic.AddUint64(&params.Counters.Packets, 1)

		// Read the entire server update packet. We can do this all at once because the packet contains the SDK version in it.

		var packet ServerUpdatePacket
		if err := packet.UnmarshalBinary(incoming.Data); err != nil {
			level.Error(params.Logger).Log("msg", "could not read server update packet", "err", err)
			params.Metrics.ErrorMetrics.UnserviceableUpdate.Add(1)
			params.Metrics.ErrorMetrics.ReadPacketFailure.Add(1)
			return
		}

		// Ignore the server update if the SDK version is too old
		// When we ignore updates like this all sessions going to that server will simply go direct.
		// This lets us deprecate old versions of the SDK.

		// todo: in the old code we checked if we were running on a buyer account with "internal" set, and allowed 0.0.0 there only.
		// this is much better than checking the loopback address here. please fix ryan
		if !incoming.SourceAddr.IP.IsLoopback() && !packet.Version.AtLeast(SDKVersionMin) {
			level.Error(params.Logger).Log("msg", "ignoring old sdk version", "version", packet.Version.String())
			params.Metrics.ErrorMetrics.UnserviceableUpdate.Add(1)
			params.Metrics.ErrorMetrics.SDKTooOld.Add(1)
			return
		}

		// Get the buyer information for the customer id in the packet.
		// If the buyer does not exist, this is not a server we care about.

		buyer, err := params.Storer.Buyer(packet.CustomerID)
		if err != nil {
			level.Error(params.Logger).Log("msg", "failed to get buyer from storage", "err", err, "customer_id", packet.CustomerID)
			params.Metrics.ErrorMetrics.UnserviceableUpdate.Add(1)
			params.Metrics.ErrorMetrics.BuyerNotFound.Add(1)
			return
		}

		// Check the server update is signed by the private key of the buyer.
		// If the signature does not match, this is not a server we care about.

		if !crypto.Verify(buyer.PublicKey, packet.GetSignData(), packet.Signature) {
			level.Error(params.Logger).Log("msg", "signature verification failed")
			params.Metrics.ErrorMetrics.UnserviceableUpdate.Add(1)
			params.Metrics.ErrorMetrics.VerificationFailure.Add(1)
			return
		}

		// Look up the datacenter by id and make sure it exists.
		// Sometimes the customer has datacenter aliases, eg: "multiplay.newyork" -> "inap.newyork".
		// To support this, when we can't find a datacenter directly by id, we look it up by alias instead.
		// Datacenter aliases are per-customer. Different customers have different datacenter aliases.

		datacenter, err := params.Storer.Datacenter(packet.DatacenterID)
		if err != nil {
			datacenter = routing.UnknownDatacenter

			datacenterAliases := params.Storer.GetDatacenterMapsForBuyer(packet.CustomerID)
			if len(datacenterAliases) == 0 {
				level.Error(params.Logger).Log("err", "no datacenter map found", "customerID", fmt.Sprintf("%016x", packet.CustomerID))
				params.Metrics.ErrorMetrics.DatacenterNotFound.Add(1)
				params.Metrics.ErrorMetrics.UnserviceableUpdate.Add(1)
			} else {
				aliasFound := false
				for _, dcMap := range datacenterAliases {
					if packet.DatacenterID == crypto.HashID(dcMap.Alias) {
						datacenter, err = params.Storer.Datacenter(dcMap.Datacenter)
						if err != nil {
							datacenter = routing.UnknownDatacenter

							level.Error(params.Logger).Log("msg", "datacenter alias found but could not retrieve datacenter", "err", err, "customerID", fmt.Sprintf("%016x", packet.CustomerID))
							params.Metrics.ErrorMetrics.DatacenterNotFound.Add(1)
							params.Metrics.ErrorMetrics.UnserviceableUpdate.Add(1)
							aliasFound = true // Set this to true to avoid double counting metrics
							break

						}
						datacenter.AliasName = dcMap.Alias
						aliasFound = true
						break
					}
				}

				if !aliasFound {
					datacenter = routing.UnknownDatacenter

					level.Error(params.Logger).Log("msg", "datacenter alias map does not contain datacenter", "datacenterID", fmt.Sprintf("%016x", packet.DatacenterID), "customerID", fmt.Sprintf("%016x", packet.CustomerID))
					params.Metrics.ErrorMetrics.DatacenterNotFound.Add(1)
					params.Metrics.ErrorMetrics.UnserviceableUpdate.Add(1)
				}
			}
		}

		// Track datacenter IDs we don't know about so we can work with customers to add them to our database.
		if datacenter.ID == routing.UnknownDatacenter.ID {
			params.DatacenterTracker.AddUnknownDatacenter(packet.DatacenterID)
		}

		// UDP packets may arrive out of order. So that we don't have stale server update packets arriving late and
		// ruining our server map with stale information, we must check the server update sequence number, and discard
		// any server updates that are the same sequence number or older than the current server entry in the server map.

		var sequence uint64

		serverAddress := packet.ServerAddress.String()

		serverDataReadOnly := params.ServerMap.GetServerData(buyer.ID, serverAddress)
		if serverDataReadOnly != nil {
			sequence = serverDataReadOnly.sequence
		}

		if packet.Sequence < sequence {
			level.Error(params.Logger).Log("handler", "server", "msg", "packet too old", "packet sequence", packet.Sequence, "lastest sequence", serverDataReadOnly.sequence)
			params.Metrics.ErrorMetrics.UnserviceableUpdate.Add(1)
			params.Metrics.ErrorMetrics.PacketSequenceTooOld.Add(1)
			return
		}

		// Each one of our customer's servers reports to us with this server update packet every 10 seconds.
		// Therefore we must update the server data each time we receive an update, to keep this server entry live in our server map.
		// When we don't receive an update for a server for a certain period of time (for example 30 seconds), that server entry times out.

		server := ServerData{
			timestamp:      time.Now().Unix(),
			routePublicKey: packet.ServerRoutePublicKey,
			version:        packet.Version,
			datacenter:     datacenter,
			sequence:       packet.Sequence,
		}

		serverMutexStart := time.Now()
		params.ServerMap.UpdateServerData(buyer.ID, serverAddress, &server)
		if time.Since(serverMutexStart).Seconds() > 0.1 {
			level.Debug(params.Logger).Log("msg", "long server mutex in server update")
		}
	}
}

// =============================================================================

type SessionCacheEntry struct {
	CustomerID                 uint64
	SessionID                  uint64
	UserHash                   uint64
	Sequence                   uint64
	RouteHash                  uint64
	RouteDecision              routing.Decision
	OnNNSliceCounter           uint64
	CommitPending              bool
	CommitObservedSliceCounter uint8
	Committed                  bool
	TimestampStart             time.Time
	TimestampExpire            time.Time
	Version                    uint8
	DirectRTT                  float64
	NextRTT                    float64
	Location                   routing.Location
	Response                   []byte
}

func (e *SessionCacheEntry) UnmarshalBinary(data []byte) error {
	return jsoniter.Unmarshal(data, e)
}

func (e SessionCacheEntry) MarshalBinary() ([]byte, error) {
	return jsoniter.Marshal(e)
}

type VetoCacheEntry struct {
	VetoTimestamp time.Time
	Reason        routing.DecisionReason
}

func (e *VetoCacheEntry) UnmarshalBinary(data []byte) error {
	return jsoniter.Unmarshal(data, e)
}

func (e VetoCacheEntry) MarshalBinary() ([]byte, error) {
	return jsoniter.Marshal(e)
}

type RouteProvider interface {
	ResolveRelay(id uint64) (routing.Relay, error)
	GetDatacenterRelays(datacenter routing.Datacenter) []routing.Relay
	GetRoutes(near []routing.Relay, dest []routing.Relay) ([]routing.Route, error)
	GetNearRelays(latitude float64, longitude float64, maxNearRelays int) ([]routing.Relay, error)
}

type SessionUpdateCounters struct {
	Packets      uint64
	LongDuration uint64
}

type SessionUpdateParams struct {
	ServerPrivateKey     []byte
	RouterPrivateKey     []byte
	GetRouteProvider     func() RouteProvider
	GetIPLocator         func() routing.IPLocator
	Storer               storage.Storer
	RedisClientPortal    redis.Cmdable
	RedisClientPortalExp time.Duration
	Biller               billing.Biller
	Metrics              *metrics.SessionMetrics
	Logger               log.Logger
	VetoMap              *VetoMap
	ServerMap            *ServerMap
	SessionMap           *SessionMap
	Counters             *SessionUpdateCounters
	DatacenterTracker    *DatacenterTracker
}

// =========================================================================================================

func SessionUpdateHandlerFunc(params *SessionUpdateParams) UDPHandlerFunc {

	return func(w io.Writer, incoming *UDPPacket) {

		start := time.Now()
		defer func() {
			if time.Since(start).Seconds() > 0.1 {
				level.Debug(params.Logger).Log("msg", "long session update")
				atomic.AddUint64(&params.Counters.LongDuration, 1)
				params.Metrics.LongDuration.Add(1)
			}
		}()

		params.Metrics.Invocations.Add(1)

		atomic.AddUint64(&params.Counters.Packets, 1)

		// First, read the session update packet header.
		// We have to read only the header first, because the rest of the session update packet depends on SDK version
		// and we don't know the version yet, since that's stored in the server data for this session, not in the packet.

		var header SessionUpdatePacketHeader
		if err := header.UnmarshalBinary(incoming.Data); err != nil {
			level.Error(params.Logger).Log("msg", "could not read session update packet header", "err", err)
			params.Metrics.ErrorMetrics.UnserviceableUpdate.Add(1)
			params.Metrics.ErrorMetrics.ReadPacketHeaderFailure.Add(1)
			return
		}

		// Look up the buyer entry by the customer id. At this point if we can't find it, just ignore the session and don't respond.
		// If somebody is sending us a session update with an invalid customer id, we don't need to waste any bandwidth responding to it.

		buyer, err := params.Storer.Buyer(header.CustomerID)
		if err != nil {
			level.Error(params.Logger).Log("msg", "failed to get buyer from storage", "err", err, "customer_id", header.CustomerID)
			params.Metrics.ErrorMetrics.UnserviceableUpdate.Add(1)
			params.Metrics.ErrorMetrics.BuyerNotFound.Add(1)
			return
		}

		// Grab the server data corresponding to the server this session is talking to.
		// The server data is necessary for us to read the rest of the session update packet.

		serverMutexStart := time.Now()
		serverDataReadOnly := params.ServerMap.GetServerData(buyer.ID, header.ServerAddress.String())
		if serverDataReadOnly == nil {
			level.Error(params.Logger).Log("msg", "server data missing")
			params.Metrics.ErrorMetrics.UnserviceableUpdate.Add(1)
			params.Metrics.ErrorMetrics.ServerDataMissing.Add(1)
			return
		}
		if time.Since(serverMutexStart).Seconds() > 0.1 {
			level.Debug(params.Logger).Log("msg", "long server mutex in session update")
		}

		// Now that we have the server data, we know the SDK version, so we can read the rest of the session update packet.

		var packet SessionUpdatePacket
		packet.Version = serverDataReadOnly.version
		if err := packet.UnmarshalBinary(incoming.Data); err != nil {
			level.Error(params.Logger).Log("msg", "could not read session update packet", "err", err)
			params.Metrics.ErrorMetrics.UnserviceableUpdate.Add(1)
			params.Metrics.ErrorMetrics.ReadPacketFailure.Add(1)
			return
		}

		sessionMutexStart := time.Now()
		sessionDataReadOnly := params.SessionMap.GetSessionData(header.SessionID)
		if time.Since(sessionMutexStart).Seconds() > 0.1 {
			level.Debug(params.Logger).Log("msg", "long session mutex in session update")
		}
		if sessionDataReadOnly == nil {
			sessionDataReadOnly = NewSessionData()
		}

		// Check the packet sequence number vs. the most recent sequence number in redis.
		// The packet sequence number must be at least as old as the current session sequence #
		// otherwise this is a stale session update packet from an older slice so we ignore it!

		if packet.Sequence < sessionDataReadOnly.sequence {
			level.Error(params.Logger).Log("handler", "session", "msg", "packet too old", "packet sequence", packet.Sequence, "lastest sequence", sessionDataReadOnly.sequence)
			params.Metrics.ErrorMetrics.UnserviceableUpdate.Add(1)
			params.Metrics.ErrorMetrics.OldSequence.Add(1)
			return
		}

		// Check the session update packet is properly signed with the customer private key.
		// Any session update not signed is invalid, so we don't waste bandwidth responding to it.

		if !crypto.Verify(buyer.PublicKey, packet.GetSignData(), packet.Signature) {
			level.Error(params.Logger).Log("err", "could not verify session update packet", "customer_id", packet.CustomerID)
			params.Metrics.ErrorMetrics.VerifyFailure.Add(1)
			return
		}

		// When multiple session updates are in flight, especially under a retry storm, there can be simultaneous calls
		// to this handler for the same session and slice. It is *extremely important* that we don't generate multiple route
		// responses in this case, otherwise we'll bill our customers multiple times for the same slice!. Instead, we implement
		// a locking system here, such that if the same slices is already being processed in another handler, we block until
		// the other handler completes, then send down the cached session response.

		// IMPORTANT: This ensures we bill our customers only once per-slice!

		// todo: disable session locks for a test
		/*
			sliceMutexes := sessionDataReadOnly.sliceMutexes
			sliceMutex := &sliceMutexes[header.Sequence%uint64(NumSessionSliceMutexes)]
			sliceMutex.Lock()
			defer sliceMutex.Unlock()
			if header.Sequence == sessionDataReadOnly.sequence {
				if _, err := w.Write(sessionDataReadOnly.cachedResponse); err != nil {
					level.Error(params.Logger).Log("msg", "failed to write cached response", "err", err)
					params.Metrics.ErrorMetrics.WriteCachedResponseFailure.Add(1)
					return
				}
			}
		*/

		// Create the default response packet with a direct route and same SDK version as the server data.
		// This makes sure that we respond to the session update with the packet version the SDK expects.

		response := SessionResponsePacket{
			Version:              serverDataReadOnly.version,
			Sequence:             header.Sequence,
			SessionID:            header.SessionID,
			RouteType:            int32(routing.RouteTypeDirect),
			ServerRoutePublicKey: serverDataReadOnly.routePublicKey,
		}

		directRoute := routing.Route{}

		// The SDK uploads the result of pings to us for the previous 10 seconds (aka. "a slice")
		// These ping values are uploaded to the portal for visibility, and are used when we plan a route,
		// both to determine the baseline cost across the default public internet route (direct),
		// and to see how we have been doing so far if we served up a network next route for the previous slice (next).

		// IMPORTANT: We use the *minimum* RTT values instead of mean because these are stable even under significant jitter caused by wifi.

		lastNextStats := routing.Stats{
			RTT:        float64(packet.NextMinRTT),
			Jitter:     float64(packet.NextJitter),
			PacketLoss: float64(packet.NextPacketLoss),
		}

		lastDirectStats := routing.Stats{
			RTT:        float64(packet.DirectMinRTT),
			Jitter:     float64(packet.DirectJitter),
			PacketLoss: float64(packet.DirectPacketLoss),
		}

		// todo: all the super manual send route responses below are really gross
		// todo: it should be much easier to send a route response. maybe package up all the data we need into a struct
		// and add some helper functions based around that struct, and common things we do below.
		// todo: having to remember to manually do the yolo each response is super dangerous as well :(

		// Set up with all data we need to make a routing decision.
		// We make copies of some read only session data here, and will store any modifications
		// we make back into the session map later on.

		newSession := packet.Sequence == 1
		vetoReason := params.VetoMap.GetVeto(header.SessionID)
		nearRelays := make([]routing.Relay, len(sessionDataReadOnly.nearRelays))
		copy(nearRelays, sessionDataReadOnly.nearRelays)
		routeExpireTimestamp := sessionDataReadOnly.routeExpireTimestamp
		location := sessionDataReadOnly.location
		routeDecision := sessionDataReadOnly.routeDecision
		nextSliceCounter := sessionDataReadOnly.nextSliceCounter
		committedData := sessionDataReadOnly.committedData
		committedData.Committed = !buyer.RoutingRulesSettings.EnableTryBeforeYouBuy

		// Run IP2Location on the session IP address.
		// We use the lat/long to find a set of relays near the client,
		// and other information like ISP name is shown in the portal.

		if location.IsZero() {
			var err error
			location, err = params.GetIPLocator().LocateIP(packet.ClientAddress.IP)

			if err != nil {
				routeDecision = routing.Decision{
					OnNetworkNext: false,
					Reason:        routing.DecisionNoLocation,
				}

				if buyer.RoutingRulesSettings.EnableYouOnlyLiveOnce {
					// If we can't locate the client then make sure to veto the session when yolo is enabled,
					// since we can't serve them network next routes anyway
					routeDecision.Reason |= routing.DecisionVetoYOLO
				}

				params.Metrics.ErrorMetrics.ClientLocateFailure.Add(1)

				sendRouteResponse(w, &directRoute, params, &packet, &response, serverDataReadOnly, &buyer, &lastNextStats, &lastDirectStats, &location, nearRelays, routeDecision, sessionDataReadOnly.routeDecision, sessionDataReadOnly.initial, vetoReason, nextSliceCounter,
					committedData, sessionDataReadOnly.routeHash, sessionDataReadOnly.routeDecision.OnNetworkNext, start, routeExpireTimestamp, sessionDataReadOnly.tokenVersion, params.RouterPrivateKey, nil) //sliceMutexes)

				return
			}
		}

		// IMPORTANT: Immediately after ip2location we *must* anonymize the IP address so there is no chance
		// we accidentally use or store the non-anonymized IP address past this point. This is an important
		// business requirement because IP addresses are considered private identifiable information according
		// to the GDRP and CCPA. We must *never* collect or store non-anonymized IP addresses!

		// todo: anonymize address should work in place instead, and not have a failure case.
		// i mean this whole code here is dead code it's never ever going to run...

		packet.ClientAddress = AnonymizeAddr(packet.ClientAddress)
		if packet.ClientAddress.IP == nil {
			// If we can't anonymize the IP, then we somehow have a bad IP address, so just veto the session
			routeDecision = routing.Decision{
				OnNetworkNext: false,
				Reason:        routing.DecisionVetoNoRoute,
			}

			if buyer.RoutingRulesSettings.EnableYouOnlyLiveOnce {
				routeDecision.Reason |= routing.DecisionVetoYOLO
			}

			params.Metrics.ErrorMetrics.ClientIPAnonymizeFailure.Add(1)

			sendRouteResponse(w, &directRoute, params, &packet, &response, serverDataReadOnly, &buyer, &lastNextStats, &lastDirectStats, &location, nearRelays, routeDecision, sessionDataReadOnly.routeDecision, sessionDataReadOnly.initial, vetoReason, nextSliceCounter,
				committedData, sessionDataReadOnly.routeHash, sessionDataReadOnly.routeDecision.OnNetworkNext, start, routeExpireTimestamp, sessionDataReadOnly.tokenVersion, params.RouterPrivateKey, nil) //sliceMutexes)
			return
		}

		// Use the route matrix to get a list of relays closest to the lat/long of the client.
		// These near relays are returned back down to the SDK for this slice. The SDK pings them
		// and reports the results back up to us in the next session update.

		routeMatrix := params.GetRouteProvider()

		if newSession {

			// If this is a new session, get the near relays from the route matrix to send down to the client.
			// Because this is an expensive function, we only want to do this on the first slice.

			if nearRelays, err = routeMatrix.GetNearRelays(location.Latitude, location.Longitude, MaxNearRelays); err != nil {
				routeDecision = routing.Decision{
					OnNetworkNext: false,
					Reason:        routing.DecisionNoNearRelays,
				}

				if buyer.RoutingRulesSettings.EnableYouOnlyLiveOnce {
					routeDecision.Reason |= routing.DecisionVetoYOLO
				}

				params.Metrics.ErrorMetrics.NearRelaysLocateFailure.Add(1)
				sendRouteResponse(w, &directRoute, params, &packet, &response, serverDataReadOnly, &buyer, &lastNextStats, &lastDirectStats, &location, nearRelays, routeDecision, sessionDataReadOnly.routeDecision, sessionDataReadOnly.initial, vetoReason, nextSliceCounter,
					committedData, sessionDataReadOnly.routeHash, sessionDataReadOnly.routeDecision.OnNetworkNext, start, routeExpireTimestamp, sessionDataReadOnly.tokenVersion, params.RouterPrivateKey, nil) //, sliceMutexes)
				return
			}

		} else {

			// Update the near relay stats with the reported ping stats from the previous slice.

			for i, nearRelay := range nearRelays {
				for j, clientNearRelayID := range packet.NearRelayIDs {
					if nearRelay.ID == clientNearRelayID {
						nearRelays[i].ClientStats.RTT = float64(packet.NearRelayMinRTT[j])
					}
				}
			}

		}

		// Fill out the near relay response to send down to the client
		// This tells the client what near relays to ping for the next 10 seconds.

		response.NumNearRelays = int32(len(nearRelays))
		response.NearRelayIDs = make([]uint64, len(nearRelays))
		response.NearRelayAddresses = make([]net.UDPAddr, len(nearRelays))
		for i := range nearRelays {
			response.NearRelayIDs[i] = nearRelays[i].ID
			response.NearRelayAddresses[i] = nearRelays[i].Addr
		}

		// Don't allow customers who aren't marked as "Live" to get a network next route. They have to pay first!
		if !buyer.Live {
			routeDecision = routing.Decision{
				OnNetworkNext: false,
				Reason:        routing.DecisionBuyerNotLive,
			}

			sendRouteResponse(w, &directRoute, params, &packet, &response, serverDataReadOnly, &buyer, &lastNextStats, &lastDirectStats, &location, nearRelays, routeDecision, sessionDataReadOnly.routeDecision, sessionDataReadOnly.initial, vetoReason, nextSliceCounter,
				committedData, sessionDataReadOnly.routeHash, sessionDataReadOnly.routeDecision.OnNetworkNext, start, routeExpireTimestamp, sessionDataReadOnly.tokenVersion, params.RouterPrivateKey, nil) //, sliceMutexes
			return
		}

		// If the session has fallen back to direct, just give them a direct route.

		if packet.FallbackToDirect {
			routeDecision = routing.Decision{
				OnNetworkNext: false,
				Reason:        routing.DecisionFallbackToDirect,
			}

			sendRouteResponse(w, &directRoute, params, &packet, &response, serverDataReadOnly, &buyer, &lastNextStats, &lastDirectStats, &location, nearRelays, routeDecision, sessionDataReadOnly.routeDecision, sessionDataReadOnly.initial, vetoReason, nextSliceCounter,
				committedData, sessionDataReadOnly.routeHash, sessionDataReadOnly.routeDecision.OnNetworkNext, start, routeExpireTimestamp, sessionDataReadOnly.tokenVersion, params.RouterPrivateKey, nil) //, sliceMutexes)
			return
		}

		// Has this session been vetoed? A vetoed session must always go direct, because for some reason we have found a problem
		// when they are going across network next. Perhaps we made packet loss or latency worse for this player? To make sure
		// this doesn't happen repeatedly, the session is vetoed from taking network next until they connect to a new server.

		if vetoReason != routing.DecisionNoReason {
			routeDecision = routing.Decision{
				OnNetworkNext: false,
				Reason:        vetoReason,
			}

			sendRouteResponse(w, &directRoute, params, &packet, &response, serverDataReadOnly, &buyer, &lastNextStats, &lastDirectStats, &location, nearRelays, routeDecision, sessionDataReadOnly.routeDecision, sessionDataReadOnly.initial, vetoReason, nextSliceCounter,
				committedData, sessionDataReadOnly.routeHash, sessionDataReadOnly.routeDecision.OnNetworkNext, start, routeExpireTimestamp, sessionDataReadOnly.tokenVersion, params.RouterPrivateKey, nil) //sliceMutexes)

			return
		}

		// Force direct mode sends all sessions direct.
		// It's useful for disabling acceleration for a customer when something goes wrong.

		if buyer.RoutingRulesSettings.Mode == routing.ModeForceDirect {
			routeDecision = routing.Decision{
				OnNetworkNext: false,
				Reason:        routing.DecisionForceDirect,
			}

			sendRouteResponse(w, &directRoute, params, &packet, &response, serverDataReadOnly, &buyer, &lastNextStats, &lastDirectStats, &location, nearRelays, routeDecision, sessionDataReadOnly.routeDecision, sessionDataReadOnly.initial, vetoReason, nextSliceCounter,
				committedData, sessionDataReadOnly.routeHash, sessionDataReadOnly.routeDecision.OnNetworkNext, start, routeExpireTimestamp, sessionDataReadOnly.tokenVersion, params.RouterPrivateKey, nil) //, sliceMutexes)
			return
		}

		// The selection percentage is used to accelerate only a certain percentage of sessions.
		// Selection percentage of 100% means all sessions are considered for acceleration.
		// Selection percentage of 10% means that only 10% of sessions are.

		if buyer.RoutingRulesSettings.Mode == routing.ModeForceDirect || (header.SessionID%100) >= uint64(buyer.RoutingRulesSettings.SelectionPercentage) {
			routeDecision = routing.Decision{
				OnNetworkNext: false,
				Reason:        routing.DecisionForceDirect,
			}

			sendRouteResponse(w, &directRoute, params, &packet, &response, serverDataReadOnly, &buyer, &lastNextStats, &lastDirectStats, &location, nearRelays, routeDecision, sessionDataReadOnly.routeDecision, sessionDataReadOnly.initial, vetoReason, nextSliceCounter,
				committedData, sessionDataReadOnly.routeHash, sessionDataReadOnly.routeDecision.OnNetworkNext, start, routeExpireTimestamp, sessionDataReadOnly.tokenVersion, params.RouterPrivateKey, nil) //, sliceMutexes)
			return
		}

		// If the buyer's route shader has AB test enabled, send all odd numbered sessions direct.
		// This lets us show customers the difference between network next enabled and disabled.

		if buyer.RoutingRulesSettings.EnableABTest && header.SessionID%2 == 1 {
			routeDecision = routing.Decision{
				OnNetworkNext: false,
				Reason:        routing.DecisionABTestDirect,
			}

			sendRouteResponse(w, &directRoute, params, &packet, &response, serverDataReadOnly, &buyer, &lastNextStats, &lastDirectStats, &location, nearRelays, routeDecision, sessionDataReadOnly.routeDecision, sessionDataReadOnly.initial, vetoReason, nextSliceCounter,
				committedData, sessionDataReadOnly.routeHash, sessionDataReadOnly.routeDecision.OnNetworkNext, start, routeExpireTimestamp, sessionDataReadOnly.tokenVersion, params.RouterPrivateKey, nil) //, sliceMutexes)
			return
		}

		// Get all relays in the datacenter where the server is hosted.
		// Routes are planned between the near relays for this session,
		// and the set of dest relays in the datacenter.

		datacenterRelays := routeMatrix.GetDatacenterRelays(serverDataReadOnly.datacenter)
		if len(datacenterRelays) == 0 {
			routeDecision = routing.Decision{
				OnNetworkNext: false,
				Reason:        routing.DecisionDatacenterHasNoRelays,
			}

			if buyer.RoutingRulesSettings.EnableYouOnlyLiveOnce {
				routeDecision.Reason |= routing.DecisionVetoYOLO
			}

			params.Metrics.ErrorMetrics.NoRelaysInDatacenter.Add(1)

			params.DatacenterTracker.AddEmptyDatacenter(serverDataReadOnly.datacenter.Name)

			sendRouteResponse(w, &directRoute, params, &packet, &response, serverDataReadOnly, &buyer, &lastNextStats, &lastDirectStats, &location, nearRelays, routeDecision, sessionDataReadOnly.routeDecision, sessionDataReadOnly.initial, vetoReason, nextSliceCounter,
				committedData, sessionDataReadOnly.routeHash, sessionDataReadOnly.routeDecision.OnNetworkNext, start, routeExpireTimestamp, sessionDataReadOnly.tokenVersion, params.RouterPrivateKey, nil) //, sliceMutexes)
			return
		}

		// The first slice in a session always goes direct.

		if newSession {
			routeDecision = routing.Decision{
				OnNetworkNext: false,
				Reason:        routing.DecisionInitialSlice,
			}

			sendRouteResponse(w, &directRoute, params, &packet, &response, serverDataReadOnly, &buyer, &lastNextStats, &lastDirectStats, &location, nearRelays, routeDecision, sessionDataReadOnly.routeDecision, sessionDataReadOnly.initial, vetoReason, nextSliceCounter,
				committedData, sessionDataReadOnly.routeHash, sessionDataReadOnly.routeDecision.OnNetworkNext, start, routeExpireTimestamp, sessionDataReadOnly.tokenVersion, params.RouterPrivateKey, nil) //, sliceMutexes)
			return
		}

		// Get the best route. This can be a network next route or a direct route.

		var bestRoute *routing.Route
		bestRoute, routeDecision = GetBestRoute(routeMatrix, nearRelays, datacenterRelays, &params.Metrics.ErrorMetrics, &buyer,
			sessionDataReadOnly.routeHash, sessionDataReadOnly.routeDecision, &lastNextStats, &lastDirectStats, nextSliceCounter, &committedData, &directRoute)

		if routeDecision.OnNetworkNext {
			nextSliceCounter++
		}

		// Send a session update response back to the SDK.

		sendRouteResponse(w, bestRoute, params, &packet, &response, serverDataReadOnly, &buyer, &lastNextStats, &lastDirectStats, &location, nearRelays, routeDecision, sessionDataReadOnly.routeDecision, sessionDataReadOnly.initial, vetoReason, nextSliceCounter,
			committedData, sessionDataReadOnly.routeHash, sessionDataReadOnly.routeDecision.OnNetworkNext, start, routeExpireTimestamp, sessionDataReadOnly.tokenVersion, params.RouterPrivateKey, nil) //sliceMutexes)
	}
}

// GetBestRoute returns the best route that a session can take for this slice. If we can't serve a network next route, the returned route will be the passed in direct route.
// This function can either return a network next route or a direct route, and it also returns a reason as to why the route was chosen.
func GetBestRoute(routeMatrix RouteProvider, nearRelays []routing.Relay, datacenterRelays []routing.Relay, errorMetrics *metrics.SessionErrorMetrics,
	buyer *routing.Buyer, prevRouteHash uint64, prevRouteDecision routing.Decision, lastNextStats *routing.Stats, lastDirectStats *routing.Stats,
	onNNSliceCounter uint64, committedData *routing.CommittedData, directRoute *routing.Route) (*routing.Route, routing.Decision) {

	// We need to get a next route to compare against direct
	nextRoute := GetNextRoute(routeMatrix, nearRelays, datacenterRelays, errorMetrics, buyer, prevRouteHash)
	if nextRoute == nil {
		// We couldn't find a network next route at all. This may happen if something goes wrong with the route matrix or if relays are flickering.
		decision := routing.Decision{OnNetworkNext: false, Reason: routing.DecisionNoNextRoute}

		if buyer.RoutingRulesSettings.EnableYouOnlyLiveOnce {
			decision.Reason = routing.DecisionVetoNoRoute | routing.DecisionVetoYOLO
		}

		return directRoute, decision
	}

	// If the buyer's route shader is set to force next, don't bother running the decision logic,
	// just send back the route we've selected.
	// Make sure to set the committed flag to true so the SDK always commits to the route.
	if buyer.RoutingRulesSettings.Mode == routing.ModeForceNext {
		committedData.Pending = false
		committedData.ObservedSliceCounter = 0
		committedData.Committed = true

		return nextRoute, routing.Decision{OnNetworkNext: true, Reason: routing.DecisionForceNext}
	}

	// Now that we have a next route, we have to decide if the route is worth taking over direct.
	// This process can vary based on the customer's route shader.

	// The logic is as follows:
	//	1. Decide if we should accelerate a session (direct -> next). If a session is already on network next, this decision is skipped.
	//	2. Decide if we should bring a session back to direct (next -> direct). If a session is already on direct, this decision is skipped.
	//	3. Decide if we should veto a session (next -> direct permanently). If a session is already on direct, this decision is skipped.
	// 	4. Decide if we should consider multipath. If multipath is enabled, then the decision process is reset and only multipath logic is considered.
	//	5. Decide if we should run the committed logic. This is only run if the buyer has "try before you buy" enabled in the route shader.
	// More information on how each decision is made can be found in their respective decision functions.
	deciderFuncs := []routing.DecisionFunc{
		routing.DecideUpgradeRTT(float64(buyer.RoutingRulesSettings.RTTThreshold)),
		routing.DecideDowngradeRTT(float64(buyer.RoutingRulesSettings.RTTHysteresis), buyer.RoutingRulesSettings.EnableYouOnlyLiveOnce),
		routing.DecideVeto(onNNSliceCounter, float64(buyer.RoutingRulesSettings.RTTVeto), buyer.RoutingRulesSettings.EnablePacketLossSafety, buyer.RoutingRulesSettings.EnableYouOnlyLiveOnce),
		routing.DecideMultipath(buyer.RoutingRulesSettings.EnableMultipathForRTT, buyer.RoutingRulesSettings.EnableMultipathForJitter, buyer.RoutingRulesSettings.EnableMultipathForPacketLoss, float64(buyer.RoutingRulesSettings.RTTThreshold), float64(buyer.RoutingRulesSettings.MultipathPacketLossThreshold)),
	}

	if buyer.RoutingRulesSettings.EnableTryBeforeYouBuy {
		deciderFuncs = append(deciderFuncs,
			routing.DecideCommitted(prevRouteDecision.OnNetworkNext, uint8(buyer.RoutingRulesSettings.TryBeforeYouBuyMaxSlices), buyer.RoutingRulesSettings.EnableYouOnlyLiveOnce, committedData))
	} else {
		// If we aren't using the try before you buy logic, then we always want to commit to routes
		committedData.Pending = false
		committedData.ObservedSliceCounter = 0
		committedData.Committed = true
	}

	routeDecision := nextRoute.Decide(prevRouteDecision, lastNextStats, lastDirectStats, deciderFuncs...)

	// As a safety measure, if the route decision goes from on network next to direct with yolo enabled for any reason, veto the session with yolo reason
	if buyer.RoutingRulesSettings.EnableYouOnlyLiveOnce && prevRouteDecision.OnNetworkNext && !routeDecision.OnNetworkNext {
		if routeDecision.Reason&routing.DecisionVetoYOLO == 0 {
			routeDecision.Reason |= routing.DecisionVetoYOLO
		}
	}

	if routeDecision.OnNetworkNext {
		return nextRoute, routeDecision
	}

	return directRoute, routeDecision
}

func GetNextRoute(routeMatrix RouteProvider, nearRelays []routing.Relay, datacenterRelays []routing.Relay, errorMetrics *metrics.SessionErrorMetrics, buyer *routing.Buyer, prevRouteHash uint64) *routing.Route {

	// First, Get all possible routes between all near relays and all relays in the datacenter

	routes, err := routeMatrix.GetRoutes(nearRelays, datacenterRelays)
	if err != nil {
		errorMetrics.RouteFailure.Add(1)
		return nil
	}

	// Now pick the best route from all possible routes:

	//	1. Only select routes whose relays have session counts of less than 80% of their maximum allowed session counts (this is to avoid overloading a relay).
	// 	2. Find the route with the lowest RTT, and return all routes whose RTT is with the given epsilon value. These are "acceptable routes".
	// 	3. If the route the session is already taking is within the set of acceptable routes, choose that one. If it's not, continue to step 4.
	// 	4. Choose a random destination relay (since all destination relays are in the same datacenter and have effectively the same RTT from relay -> game server)
	//		and only select routes with that destination relay
	//	5. If we still don't only have 1 route, choose a random one.

	selectorFuncs := []routing.SelectorFunc{
		routing.SelectUnencumberedRoutes(0.8),
		routing.SelectAcceptableRoutesFromBestRTT(float64(buyer.RoutingRulesSettings.RTTEpsilon)),
		routing.SelectContainsRouteHash(prevRouteHash),
		routing.SelectRoutesByRandomDestRelay(rand.NewSource(rand.Int63())),
		routing.SelectRandomRoute(rand.NewSource(rand.Int63())),
	}

	for _, selectorFunc := range selectorFuncs {
		routes = selectorFunc(routes)
		if len(routes) == 0 {
			break
		}
	}

	if len(routes) == 0 {
		errorMetrics.RouteSelectFailure.Add(1)
		return nil
	}

	return &routes[0]
}

func CalculateNextBytesUpAndDown(envelopeKbpsUp uint64, envelopeKbpsDown uint64, sliceDuration uint64) (uint64, uint64) {
	envelopeBytesUp := (((1000 * envelopeKbpsUp) / 8) * sliceDuration)
	envelopeBytesDown := (((1000 * envelopeKbpsDown) / 8) * sliceDuration)
	return envelopeBytesUp, envelopeBytesDown
}

func CalculateTotalPriceNibblins(chosenRoute *routing.Route, envelopeBytesUp uint64, envelopeBytesDown uint64) routing.Nibblin {

	if len(chosenRoute.Relays) == 0 {
		return 0
	}

	envelopeUpGB := float64(envelopeBytesUp) / 1000000000.0
	envelopeDownGB := float64(envelopeBytesDown) / 1000000000.0

	sellerPriceNibblinsPerGB := routing.Nibblin(0)
	for _, relay := range chosenRoute.Relays {
		sellerPriceNibblinsPerGB += relay.Seller.EgressPriceNibblinsPerGB
	}

	nextPriceNibblinsPerGB := routing.Nibblin(1e9)
	totalPriceNibblins := float64(sellerPriceNibblinsPerGB+nextPriceNibblinsPerGB) * (envelopeUpGB + envelopeDownGB)

	return routing.Nibblin(totalPriceNibblins)
}

func CalculateRouteRelaysPrice(chosenRoute *routing.Route, envelopeBytesUp uint64, envelopeBytesDown uint64) []routing.Nibblin {
	if len(chosenRoute.Relays) == 0 {
		return nil
	}

<<<<<<< HEAD
	relayPrices := make([]routing.Nibblin, len(chosenRoute.Relays))
=======
	relayPricesNibblins := make([]routing.Nibblin, len(chosenRoute.Relays))
>>>>>>> 772b3543

	envelopeUpGB := float64(envelopeBytesUp) / 1000000000.0
	envelopeDownGB := float64(envelopeBytesDown) / 1000000000.0

	for i, relay := range chosenRoute.Relays {
		relayPriceNibblins := float64(relay.Seller.EgressPriceNibblinsPerGB) * (envelopeUpGB + envelopeDownGB)
<<<<<<< HEAD
		relayPrices[i] = routing.Nibblin(relayPriceNibblins)
=======
		relayPricesNibblins[i] = routing.Nibblin(relayPriceNibblins)
>>>>>>> 772b3543
	}

	return relayPricesNibblins
}

func PostSessionUpdate(params *SessionUpdateParams, packet *SessionUpdatePacket, response *SessionResponsePacket, serverDataReadOnly *ServerData,
	routeRelays []routing.Relay, lastNextStats *routing.Stats, lastDirectStats *routing.Stats, prevRouteDecision routing.Decision, location *routing.Location, nearRelays []routing.Relay,
	routeDecision routing.Decision, timeNow time.Time, totalPriceNibblins routing.Nibblin, nextRelaysPrice []routing.Nibblin, nextBytesUp uint64, nextBytesDown uint64, prevInitial bool) {

	// IMPORTANT: we actually need to display the true datacenter name in the demo and demo plus views,
	// while in the customer view of the portal, we need to display the alias. this is because aliases will
	// shortly become per-customer, thus there is really no global concept of "multiplay.losangeles", for example.

	datacenterName := serverDataReadOnly.datacenter.Name
	datacenterAlias := serverDataReadOnly.datacenter.AliasName

	// Send a massive amount of data to the portal via redis.
	// This drives all the stuff you see in the portal, including the map and top sessions list.
	// We send it via redis because google pubsub is not able to deliver data quickly enough.

	isMultipath := routing.IsMultipath(prevRouteDecision)

	if err := updatePortalData(params.RedisClientPortal, params.RedisClientPortalExp, packet, lastNextStats, lastDirectStats, routeRelays,
		packet.OnNetworkNext, datacenterName, location, nearRelays, timeNow, isMultipath, datacenterAlias); err != nil {
		level.Error(params.Logger).Log("msg", "could not update portal data", "err", err)
		params.Metrics.ErrorMetrics.UpdatePortalFailure.Add(1)
	}

	// Send billing specific data to the billing service via google pubsub
	// The billing service subscribes to this topic, and writes the billing data to bigquery.
	// We tried writing to bigquery directly here, but it didn't work because bigquery would stall out.
	// BigQuery really doesn't make performance guarantees on how fast it is to load data, so we need
	// pubsub to act as a queue to smooth that out. Pubsub can buffer billing data for up to 7 days.

	nextRelays := [billing.BillingEntryMaxRelays]uint64{}
	for i := 0; i < len(routeRelays) && i < len(nextRelays); i++ {
		nextRelays[i] = routeRelays[i].ID
	}

	nextRelaysPriceArray := [billing.BillingEntryMaxRelays]uint64{}
	for i := 0; i < len(nextRelaysPriceArray) && i < len(nextRelaysPrice); i++ {
		nextRelaysPriceArray[i] = uint64(nextRelaysPrice[i])
	}
	fmt.Println(nextRelaysPriceArray)

	billingEntry := billing.BillingEntry{
		BuyerID:                   packet.CustomerID,
		SessionID:                 packet.SessionID,
		SliceNumber:               uint32(packet.Sequence),
		DirectRTT:                 float32(lastDirectStats.RTT),
		DirectJitter:              float32(lastDirectStats.Jitter),
		DirectPacketLoss:          float32(lastDirectStats.PacketLoss),
		Next:                      packet.OnNetworkNext,
		NextRTT:                   float32(lastNextStats.RTT),
		NextJitter:                float32(lastNextStats.Jitter),
		NextPacketLoss:            float32(lastNextStats.PacketLoss),
		NumNextRelays:             uint8(len(routeRelays)),
		NextRelays:                nextRelays,
		TotalPrice:                uint64(totalPriceNibblins),
		ClientToServerPacketsLost: packet.PacketsLostClientToServer,
		ServerToClientPacketsLost: packet.PacketsLostServerToClient,
		Committed:                 packet.Committed,
		Flagged:                   packet.Flagged,
		Multipath:                 isMultipath,
		Initial:                   prevInitial,
		NextBytesUp:               nextBytesUp,
		NextBytesDown:             nextBytesDown,
		DatacenterID:              serverDataReadOnly.datacenter.ID,
		RTTReduction:              prevRouteDecision.Reason&routing.DecisionRTTReduction != 0 || prevRouteDecision.Reason&routing.DecisionRTTReductionMultipath != 0,
		PacketLossReduction:       prevRouteDecision.Reason&routing.DecisionHighPacketLossMultipath != 0,
		NextRelaysPrice:           nextRelaysPriceArray,
	}

	if err := params.Biller.Bill(context.Background(), &billingEntry); err != nil {
		level.Error(params.Logger).Log("msg", "could not submit billing entry", "err", err)
		params.Metrics.ErrorMetrics.BillingFailure.Add(1)
	}
}

func updatePortalData(redisClientPortal redis.Cmdable, redisClientPortalExp time.Duration, packet *SessionUpdatePacket, lastNNStats *routing.Stats, lastDirectStats *routing.Stats,
	relayHops []routing.Relay, onNetworkNext bool, datacenterName string, location *routing.Location, nearRelays []routing.Relay, sessionTime time.Time, isMultiPath bool, datacenterAlias string) error {

	if (lastNNStats.RTT == 0 && lastDirectStats.RTT == 0) || (onNetworkNext && lastNNStats.RTT == 0) {
		return nil
	}

	var hashedID string
	if !packet.Version.IsInternal() && packet.Version.Compare(SDKVersion{3, 4, 5}) == SDKVersionOlder {
		hash := fnv.New64a()
		byteArray := make([]byte, 8)
		binary.LittleEndian.PutUint64(byteArray, packet.UserHash)
		hash.Write(byteArray)
		hashedID = fmt.Sprintf("%016x", hash.Sum64())
	} else {
		hashedID = fmt.Sprintf("%016x", packet.UserHash)
	}

	var deltaRTT float64
	if !onNetworkNext {
		deltaRTT = 0
	} else {
		deltaRTT = lastDirectStats.RTT - lastNNStats.RTT
	}

	meta := routing.SessionMeta{
		ID:              fmt.Sprintf("%016x", packet.SessionID),
		UserHash:        hashedID,
		DatacenterName:  datacenterName,
		DatacenterAlias: datacenterAlias,
		OnNetworkNext:   onNetworkNext,
		NextRTT:         lastNNStats.RTT,
		DirectRTT:       lastDirectStats.RTT,
		DeltaRTT:        deltaRTT,
		Location:        *location,
		ClientAddr:      packet.ClientAddress.String(),
		ServerAddr:      packet.ServerAddress.String(),
		Hops:            relayHops,
		SDK:             packet.Version.String(),
		Connection:      ConnectionTypeText(packet.ConnectionType),
		NearbyRelays:    nearRelays,
		Platform:        PlatformTypeText(packet.PlatformID),
		BuyerID:         fmt.Sprintf("%016x", packet.CustomerID),
	}

	slice := routing.SessionSlice{
		Timestamp: sessionTime,
		Next:      *lastNNStats,
		Direct:    *lastDirectStats,
		Envelope: routing.Envelope{
			Up:   int64(packet.KbpsUp),
			Down: int64(packet.KbpsDown),
		},
		IsMultiPath:       isMultiPath,
		IsTryBeforeYouBuy: packet.TryBeforeYouBuy || !packet.Committed,
		OnNetworkNext:     onNetworkNext,
	}
	point := routing.SessionMapPoint{
		Latitude:      location.Latitude,
		Longitude:     location.Longitude,
		OnNetworkNext: onNetworkNext,
	}

	tx := redisClientPortal.TxPipeline()

	// set total session counts with expiration on the entire key set for safety
	switch meta.OnNetworkNext {
	case true:
		// Remove the session from the direct set if it exists
		tx.ZRem("total-direct", meta.ID)
		tx.ZRem(fmt.Sprintf("total-direct-buyer-%016x", packet.CustomerID), meta.ID)

		tx.ZAdd("total-next", &redis.Z{Score: meta.DeltaRTT, Member: meta.ID})
		tx.Expire("total-next", redisClientPortalExp)
		tx.ZAdd(fmt.Sprintf("total-next-buyer-%016x", packet.CustomerID), &redis.Z{Score: meta.DeltaRTT, Member: meta.ID})
		tx.Expire(fmt.Sprintf("total-next-buyer-%016x", packet.CustomerID), redisClientPortalExp)
	case false:
		// Remove the session from the next set if it exists
		tx.ZRem("total-next", meta.ID)
		tx.ZRem(fmt.Sprintf("total-next-buyer-%016x", packet.CustomerID), meta.ID)

		tx.ZAdd("total-direct", &redis.Z{Score: -meta.DirectRTT, Member: meta.ID})
		tx.Expire("total-direct", redisClientPortalExp)
		tx.ZAdd(fmt.Sprintf("total-direct-buyer-%016x", packet.CustomerID), &redis.Z{Score: -meta.DirectRTT, Member: meta.ID})
		tx.Expire(fmt.Sprintf("total-direct-buyer-%016x", packet.CustomerID), redisClientPortalExp)
	}

	// set session and slice information with expiration on the entire key set for safety
	tx.Set(fmt.Sprintf("session-%016x-meta", packet.SessionID), meta, redisClientPortalExp)
	tx.SAdd(fmt.Sprintf("session-%016x-slices", packet.SessionID), slice)
	tx.Expire(fmt.Sprintf("session-%016x-slices", packet.SessionID), redisClientPortalExp)

	// set the user session reverse lookup sets with expiration on the entire key set for safety
	tx.SAdd(fmt.Sprintf("user-%s-sessions", hashedID), meta.ID)
	tx.Expire(fmt.Sprintf("user-%s-sessions", hashedID), redisClientPortalExp)

	// set the map point key and buyer sessions with expiration on the entire key set for safety
	tx.Set(fmt.Sprintf("session-%016x-point", packet.SessionID), point, redisClientPortalExp)
	tx.SAdd(fmt.Sprintf("map-points-%016x-buyer", packet.CustomerID), meta.ID)
	tx.Expire(fmt.Sprintf("map-points-%016x-buyer", packet.CustomerID), redisClientPortalExp)

	if _, err := tx.Exec(); err != nil {
		return err
	}

	return nil
}

func addRouteDecisionMetric(d routing.Decision, m *metrics.SessionMetrics) {
	switch d.Reason {
	case routing.DecisionNoReason:
		m.DecisionMetrics.NoReason.Add(1)
	case routing.DecisionForceDirect:
		m.DecisionMetrics.ForceDirect.Add(1)
	case routing.DecisionForceNext:
		m.DecisionMetrics.ForceNext.Add(1)
	case routing.DecisionNoNextRoute:
		m.DecisionMetrics.NoNextRoute.Add(1)
	case routing.DecisionABTestDirect:
		m.DecisionMetrics.ABTestDirect.Add(1)
	case routing.DecisionRTTReduction:
		m.DecisionMetrics.RTTReduction.Add(1)
	case routing.DecisionHighPacketLossMultipath:
		m.DecisionMetrics.PacketLossMultipath.Add(1)
	case routing.DecisionHighJitterMultipath:
		m.DecisionMetrics.JitterMultipath.Add(1)
	case routing.DecisionVetoRTT:
		m.DecisionMetrics.VetoRTT.Add(1)
	case routing.DecisionRTTReductionMultipath:
		m.DecisionMetrics.RTTMultipath.Add(1)
	case routing.DecisionVetoPacketLoss:
		m.DecisionMetrics.VetoPacketLoss.Add(1)
	case routing.DecisionFallbackToDirect:
		m.DecisionMetrics.FallbackToDirect.Add(1)
	case routing.DecisionVetoYOLO:
		m.DecisionMetrics.VetoYOLO.Add(1)
	case routing.DecisionInitialSlice:
		m.DecisionMetrics.InitialSlice.Add(1)
	case routing.DecisionVetoRTT | routing.DecisionVetoYOLO:
		m.DecisionMetrics.VetoRTTYOLO.Add(1)
	case routing.DecisionVetoPacketLoss | routing.DecisionVetoYOLO:
		m.DecisionMetrics.VetoPacketLossYOLO.Add(1)
	case routing.DecisionRTTHysteresis:
		m.DecisionMetrics.RTTHysteresis.Add(1)
	case routing.DecisionVetoCommit:
		m.DecisionMetrics.VetoCommit.Add(1)
	case routing.DecisionBuyerNotLive:
		m.DecisionMetrics.BuyerNotLive.Add(1)
	}
}

func writeInitResponse(w io.Writer, response ServerInitResponsePacket, privateKey []byte) error {
	// Sign the response
	response.Signature = crypto.Sign(privateKey, response.GetSignData())

	// Marshal the packet
	responseData, err := response.MarshalBinary()
	if err != nil {
		return err
	}

	// Send the Session Response back to the server
	if _, err := w.Write(responseData); err != nil {
		return err
	}

	return nil
}

func marshalResponse(response *SessionResponsePacket, privateKey []byte) ([]byte, error) {
	// Sign the response
	response.Signature = crypto.Sign(privateKey, response.GetSignData())

	// Marshal the packet
	responseData, err := response.MarshalBinary()
	if err != nil {
		return nil, err
	}

	return responseData, nil
}

func sendRouteResponse(w io.Writer, chosenRoute *routing.Route, params *SessionUpdateParams, packet *SessionUpdatePacket, response *SessionResponsePacket, serverDataReadOnly *ServerData,
	buyer *routing.Buyer, lastNextStats *routing.Stats, lastDirectStats *routing.Stats, location *routing.Location, nearRelays []routing.Relay, routeDecision routing.Decision, prevRouteDecision routing.Decision, prevInitial bool, vetoReason routing.DecisionReason,
	onNNSliceCounter uint64, committedData routing.CommittedData, prevRouteHash uint64, prevOnNetworkNext bool, timeNow time.Time, routeExpireTimestamp uint64, tokenVersion uint8, routerPrivateKey []byte, sliceMutexes []sync.Mutex) {
	// Update response data
	{
		if committedData.Committed {
			response.Committed = true
		}

		if routing.IsMultipath(routeDecision) {
			response.Multipath = true
			response.Committed = true // Always commit to multipath routes
		}
	}

	if routeExpireTimestamp == 0 {
		routeExpireTimestamp = uint64(timeNow.Unix())
	}

	routeExpireTimestamp += billing.BillingSliceSeconds

	// Tokenize the route
	if routeDecision.OnNetworkNext {
		var token routing.Token

		if chosenRoute.Hash64() == prevRouteHash {
			token = &routing.ContinueRouteToken{
				Expires: routeExpireTimestamp,

				SessionID: packet.SessionID,

				SessionVersion: tokenVersion,

				Client: routing.Client{
					Addr:      packet.ClientAddress,
					PublicKey: packet.ClientRoutePublicKey,
				},

				Server: routing.Server{
					Addr:      packet.ServerAddress,
					PublicKey: serverDataReadOnly.routePublicKey,
				},

				Relays: chosenRoute.Relays,
			}
		} else {
			tokenVersion++
			routeExpireTimestamp += billing.BillingSliceSeconds // Add another slice duration for a new network next route
			token = &routing.NextRouteToken{
				Expires: routeExpireTimestamp,

				SessionID: packet.SessionID,

				SessionVersion: tokenVersion,

				KbpsUp:   uint32(buyer.RoutingRulesSettings.EnvelopeKbpsUp),
				KbpsDown: uint32(buyer.RoutingRulesSettings.EnvelopeKbpsDown),

				Client: routing.Client{
					Addr:      packet.ClientAddress,
					PublicKey: packet.ClientRoutePublicKey,
				},

				Server: routing.Server{
					Addr:      packet.ServerAddress,
					PublicKey: serverDataReadOnly.routePublicKey,
				},

				Relays: chosenRoute.Relays,
			}
		}

		tokens, numtokens, err := token.Encrypt(routerPrivateKey)
		if err != nil {
			params.Metrics.ErrorMetrics.UnserviceableUpdate.Add(1)
			params.Metrics.ErrorMetrics.EncryptionFailure.Add(1)
			return
		}

		// Add token info to the Session Response
		response.RouteType = int32(token.Type())
		response.NumTokens = int32(numtokens) // Num of relays + client + server
		response.Tokens = tokens
	}

	responseData, err := marshalResponse(response, params.ServerPrivateKey)
	if err != nil {
		level.Error(params.Logger).Log("msg", "could not marshal session update response packet", "err", err)
		params.Metrics.ErrorMetrics.MarshalResponseFailure.Add(1)
		return
	}

	// Update the session data
	session := SessionData{
		timestamp:            timeNow.Unix(),
		location:             *location,
		sequence:             packet.Sequence,
		nearRelays:           nearRelays,
		routeHash:            chosenRoute.Hash64(),
		initial:              response.RouteType == routing.RouteTypeNew,
		routeDecision:        routeDecision,
		nextSliceCounter:     onNNSliceCounter,
		committedData:        committedData,
		routeExpireTimestamp: routeExpireTimestamp,
		tokenVersion:         tokenVersion,
		cachedResponse:       responseData,
		sliceMutexes:         sliceMutexes,
	}
	sessionMutexStart := time.Now()
	params.SessionMap.UpdateSessionData(packet.SessionID, &session)
	if time.Since(sessionMutexStart).Seconds() > 0.1 {
		level.Debug(params.Logger).Log("msg", "long session mutex in send route response")
	}

	// If the session was vetoed this slice, update the veto data
	if routing.IsVetoed(routeDecision) && vetoReason == routing.DecisionNoReason {
		params.VetoMap.SetVeto(packet.SessionID, routeDecision.Reason)
	}

	if response.RouteType == routing.RouteTypeDirect {
		params.Metrics.DirectSessions.Add(1)
	} else {
		params.Metrics.NextSessions.Add(1)
	}

	addRouteDecisionMetric(routeDecision, params.Metrics)

	// If the last slice was newly on NN, then we want to extend the slice duration to 20 seconds
	// so that we calculate the usage and envelope bytes correctly.
	lastSliceDuration := uint64(billing.BillingSliceSeconds)
	if prevInitial {
		lastSliceDuration *= 2
	}

	usageBytesUp, usageBytesDown := CalculateNextBytesUpAndDown(uint64(packet.KbpsUp), uint64(packet.KbpsDown), lastSliceDuration)
	envelopeBytesUp, envelopeBytesDown := CalculateNextBytesUpAndDown(uint64(buyer.RoutingRulesSettings.EnvelopeKbpsUp), uint64(buyer.RoutingRulesSettings.EnvelopeKbpsDown), lastSliceDuration)

	// Calculate the total price for the billing entry
	totalPriceNibblins := CalculateTotalPriceNibblins(chosenRoute, envelopeBytesUp, envelopeBytesDown)

	nextRelaysPrice := CalculateRouteRelaysPrice(chosenRoute, envelopeBytesUp, envelopeBytesDown)

	// IMPORTANT: run post in parallel so it doesn't block the response
	go PostSessionUpdate(params, packet, response, serverDataReadOnly, chosenRoute.Relays, lastNextStats, lastDirectStats, prevRouteDecision, location, nearRelays, routeDecision, timeNow, totalPriceNibblins, nextRelaysPrice, usageBytesUp, usageBytesDown, prevInitial)

	// Send the Session Response back to the server
	if _, err := w.Write(responseData); err != nil {
		level.Error(params.Logger).Log("msg", "could not write session update response packet", "err", err)
		params.Metrics.ErrorMetrics.WriteResponseFailure.Add(1)
		return
	}
}<|MERGE_RESOLUTION|>--- conflicted
+++ resolved
@@ -1085,25 +1085,17 @@
 		return nil
 	}
 
-<<<<<<< HEAD
 	relayPrices := make([]routing.Nibblin, len(chosenRoute.Relays))
-=======
-	relayPricesNibblins := make([]routing.Nibblin, len(chosenRoute.Relays))
->>>>>>> 772b3543
 
 	envelopeUpGB := float64(envelopeBytesUp) / 1000000000.0
 	envelopeDownGB := float64(envelopeBytesDown) / 1000000000.0
 
 	for i, relay := range chosenRoute.Relays {
 		relayPriceNibblins := float64(relay.Seller.EgressPriceNibblinsPerGB) * (envelopeUpGB + envelopeDownGB)
-<<<<<<< HEAD
 		relayPrices[i] = routing.Nibblin(relayPriceNibblins)
-=======
-		relayPricesNibblins[i] = routing.Nibblin(relayPriceNibblins)
->>>>>>> 772b3543
-	}
-
-	return relayPricesNibblins
+	}
+
+	return relayPrices
 }
 
 func PostSessionUpdate(params *SessionUpdateParams, packet *SessionUpdatePacket, response *SessionResponsePacket, serverDataReadOnly *ServerData,
