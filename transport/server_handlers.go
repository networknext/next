--- conflicted
+++ resolved
@@ -598,26 +598,7 @@
 			newSession = true
 		}
 
-<<<<<<< HEAD
-		if buyer.RoutingRulesSettings.Mode == routing.ModeForceDirect || int64(packet.SessionID%100) > buyer.RoutingRulesSettings.SelectionPercentage ||
-			(buyer.RoutingRulesSettings.EnableABTest && packet.SessionID%2 == 1) {
-=======
-		// Purchase 20 seconds ahead for new sessions and 10 seconds ahead for existing ones
-		// This way we always have a 10 second buffer
-		timestampStart := sessionCacheEntry.TimestampStart
-		timestampExpire := sessionCacheEntry.TimestampExpire
-		var sliceDuration uint64
-		if newSession {
-			sliceDuration = billing.BillingSliceSeconds * 2
-			timestampStart = timestampNow
-			timestampExpire = timestampNow.Add(time.Duration(sliceDuration) * time.Second)
-		} else {
-			sliceDuration = billing.BillingSliceSeconds
-			timestampExpire = timestampExpire.Add(time.Duration(sliceDuration) * time.Second)
-		}
-
 		if buyer.RoutingRulesSettings.Mode == routing.ModeForceDirect || int64(packet.SessionID%100) > buyer.RoutingRulesSettings.SelectionPercentage {
->>>>>>> 3f464e62
 			shouldSelect = false
 			routeDecision = routing.Decision{
 				OnNetworkNext: false,
