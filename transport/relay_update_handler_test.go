--- conflicted
+++ resolved
@@ -24,28 +24,6 @@
 	"github.com/stretchr/testify/assert"
 )
 
-<<<<<<< HEAD
-=======
-func seedRedis(t *testing.T, redisServer *miniredis.Miniredis, addressesToAdd []string) {
-	addEntry := func(addr string) {
-		relay := routing.Relay{
-			PublicKey: make([]byte, crypto.KeySize),
-			State:     routing.RelayStateOnline,
-		}
-		udpAddr, _ := net.ResolveUDPAddr("udp", addr)
-		relay.Addr = *udpAddr
-		relay.ID = crypto.HashID(addr)
-		bin, _ := relay.MarshalBinary()
-		redisServer.HSet(routing.HashKeyAllRelays, relay.Key(), string(bin))
-	}
-
-	for _, addr := range addressesToAdd {
-		addEntry(addr)
-	}
-
-}
-
->>>>>>> 6c9586d4
 func relayUpdateAssertions(t *testing.T, contentType string, body []byte, expectedCode int, redisClient *redis.Client, statsdb *routing.StatsDatabase) *httptest.ResponseRecorder {
 	if redisClient == nil {
 		redisServer, _ := miniredis.Run()
