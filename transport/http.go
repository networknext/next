--- conflicted
+++ resolved
@@ -117,7 +117,6 @@
 		relay.PublicKey = make([]byte, crypto.KeySize)
 		rand.Read(relay.PublicKey)
 
-<<<<<<< HEAD
 		loc, err := ipLocator.LocateIP(relay.Addr.IP)
 		if err != nil {
 			log.Printf("failed to lookup relay ip '%s': %v", relay.Addr.String(), err)
@@ -128,11 +127,8 @@
 		relay.Latitude = loc.Latitude
 		relay.Longitude = loc.Longitude
 
-		res := redisClient.HSet(RedisHashName, relay.Key(), relay)
+		res := redisClient.HSet(routing.HashKeyAllRelays, relay.Key(), relay)
 		geoClient.Add(relay)
-=======
-		res := redisClient.HSet(routing.HashKeyAllRelays, relay.Key(), relay)
->>>>>>> 2b7a1a5e
 
 		if res.Err() != nil && res.Err() != redis.Nil {
 			log.Printf("failed to set relay %s into redis hash: %v", relayInitPacket.Address.String(), res.Err())
