--- conflicted
+++ resolved
@@ -74,6 +74,7 @@
 		Addr:           relayInitPacket.Address,
 		PublicKey:      relayEntry.PublicKey,
 		Datacenter:     relayEntry.Datacenter,
+		Seller:         relayEntry.Seller,
 		LastUpdateTime: uint64(time.Now().Unix()),
 	}
 
@@ -173,20 +174,9 @@
 
 		writer.Header().Set("Content-Type", "application/octet-stream")
 
-<<<<<<< HEAD
 		writer.Write(responseData[:index])
 	}
 }
-=======
-		relay := routing.Relay{
-			ID:             id,
-			Addr:           relayInitPacket.Address,
-			PublicKey:      relayEntry.PublicKey,
-			Datacenter:     relayEntry.Datacenter,
-			Seller:         relayEntry.Seller,
-			LastUpdateTime: uint64(time.Now().Unix()),
-		}
->>>>>>> 5295dc1b
 
 // RelayInitJSONHandlerFunc handles relay init data in json form
 // currently it just converts the json struct into a packet struct and processes that
