--- conflicted
+++ resolved
@@ -66,14 +66,9 @@
 	FallbackFlagsContinueRequestTimedOut4    = (1 << 6)
 	FallbackFlagsClientTimedOut4             = (1 << 7)
 	FallbackFlagsUpgradeResponseTimedOut4    = (1 << 8)
-<<<<<<< HEAD
 	FallbackFlagsRouteUpdateTimedOut4        = (1 << 9)
 	FallbackFlagsDirectPongTimedOut4         = (1 << 10)
 	FallbackFlagsCount4                      = 11
-
-=======
-	FallbackFlagsCount4                      = 9
->>>>>>> 8bd92065
 )
 
 // ConnectionTypeText is similar to http.StatusText(int) which converts the code to a readable text format
