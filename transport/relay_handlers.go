--- conflicted
+++ resolved
@@ -189,11 +189,7 @@
 		}
 
 		// Check if the relay exists in redis
-<<<<<<< HEAD
-		exists := params.RedisClient.HExists(routing.HashKeyAllRelays, relayCacheEntry.Key())
-=======
-		exists := params.RedisClient.Exists(relay.Key())
->>>>>>> aa4e97fa
+		exists := params.RedisClient.Exists(relayCacheEntry.Key())
 
 		if exists.Err() != nil && exists.Err() != redis.Nil {
 			sentry.CaptureException(exists.Err())
@@ -483,12 +479,7 @@
 			return
 		}
 
-<<<<<<< HEAD
-		exists := params.RedisClient.HExists(routing.HashKeyAllRelays, relayCacheEntry.Key())
-
-=======
-		exists := params.RedisClient.Exists(relay.Key())
->>>>>>> aa4e97fa
+		exists := params.RedisClient.Exists(relayCacheEntry.Key())
 		if exists.Err() != nil && exists.Err() != redis.Nil {
 			sentry.CaptureException(exists.Err())
 			level.Error(locallogger).Log("msg", "failed to check if relay is registered", "err", exists.Err())
@@ -633,11 +624,7 @@
 			ID: crypto.HashID(relayUpdateRequest.Address.String()),
 		}
 
-<<<<<<< HEAD
-		exists := params.RedisClient.HExists(routing.HashKeyAllRelays, relayCacheEntry.Key())
-=======
-		exists := params.RedisClient.Exists(relay.Key())
->>>>>>> aa4e97fa
+		exists := params.RedisClient.Exists(relayCacheEntry.Key())
 
 		if exists.Err() != nil && exists.Err() != redis.Nil {
 			sentry.CaptureException(exists.Err())
