package jsonrpc_test

<<<<<<< HEAD
/*func TestBuyersList(t *testing.T) {
=======
import (
	"context"
	"net/http"
	"net/http/httptest"
	"testing"

	"github.com/alicebob/miniredis"
	"github.com/go-kit/kit/log"
	"github.com/go-redis/redis/v7"
	"github.com/networknext/backend/routing"
	"github.com/networknext/backend/storage"
	"github.com/networknext/backend/transport/jsonrpc"
	"github.com/stretchr/testify/assert"
)

// This test depends on auth0 and the JWT doesn't have the right permissions.
/* func TestBuyersList(t *testing.T) {
>>>>>>> 8d46c263
	storer := storage.InMemory{}
	storer.AddBuyer(context.Background(), routing.Buyer{ID: 1, Name: "local.local.1"})

	logger := log.NewNopLogger()

	svc := jsonrpc.BuyersService{
		Storage: &storer,
		Logger:  logger,
	}
	jwtSideload := "eyJhbGciOiJSUzI1NiIsInR5cCI6IkpXVCIsImtpZCI6Ik5rWXpOekkwTkVVNVFrSTVNRVF4TURRMk5UWTBNakkzTmpOQlJESkVNa1E0TnpGRFF6QkdRdyJ9.eyJuaWNrbmFtZSI6InRlc3QiLCJuYW1lIjoidGVzdEBuZXR3b3JrbmV4dC5jb20iLCJwaWN0dXJlIjoiaHR0cHM6Ly9zLmdyYXZhdGFyLmNvbS9hdmF0YXIvMmRhNWMwMjU5ZTQ3NmI1MDg0MTBlZWY3ZjI5Zjc1NGE_cz00ODAmcj1wZyZkPWh0dHBzJTNBJTJGJTJGY2RuLmF1dGgwLmNvbSUyRmF2YXRhcnMlMkZ0ZS5wbmciLCJ1cGRhdGVkX2F0IjoiMjAyMC0wNi0yM1QxMzozOToyMS44ODFaIiwiZW1haWwiOiJ0ZXN0QG5ldHdvcmtuZXh0LmNvbSIsImVtYWlsX3ZlcmlmaWVkIjp0cnVlLCJpc3MiOiJodHRwczovL25ldHdvcmtuZXh0LmF1dGgwLmNvbS8iLCJzdWIiOiJhdXRoMHw1Yjk2ZjYxY2YxNjQyNzIxYWQ4NGVlYjYiLCJhdWQiOiJvUUpIM1lQSGR2WkpueENQbzFJcnR6NVVLaTV6cnI2biIsImlhdCI6MTU5MjkxOTU2NSwiZXhwIjoxNzUwNzA0MzI1LCJub25jZSI6ImRHZFNUWEpRTnpkdE5GcHNjR0Z1YVg1dlQxVlNhVFZXUjJoK2VHdG1hMnB2TkcweFZuNTFZalJJZmc9PSJ9.BvMe5fWJcheGzKmt3nCIeLjMD-C5426cpjtJiR55i7lmbT0k4h8Z2X6rynZ_aKR-gaCTY7FG5gI-Ty9ZY1zboWcIkxaTi0VKQzdMUTYVMXVEK2cQ1NVbph7_RSJhLfgO5y7PkmuMZXJEFdrI_2PkO4b3tOU-vpUHFUPtTsESV79a81kXn2C5j_KkKzCOPZ4zol1aEU3WliaaJNT38iSz3NX9URshrrdCE39JRClx6wbUgrfCGnVtfens-Sg7atijivaOx8IlUGOxLMEciYwBL2aY5EXaa7tp7c8ZvoEEj7uZH2R35fV7eUzACwShU-JLR9oOsNEhS4XO1AzTMtNHQA"
	noopHandler := func(w http.ResponseWriter, _ *http.Request) {
		w.WriteHeader(http.StatusOK)
	}
	authMiddleware := jsonrpc.AuthMiddleware("oQJH3YPHdvZJnxCPo1Irtz5UKi5zrr6n", http.HandlerFunc(noopHandler))

	req := httptest.NewRequest(http.MethodGet, "/", nil)
	req.Header.Add("Authorization", "Bearer "+jwtSideload)
	res := httptest.NewRecorder()

	authMiddleware.ServeHTTP(res, req)
	assert.Equal(t, http.StatusOK, res.Code)

	t.Run("list", func(t *testing.T) {
		var reply jsonrpc.BuyerListReply
		err := svc.Buyers(req, &jsonrpc.BuyerListArgs{}, &reply)
		assert.NoError(t, err)

		assert.Equal(t, "0000000000000001", reply.Buyers[0].ID)
		assert.Equal(t, "local.local.1", reply.Buyers[0].Name)
	})
} */

// todo: this test is failing with "context deadline exceeded". I believe it's reaching out to Auth0, in which case
// it should be rewritten to not do that.

// func TestUserSessions(t *testing.T) {
// 	t.Parallel()

// 	redisServer, _ := miniredis.Run()
// 	redisClient := redis.NewClient(&redis.Options{Addr: redisServer.Addr()})

// 	userHash1 := fmt.Sprintf("%x", 111)
// 	userHash2 := fmt.Sprintf("%x", 222)

// 	sessionID1 := fmt.Sprintf("%x", 111)
// 	sessionID2 := fmt.Sprintf("%x", 222)
// 	sessionID3 := fmt.Sprintf("%x", 333)
// 	sessionID4 := "missing"

// 	redisServer.SetAdd(fmt.Sprintf("user-%s-sessions", userHash2), sessionID1)
// 	redisServer.SetAdd(fmt.Sprintf("user-%s-sessions", userHash1), sessionID2)
// 	redisServer.SetAdd(fmt.Sprintf("user-%s-sessions", userHash1), sessionID3)
// 	redisServer.SetAdd(fmt.Sprintf("user-%s-sessions", userHash1), sessionID4)

// 	redisClient.Set(fmt.Sprintf("session-%s-meta", sessionID1), routing.SessionMeta{ID: sessionID1}, time.Hour)
// 	redisClient.Set(fmt.Sprintf("session-%s-meta", sessionID2), routing.SessionMeta{ID: sessionID2}, time.Hour)
// 	redisClient.Set(fmt.Sprintf("session-%s-meta", sessionID3), routing.SessionMeta{ID: sessionID3}, time.Hour)

// 	logger := log.NewNopLogger()

// 	svc := jsonrpc.BuyersService{
// 		RedisClient: redisClient,
// 		Logger:      logger,
// 	}

// 	manager, err := management.New(
// 		"networknext.auth0.com",
// 		"0Hn8oZfUwy5UPo6bUk0hYCQ2hMJnwQYg",
// 		"l2namTU5jKVAkuCwV3votIPcP87jcOuJREtscx07aLgo8EykReX69StUVBfJOzx5",
// 	)
// 	assert.NoError(t, err)

// 	auth0Client := storage.Auth0{
// 		Manager: manager,
// 		Logger:  logger,
// 	}

// 	jwtSideload := "eyJhbGciOiJSUzI1NiIsInR5cCI6IkpXVCIsImtpZCI6Ik5rWXpOekkwTkVVNVFrSTVNRVF4TURRMk5UWTBNakkzTmpOQlJESkVNa1E0TnpGRFF6QkdRdyJ9.eyJuaWNrbmFtZSI6InRlc3QiLCJuYW1lIjoidGVzdEBuZXR3b3JrbmV4dC5jb20iLCJwaWN0dXJlIjoiaHR0cHM6Ly9zLmdyYXZhdGFyLmNvbS9hdmF0YXIvMmRhNWMwMjU5ZTQ3NmI1MDg0MTBlZWY3ZjI5Zjc1NGE_cz00ODAmcj1wZyZkPWh0dHBzJTNBJTJGJTJGY2RuLmF1dGgwLmNvbSUyRmF2YXRhcnMlMkZ0ZS5wbmciLCJ1cGRhdGVkX2F0IjoiMjAyMC0wNi0yM1QxMzozOToyMS44ODFaIiwiZW1haWwiOiJ0ZXN0QG5ldHdvcmtuZXh0LmNvbSIsImVtYWlsX3ZlcmlmaWVkIjp0cnVlLCJpc3MiOiJodHRwczovL25ldHdvcmtuZXh0LmF1dGgwLmNvbS8iLCJzdWIiOiJhdXRoMHw1Yjk2ZjYxY2YxNjQyNzIxYWQ4NGVlYjYiLCJhdWQiOiJvUUpIM1lQSGR2WkpueENQbzFJcnR6NVVLaTV6cnI2biIsImlhdCI6MTU5MjkxOTU2NSwiZXhwIjoxNzUwNzA0MzI1LCJub25jZSI6ImRHZFNUWEpRTnpkdE5GcHNjR0Z1YVg1dlQxVlNhVFZXUjJoK2VHdG1hMnB2TkcweFZuNTFZalJJZmc9PSJ9.BvMe5fWJcheGzKmt3nCIeLjMD-C5426cpjtJiR55i7lmbT0k4h8Z2X6rynZ_aKR-gaCTY7FG5gI-Ty9ZY1zboWcIkxaTi0VKQzdMUTYVMXVEK2cQ1NVbph7_RSJhLfgO5y7PkmuMZXJEFdrI_2PkO4b3tOU-vpUHFUPtTsESV79a81kXn2C5j_KkKzCOPZ4zol1aEU3WliaaJNT38iSz3NX9URshrrdCE39JRClx6wbUgrfCGnVtfens-Sg7atijivaOx8IlUGOxLMEciYwBL2aY5EXaa7tp7c8ZvoEEj7uZH2R35fV7eUzACwShU-JLR9oOsNEhS4XO1AzTMtNHQA"
// 	noopHandler := func(w http.ResponseWriter, _ *http.Request) {
// 		w.WriteHeader(http.StatusOK)
// 	}
// 	authMiddleware := jsonrpc.AuthMiddleware("oQJH3YPHdvZJnxCPo1Irtz5UKi5zrr6n", http.HandlerFunc(noopHandler))

// 	req := httptest.NewRequest(http.MethodGet, "/", nil)
// 	req.Header.Add("Authorization", "Bearer "+jwtSideload)
// 	res := httptest.NewRecorder()

// 	authMiddleware.ServeHTTP(res, req)
// 	assert.Equal(t, http.StatusOK, res.Code)

// 	user := req.Context().Value("user")
// 	assert.NotEqual(t, user, nil)
// 	claims := user.(*jwt.Token).Claims.(jwt.MapClaims)

// 	requestID, ok := claims["sub"]

// 	assert.True(t, ok)
// 	assert.Equal(t, "auth0|5b96f61cf1642721ad84eeb6", requestID)

// 	roles, err := auth0Client.Manager.User.Roles(requestID.(string))

// 	assert.NoError(t, err)
// 	req = jsonrpc.SetRoles(req, *roles)

// 	t.Run("missing user_hash", func(t *testing.T) {
// 		var reply jsonrpc.UserSessionsReply
// 		err := svc.UserSessions(req, &jsonrpc.UserSessionsArgs{}, &reply)
// 		assert.NoError(t, err)
// 		assert.Equal(t, 0, len(reply.Sessions))
// 	})

// 	t.Run("user_hash not found", func(t *testing.T) {
// 		var reply jsonrpc.UserSessionsReply
// 		err := svc.UserSessions(req, &jsonrpc.UserSessionsArgs{UserHash: "12345"}, &reply)
// 		assert.NoError(t, err)
// 		assert.Equal(t, 0, len(reply.Sessions))
// 	})

// 	t.Run("list", func(t *testing.T) {
// 		var reply jsonrpc.UserSessionsReply
// 		err := svc.UserSessions(req, &jsonrpc.UserSessionsArgs{UserHash: userHash1}, &reply)
// 		assert.NoError(t, err)

// 		assert.Equal(t, len(reply.Sessions), 2)

// 		assert.Equal(t, reply.Sessions[0].ID, sessionID3)
// 		assert.Equal(t, reply.Sessions[1].ID, sessionID2)
// 	})
// }

func TestDatacenterMaps(t *testing.T) {
	dcMap := routing.DatacenterMap{
		Alias:      "some.server.alias",
		BuyerID:    "bdbebdbf0f7be395",
		Datacenter: "7edb88d7b6fc0713",
	}

	id := crypto.HashID(dcMap.Alias + dcMap.BuyerID + dcMap.Datacenter)

	storer := storage.InMemory{}

	logger := log.NewNopLogger()

	svc := jsonrpc.BuyersService{
		Storage: &storer,
		Logger:  logger,
	}
	jwtSideload := "eyJhbGciOiJSUzI1NiIsInR5cCI6IkpXVCIsImtpZCI6Ik5rWXpOekkwTkVVNVFrSTVNRVF4TURRMk5UWTBNakkzTmpOQlJESkVNa1E0TnpGRFF6QkdRdyJ9.eyJuaWNrbmFtZSI6InRlc3QiLCJuYW1lIjoidGVzdEBuZXR3b3JrbmV4dC5jb20iLCJwaWN0dXJlIjoiaHR0cHM6Ly9zLmdyYXZhdGFyLmNvbS9hdmF0YXIvMmRhNWMwMjU5ZTQ3NmI1MDg0MTBlZWY3ZjI5Zjc1NGE_cz00ODAmcj1wZyZkPWh0dHBzJTNBJTJGJTJGY2RuLmF1dGgwLmNvbSUyRmF2YXRhcnMlMkZ0ZS5wbmciLCJ1cGRhdGVkX2F0IjoiMjAyMC0wNi0yM1QxMzozOToyMS44ODFaIiwiZW1haWwiOiJ0ZXN0QG5ldHdvcmtuZXh0LmNvbSIsImVtYWlsX3ZlcmlmaWVkIjp0cnVlLCJpc3MiOiJodHRwczovL25ldHdvcmtuZXh0LmF1dGgwLmNvbS8iLCJzdWIiOiJhdXRoMHw1Yjk2ZjYxY2YxNjQyNzIxYWQ4NGVlYjYiLCJhdWQiOiJvUUpIM1lQSGR2WkpueENQbzFJcnR6NVVLaTV6cnI2biIsImlhdCI6MTU5MjkxOTU2NSwiZXhwIjoxNzUwNzA0MzI1LCJub25jZSI6ImRHZFNUWEpRTnpkdE5GcHNjR0Z1YVg1dlQxVlNhVFZXUjJoK2VHdG1hMnB2TkcweFZuNTFZalJJZmc9PSJ9.BvMe5fWJcheGzKmt3nCIeLjMD-C5426cpjtJiR55i7lmbT0k4h8Z2X6rynZ_aKR-gaCTY7FG5gI-Ty9ZY1zboWcIkxaTi0VKQzdMUTYVMXVEK2cQ1NVbph7_RSJhLfgO5y7PkmuMZXJEFdrI_2PkO4b3tOU-vpUHFUPtTsESV79a81kXn2C5j_KkKzCOPZ4zol1aEU3WliaaJNT38iSz3NX9URshrrdCE39JRClx6wbUgrfCGnVtfens-Sg7atijivaOx8IlUGOxLMEciYwBL2aY5EXaa7tp7c8ZvoEEj7uZH2R35fV7eUzACwShU-JLR9oOsNEhS4XO1AzTMtNHQA"
	noopHandler := func(w http.ResponseWriter, _ *http.Request) {
		w.WriteHeader(http.StatusOK)
	}
	authMiddleware := jsonrpc.AuthMiddleware("oQJH3YPHdvZJnxCPo1Irtz5UKi5zrr6n", http.HandlerFunc(noopHandler))

	req := httptest.NewRequest(http.MethodGet, "/", nil)
	req.Header.Add("Authorization", "Bearer "+jwtSideload)
	res := httptest.NewRecorder()

	authMiddleware.ServeHTTP(res, req)
	assert.Equal(t, http.StatusOK, res.Code)

	t.Run("add", func(t *testing.T) {
		var reply jsonrpc.AddDatacenterMapReply
		var args = jsonrpc.AddDatacenterMapArgs{
			DatacenterMap: dcMap,
		}
		err := svc.AddDatacenterMap(req, &args, &reply)
		assert.NoError(t, err)

	})

	t.Run("list", func(t *testing.T) {
		var reply jsonrpc.DatacenterMapsReply
		var args = jsonrpc.DatacenterMapsArgs{
			ID: "bdbebdbf0f7be395",
		}
		err := svc.DatacenterMapsForBuyer(req, &args, &reply)
		assert.NoError(t, err)

		assert.Equal(t, "7edb88d7b6fc0713", reply.DatacenterMaps[id].Datacenter)
		assert.Equal(t, "some.server.alias", reply.DatacenterMaps[id].Alias)
		assert.Equal(t, "bdbebdbf0f7be395", reply.DatacenterMaps[id].BuyerID)

	})

	// belongs in ops
	// t.Run("list w/o buyer ID", func(t *testing.T) {
	// 	var reply jsonrpc.DatacenterMapsReply
	// 	var args = jsonrpc.DatacenterMapsArgs{
	// 		ID: "",
	// 	}
	// 	err := svc.ListDatacenterMaps(req, &args, &reply)
	// 	assert.NoError(t, err)

	// 	assert.Equal(t, "7edb88d7b6fc0713", reply.DatacenterMaps[id].Datacenter)
	// 	assert.Equal(t, "some.server.alias", reply.DatacenterMaps[id].Alias)
	// 	assert.Equal(t, "bdbebdbf0f7be395", reply.DatacenterMaps[id].BuyerID)

	// })

	t.Run("remove", func(t *testing.T) {
		var reply jsonrpc.RemoveDatacenterMapReply
		var args = jsonrpc.RemoveDatacenterMapArgs{
			DatacenterMap: dcMap,
		}
		err := svc.RemoveDatacenterMap(req, &args, &reply)
		assert.NoError(t, err)
	})

	// entry has been removed
	t.Run("remove w/ error", func(t *testing.T) {
		var reply jsonrpc.RemoveDatacenterMapReply
		var args = jsonrpc.RemoveDatacenterMapArgs{
			DatacenterMap: dcMap,
		}
		err := svc.RemoveDatacenterMap(req, &args, &reply)
		assert.Error(t, err)
	})

}

func TestTotalSessions(t *testing.T) {
	t.Parallel()

	redisServer, _ := miniredis.Run()
	redisClient := redis.NewClient(&redis.Options{Addr: redisServer.Addr()})

	redisServer.ZAdd("total-next", 10, "session-1")
	redisServer.ZAdd("total-next", 20, "session-2")
	redisServer.ZAdd("total-next", 30, "session-5")
	redisServer.ZAdd("total-direct", 5, "session-2")

	logger := log.NewNopLogger()
	svc := jsonrpc.BuyersService{
		RedisClient: redisClient,
		Logger:      logger,
	}

	jwtSideload := "eyJhbGciOiJSUzI1NiIsInR5cCI6IkpXVCIsImtpZCI6Ik5rWXpOekkwTkVVNVFrSTVNRVF4TURRMk5UWTBNakkzTmpOQlJESkVNa1E0TnpGRFF6QkdRdyJ9.eyJuaWNrbmFtZSI6InRlc3QiLCJuYW1lIjoidGVzdEBuZXR3b3JrbmV4dC5jb20iLCJwaWN0dXJlIjoiaHR0cHM6Ly9zLmdyYXZhdGFyLmNvbS9hdmF0YXIvMmRhNWMwMjU5ZTQ3NmI1MDg0MTBlZWY3ZjI5Zjc1NGE_cz00ODAmcj1wZyZkPWh0dHBzJTNBJTJGJTJGY2RuLmF1dGgwLmNvbSUyRmF2YXRhcnMlMkZ0ZS5wbmciLCJ1cGRhdGVkX2F0IjoiMjAyMC0wNi0yM1QxMzozOToyMS44ODFaIiwiZW1haWwiOiJ0ZXN0QG5ldHdvcmtuZXh0LmNvbSIsImVtYWlsX3ZlcmlmaWVkIjp0cnVlLCJpc3MiOiJodHRwczovL25ldHdvcmtuZXh0LmF1dGgwLmNvbS8iLCJzdWIiOiJhdXRoMHw1Yjk2ZjYxY2YxNjQyNzIxYWQ4NGVlYjYiLCJhdWQiOiJvUUpIM1lQSGR2WkpueENQbzFJcnR6NVVLaTV6cnI2biIsImlhdCI6MTU5MjkxOTU2NSwiZXhwIjoxNzUwNzA0MzI1LCJub25jZSI6ImRHZFNUWEpRTnpkdE5GcHNjR0Z1YVg1dlQxVlNhVFZXUjJoK2VHdG1hMnB2TkcweFZuNTFZalJJZmc9PSJ9.BvMe5fWJcheGzKmt3nCIeLjMD-C5426cpjtJiR55i7lmbT0k4h8Z2X6rynZ_aKR-gaCTY7FG5gI-Ty9ZY1zboWcIkxaTi0VKQzdMUTYVMXVEK2cQ1NVbph7_RSJhLfgO5y7PkmuMZXJEFdrI_2PkO4b3tOU-vpUHFUPtTsESV79a81kXn2C5j_KkKzCOPZ4zol1aEU3WliaaJNT38iSz3NX9URshrrdCE39JRClx6wbUgrfCGnVtfens-Sg7atijivaOx8IlUGOxLMEciYwBL2aY5EXaa7tp7c8ZvoEEj7uZH2R35fV7eUzACwShU-JLR9oOsNEhS4XO1AzTMtNHQA"
	noopHandler := func(w http.ResponseWriter, _ *http.Request) {
		w.WriteHeader(http.StatusOK)
	}
	authMiddleware := jsonrpc.AuthMiddleware("oQJH3YPHdvZJnxCPo1Irtz5UKi5zrr6n", http.HandlerFunc(noopHandler))

	req := httptest.NewRequest(http.MethodGet, "/", nil)
	req.Header.Add("Authorization", "Bearer "+jwtSideload)
	res := httptest.NewRecorder()

	authMiddleware.ServeHTTP(res, req)
	assert.Equal(t, http.StatusOK, res.Code)

	var reply jsonrpc.TotalSessionsReply
	err := svc.TotalSessions(req, &jsonrpc.TotalSessionsArgs{}, &reply)
	assert.NoError(t, err)

	assert.Equal(t, 3, reply.Next)
	assert.Equal(t, 1, reply.Direct)
}

<<<<<<< HEAD
func TestTopSessions(t *testing.T) {
	t.Skip()
	t.Parallel()

	redisServer, _ := miniredis.Run()
	redisClient := redis.NewClient(&redis.Options{Addr: redisServer.Addr()})

	buyerID1 := fmt.Sprintf("%x", 111)
	buyerID2 := fmt.Sprintf("%x", 222)

	sessionID1 := fmt.Sprintf("%x", 111)
	sessionID2 := fmt.Sprintf("%x", 222)
	sessionID3 := fmt.Sprintf("%x", 333)
	sessionID4 := "missing"

	redisServer.ZAdd("total-next", 50, sessionID1)
	redisServer.ZAdd("total-next", 100, sessionID2)
	redisServer.ZAdd("total-next", 150, sessionID3)
	redisServer.ZAdd("total-next", 150, sessionID4)

	redisServer.ZAdd(fmt.Sprintf("total-next-buyer-%s", buyerID2), 50, sessionID1)
	redisServer.ZAdd(fmt.Sprintf("total-next-buyer-%s", buyerID1), 100, sessionID2)
	redisServer.ZAdd(fmt.Sprintf("total-next-buyer-%s", buyerID1), 150, sessionID3)
	redisServer.ZAdd(fmt.Sprintf("total-next-buyer-%s", buyerID1), 150, sessionID4)

	redisClient.Set(fmt.Sprintf("session-%s-meta", sessionID1), routing.SessionMeta{ID: sessionID1, DeltaRTT: 50}, time.Hour)
	redisClient.Set(fmt.Sprintf("session-%s-meta", sessionID2), routing.SessionMeta{ID: sessionID2, DeltaRTT: 100}, time.Hour)
	redisClient.Set(fmt.Sprintf("session-%s-meta", sessionID3), routing.SessionMeta{ID: sessionID3, DeltaRTT: 150}, time.Hour)

	storer := storage.InMemory{}
	pubkey := make([]byte, 4)
	storer.AddBuyer(context.Background(), routing.Buyer{ID: 111, Name: "local.local.1", PublicKey: pubkey, Domain: "networknext.com"})

	logger := log.NewNopLogger()
	svc := jsonrpc.BuyersService{
		RedisClient: redisClient,
		Storage:     &storer,
		Logger:      logger,
	}

	manager, err := management.New(
		"networknext.auth0.com",
		"0Hn8oZfUwy5UPo6bUk0hYCQ2hMJnwQYg",
		"l2namTU5jKVAkuCwV3votIPcP87jcOuJREtscx07aLgo8EykReX69StUVBfJOzx5",
	)
	assert.NoError(t, err)

	auth0Client := storage.Auth0{
		Manager: manager,
		Logger:  logger,
	}

	jwtSideload := "eyJhbGciOiJSUzI1NiIsInR5cCI6IkpXVCIsImtpZCI6Ik5rWXpOekkwTkVVNVFrSTVNRVF4TURRMk5UWTBNakkzTmpOQlJESkVNa1E0TnpGRFF6QkdRdyJ9.eyJuaWNrbmFtZSI6InRlc3QiLCJuYW1lIjoidGVzdEBuZXR3b3JrbmV4dC5jb20iLCJwaWN0dXJlIjoiaHR0cHM6Ly9zLmdyYXZhdGFyLmNvbS9hdmF0YXIvMmRhNWMwMjU5ZTQ3NmI1MDg0MTBlZWY3ZjI5Zjc1NGE_cz00ODAmcj1wZyZkPWh0dHBzJTNBJTJGJTJGY2RuLmF1dGgwLmNvbSUyRmF2YXRhcnMlMkZ0ZS5wbmciLCJ1cGRhdGVkX2F0IjoiMjAyMC0wNi0yM1QxMzozOToyMS44ODFaIiwiZW1haWwiOiJ0ZXN0QG5ldHdvcmtuZXh0LmNvbSIsImVtYWlsX3ZlcmlmaWVkIjp0cnVlLCJpc3MiOiJodHRwczovL25ldHdvcmtuZXh0LmF1dGgwLmNvbS8iLCJzdWIiOiJhdXRoMHw1Yjk2ZjYxY2YxNjQyNzIxYWQ4NGVlYjYiLCJhdWQiOiJvUUpIM1lQSGR2WkpueENQbzFJcnR6NVVLaTV6cnI2biIsImlhdCI6MTU5MjkxOTU2NSwiZXhwIjoxNzUwNzA0MzI1LCJub25jZSI6ImRHZFNUWEpRTnpkdE5GcHNjR0Z1YVg1dlQxVlNhVFZXUjJoK2VHdG1hMnB2TkcweFZuNTFZalJJZmc9PSJ9.BvMe5fWJcheGzKmt3nCIeLjMD-C5426cpjtJiR55i7lmbT0k4h8Z2X6rynZ_aKR-gaCTY7FG5gI-Ty9ZY1zboWcIkxaTi0VKQzdMUTYVMXVEK2cQ1NVbph7_RSJhLfgO5y7PkmuMZXJEFdrI_2PkO4b3tOU-vpUHFUPtTsESV79a81kXn2C5j_KkKzCOPZ4zol1aEU3WliaaJNT38iSz3NX9URshrrdCE39JRClx6wbUgrfCGnVtfens-Sg7atijivaOx8IlUGOxLMEciYwBL2aY5EXaa7tp7c8ZvoEEj7uZH2R35fV7eUzACwShU-JLR9oOsNEhS4XO1AzTMtNHQA"
	noopHandler := func(w http.ResponseWriter, _ *http.Request) {
		w.WriteHeader(http.StatusOK)
	}
	authMiddleware := jsonrpc.AuthMiddleware("oQJH3YPHdvZJnxCPo1Irtz5UKi5zrr6n", http.HandlerFunc(noopHandler))

	req := httptest.NewRequest(http.MethodGet, "/", nil)
	req.Header.Add("Authorization", "Bearer "+jwtSideload)
	res := httptest.NewRecorder()

	authMiddleware.ServeHTTP(res, req)
	assert.Equal(t, http.StatusOK, res.Code)

	user := req.Context().Value("user")
	assert.NotEqual(t, user, nil)
	claims := user.(*jwt.Token).Claims.(jwt.MapClaims)

	requestID, ok := claims["sub"]

	assert.True(t, ok)
	assert.Equal(t, "auth0|5b96f61cf1642721ad84eeb6", requestID)

	roles, err := auth0Client.Manager.User.Roles(requestID.(string))

	assert.NoError(t, err)
	req = jsonrpc.SetRoles(req, *roles)

	t.Run("top global", func(t *testing.T) {
		var reply jsonrpc.TopSessionsReply
		err := svc.TopSessions(req, &jsonrpc.TopSessionsArgs{}, &reply)
		assert.NoError(t, err)

		assert.Equal(t, 3, len(reply.Sessions))
		assert.Equal(t, sessionID3, reply.Sessions[0].ID)
		assert.Equal(t, sessionID2, reply.Sessions[1].ID)
		assert.Equal(t, sessionID1, reply.Sessions[2].ID)
	})

	t.Run("top buyer", func(t *testing.T) {
		var reply jsonrpc.TopSessionsReply
		err := svc.TopSessions(req, &jsonrpc.TopSessionsArgs{BuyerID: buyerID1}, &reply)
		assert.NoError(t, err)

		assert.Equal(t, 2, len(reply.Sessions))
		assert.Equal(t, sessionID3, reply.Sessions[0].ID)
		assert.Equal(t, sessionID2, reply.Sessions[1].ID)
	})
}

func TestSessionDetails(t *testing.T) {
	t.Parallel()

	redisServer, _ := miniredis.Run()
	redisClient := redis.NewClient(&redis.Options{Addr: redisServer.Addr()})

	sessionID := fmt.Sprintf("%x", 999)

	meta := routing.SessionMeta{
		Location:   routing.Location{Latitude: 10, Longitude: 20},
		ClientAddr: "127.0.0.1:1313",
		ServerAddr: "10.0.0.1:50000",
		Hops: []routing.Relay{
			{ID: 1234},
			{ID: 1234},
			{ID: 1234},
		},
		SDK: "3.4.4",
		NearbyRelays: []routing.Relay{
			{ID: 1, Name: "local", ClientStats: routing.Stats{RTT: 1, Jitter: 2, PacketLoss: 3}},
		},
	}
	slice1 := routing.SessionSlice{
		Timestamp: time.Now(),
		Next:      routing.Stats{RTT: 5, Jitter: 10, PacketLoss: 15},
		Direct:    routing.Stats{RTT: 15, Jitter: 20, PacketLoss: 25},
		Envelope:  routing.Envelope{Up: 1500, Down: 1500},
	}
	slice2 := routing.SessionSlice{
		Timestamp: time.Now().Add(10 * time.Second),
		Next:      routing.Stats{RTT: 5, Jitter: 10, PacketLoss: 15},
		Direct:    routing.Stats{RTT: 15, Jitter: 20, PacketLoss: 25},
		Envelope:  routing.Envelope{Up: 1500, Down: 1500},
	}

	redisClient.Set(fmt.Sprintf("session-%s-meta", sessionID), meta, 30*time.Second)
	redisClient.SAdd(fmt.Sprintf("session-%s-slices", sessionID), slice1, slice2)

	inMemory := storage.InMemory{}
	inMemory.AddSeller(context.Background(), routing.Seller{ID: "local"})
	inMemory.AddDatacenter(context.Background(), routing.Datacenter{ID: 1})
	inMemory.AddRelay(context.Background(), routing.Relay{ID: 1, Name: "local", Seller: routing.Seller{ID: "local"}, Datacenter: routing.Datacenter{ID: 1}})

	logger := log.NewNopLogger()
	svc := jsonrpc.BuyersService{
		RedisClient: redisClient,
		Storage:     &inMemory,
		Logger:      logger,
	}
=======
// todo: this test is failing with "context deadline exceeded". I believe it's reaching out to Auth0, in which case
// it should be rewritten to not do that.

// func TestTopSessions(t *testing.T) {
// 	t.Parallel()
>>>>>>> 8d46c263

// 	redisServer, _ := miniredis.Run()
// 	redisClient := redis.NewClient(&redis.Options{Addr: redisServer.Addr()})

// 	buyerID1 := fmt.Sprintf("%x", 111)
// 	buyerID2 := fmt.Sprintf("%x", 222)

// 	sessionID1 := fmt.Sprintf("%x", 111)
// 	sessionID2 := fmt.Sprintf("%x", 222)
// 	sessionID3 := fmt.Sprintf("%x", 333)
// 	sessionID4 := "missing"

// 	redisServer.ZAdd("total-next", 50, sessionID1)
// 	redisServer.ZAdd("total-next", 100, sessionID2)
// 	redisServer.ZAdd("total-next", 150, sessionID3)
// 	redisServer.ZAdd("total-next", 150, sessionID4)

// 	redisServer.ZAdd(fmt.Sprintf("total-next-buyer-%s", buyerID2), 50, sessionID1)
// 	redisServer.ZAdd(fmt.Sprintf("total-next-buyer-%s", buyerID1), 100, sessionID2)
// 	redisServer.ZAdd(fmt.Sprintf("total-next-buyer-%s", buyerID1), 150, sessionID3)
// 	redisServer.ZAdd(fmt.Sprintf("total-next-buyer-%s", buyerID1), 150, sessionID4)

// 	redisClient.Set(fmt.Sprintf("session-%s-meta", sessionID1), routing.SessionMeta{ID: sessionID1, DeltaRTT: 50}, time.Hour)
// 	redisClient.Set(fmt.Sprintf("session-%s-meta", sessionID2), routing.SessionMeta{ID: sessionID2, DeltaRTT: 100}, time.Hour)
// 	redisClient.Set(fmt.Sprintf("session-%s-meta", sessionID3), routing.SessionMeta{ID: sessionID3, DeltaRTT: 150}, time.Hour)

// 	storer := storage.InMemory{}
// 	pubkey := make([]byte, 4)
// 	storer.AddBuyer(context.Background(), routing.Buyer{ID: 111, Name: "local.local.1", PublicKey: pubkey, Domain: "networknext.com"})

// 	logger := log.NewNopLogger()
// 	svc := jsonrpc.BuyersService{
// 		RedisClient: redisClient,
// 		Storage:     &storer,
// 		Logger:      logger,
// 	}

// 	manager, err := management.New(
// 		"networknext.auth0.com",
// 		"0Hn8oZfUwy5UPo6bUk0hYCQ2hMJnwQYg",
// 		"l2namTU5jKVAkuCwV3votIPcP87jcOuJREtscx07aLgo8EykReX69StUVBfJOzx5",
// 	)
// 	assert.NoError(t, err)

// 	auth0Client := storage.Auth0{
// 		Manager: manager,
// 		Logger:  logger,
// 	}

// 	jwtSideload := "eyJhbGciOiJSUzI1NiIsInR5cCI6IkpXVCIsImtpZCI6Ik5rWXpOekkwTkVVNVFrSTVNRVF4TURRMk5UWTBNakkzTmpOQlJESkVNa1E0TnpGRFF6QkdRdyJ9.eyJuaWNrbmFtZSI6InRlc3QiLCJuYW1lIjoidGVzdEBuZXR3b3JrbmV4dC5jb20iLCJwaWN0dXJlIjoiaHR0cHM6Ly9zLmdyYXZhdGFyLmNvbS9hdmF0YXIvMmRhNWMwMjU5ZTQ3NmI1MDg0MTBlZWY3ZjI5Zjc1NGE_cz00ODAmcj1wZyZkPWh0dHBzJTNBJTJGJTJGY2RuLmF1dGgwLmNvbSUyRmF2YXRhcnMlMkZ0ZS5wbmciLCJ1cGRhdGVkX2F0IjoiMjAyMC0wNi0yM1QxMzozOToyMS44ODFaIiwiZW1haWwiOiJ0ZXN0QG5ldHdvcmtuZXh0LmNvbSIsImVtYWlsX3ZlcmlmaWVkIjp0cnVlLCJpc3MiOiJodHRwczovL25ldHdvcmtuZXh0LmF1dGgwLmNvbS8iLCJzdWIiOiJhdXRoMHw1Yjk2ZjYxY2YxNjQyNzIxYWQ4NGVlYjYiLCJhdWQiOiJvUUpIM1lQSGR2WkpueENQbzFJcnR6NVVLaTV6cnI2biIsImlhdCI6MTU5MjkxOTU2NSwiZXhwIjoxNzUwNzA0MzI1LCJub25jZSI6ImRHZFNUWEpRTnpkdE5GcHNjR0Z1YVg1dlQxVlNhVFZXUjJoK2VHdG1hMnB2TkcweFZuNTFZalJJZmc9PSJ9.BvMe5fWJcheGzKmt3nCIeLjMD-C5426cpjtJiR55i7lmbT0k4h8Z2X6rynZ_aKR-gaCTY7FG5gI-Ty9ZY1zboWcIkxaTi0VKQzdMUTYVMXVEK2cQ1NVbph7_RSJhLfgO5y7PkmuMZXJEFdrI_2PkO4b3tOU-vpUHFUPtTsESV79a81kXn2C5j_KkKzCOPZ4zol1aEU3WliaaJNT38iSz3NX9URshrrdCE39JRClx6wbUgrfCGnVtfens-Sg7atijivaOx8IlUGOxLMEciYwBL2aY5EXaa7tp7c8ZvoEEj7uZH2R35fV7eUzACwShU-JLR9oOsNEhS4XO1AzTMtNHQA"
// 	noopHandler := func(w http.ResponseWriter, _ *http.Request) {
// 		w.WriteHeader(http.StatusOK)
// 	}
// 	authMiddleware := jsonrpc.AuthMiddleware("oQJH3YPHdvZJnxCPo1Irtz5UKi5zrr6n", http.HandlerFunc(noopHandler))

// 	req := httptest.NewRequest(http.MethodGet, "/", nil)
// 	req.Header.Add("Authorization", "Bearer "+jwtSideload)
// 	res := httptest.NewRecorder()

// 	authMiddleware.ServeHTTP(res, req)
// 	assert.Equal(t, http.StatusOK, res.Code)

// 	user := req.Context().Value("user")
// 	assert.NotEqual(t, user, nil)
// 	claims := user.(*jwt.Token).Claims.(jwt.MapClaims)

// 	requestID, ok := claims["sub"]

// 	assert.True(t, ok)
// 	assert.Equal(t, "auth0|5b96f61cf1642721ad84eeb6", requestID)

// 	roles, err := auth0Client.Manager.User.Roles(requestID.(string))

// 	assert.NoError(t, err)
// 	req = jsonrpc.SetRoles(req, *roles)

// 	t.Run("top global", func(t *testing.T) {
// 		var reply jsonrpc.TopSessionsReply
// 		err := svc.TopSessions(req, &jsonrpc.TopSessionsArgs{}, &reply)
// 		assert.NoError(t, err)

// 		assert.Equal(t, 3, len(reply.Sessions))
// 		assert.Equal(t, sessionID3, reply.Sessions[0].ID)
// 		assert.Equal(t, sessionID2, reply.Sessions[1].ID)
// 		assert.Equal(t, sessionID1, reply.Sessions[2].ID)
// 	})

// 	t.Run("top buyer", func(t *testing.T) {
// 		var reply jsonrpc.TopSessionsReply
// 		err := svc.TopSessions(req, &jsonrpc.TopSessionsArgs{BuyerID: buyerID1}, &reply)
// 		assert.NoError(t, err)

// 		assert.Equal(t, 2, len(reply.Sessions))
// 		assert.Equal(t, sessionID3, reply.Sessions[0].ID)
// 		assert.Equal(t, sessionID2, reply.Sessions[1].ID)
// 	})
// }

// todo: this test is failing with "context deadline exceeded". I believe it's reaching out to Auth0, in which case
// it should be rewritten to not do that.

// func TestSessionDetails(t *testing.T) {
// 	t.Parallel()

// 	redisServer, _ := miniredis.Run()
// 	redisClient := redis.NewClient(&redis.Options{Addr: redisServer.Addr()})

// 	sessionID := fmt.Sprintf("%x", 999)

// 	meta := routing.SessionMeta{
// 		Location:   routing.Location{Latitude: 10, Longitude: 20},
// 		ClientAddr: "127.0.0.1:1313",
// 		ServerAddr: "10.0.0.1:50000",
// 		Hops: []routing.Relay{
// 			{ID: 1234},
// 			{ID: 1234},
// 			{ID: 1234},
// 		},
// 		SDK: "3.4.4",
// 		NearbyRelays: []routing.Relay{
// 			{ID: 1, Name: "local", ClientStats: routing.Stats{RTT: 1, Jitter: 2, PacketLoss: 3}},
// 		},
// 	}
// 	slice1 := routing.SessionSlice{
// 		Timestamp: time.Now(),
// 		Next:      routing.Stats{RTT: 5, Jitter: 10, PacketLoss: 15},
// 		Direct:    routing.Stats{RTT: 15, Jitter: 20, PacketLoss: 25},
// 		Envelope:  routing.Envelope{Up: 1500, Down: 1500},
// 	}
// 	slice2 := routing.SessionSlice{
// 		Timestamp: time.Now().Add(10 * time.Second),
// 		Next:      routing.Stats{RTT: 5, Jitter: 10, PacketLoss: 15},
// 		Direct:    routing.Stats{RTT: 15, Jitter: 20, PacketLoss: 25},
// 		Envelope:  routing.Envelope{Up: 1500, Down: 1500},
// 	}

// 	redisClient.Set(fmt.Sprintf("session-%s-meta", sessionID), meta, 30*time.Second)
// 	redisClient.SAdd(fmt.Sprintf("session-%s-slices", sessionID), slice1, slice2)

// 	inMemory := storage.InMemory{}
// 	inMemory.AddSeller(context.Background(), routing.Seller{ID: "local"})
// 	inMemory.AddDatacenter(context.Background(), routing.Datacenter{ID: 1})
// 	inMemory.AddRelay(context.Background(), routing.Relay{ID: 1, Name: "local", Seller: routing.Seller{ID: "local"}, Datacenter: routing.Datacenter{ID: 1}})

// 	logger := log.NewNopLogger()
// 	svc := jsonrpc.BuyersService{
// 		RedisClient: redisClient,
// 		Storage:     &inMemory,
// 		Logger:      logger,
// 	}

// 	manager, err := management.New(
// 		"networknext.auth0.com",
// 		"0Hn8oZfUwy5UPo6bUk0hYCQ2hMJnwQYg",
// 		"l2namTU5jKVAkuCwV3votIPcP87jcOuJREtscx07aLgo8EykReX69StUVBfJOzx5",
// 	)
// 	assert.NoError(t, err)

// 	auth0Client := storage.Auth0{
// 		Manager: manager,
// 		Logger:  logger,
// 	}

// 	jwtSideload := "eyJhbGciOiJSUzI1NiIsInR5cCI6IkpXVCIsImtpZCI6Ik5rWXpOekkwTkVVNVFrSTVNRVF4TURRMk5UWTBNakkzTmpOQlJESkVNa1E0TnpGRFF6QkdRdyJ9.eyJuaWNrbmFtZSI6InRlc3QiLCJuYW1lIjoidGVzdEBuZXR3b3JrbmV4dC5jb20iLCJwaWN0dXJlIjoiaHR0cHM6Ly9zLmdyYXZhdGFyLmNvbS9hdmF0YXIvMmRhNWMwMjU5ZTQ3NmI1MDg0MTBlZWY3ZjI5Zjc1NGE_cz00ODAmcj1wZyZkPWh0dHBzJTNBJTJGJTJGY2RuLmF1dGgwLmNvbSUyRmF2YXRhcnMlMkZ0ZS5wbmciLCJ1cGRhdGVkX2F0IjoiMjAyMC0wNi0yM1QxMzozOToyMS44ODFaIiwiZW1haWwiOiJ0ZXN0QG5ldHdvcmtuZXh0LmNvbSIsImVtYWlsX3ZlcmlmaWVkIjp0cnVlLCJpc3MiOiJodHRwczovL25ldHdvcmtuZXh0LmF1dGgwLmNvbS8iLCJzdWIiOiJhdXRoMHw1Yjk2ZjYxY2YxNjQyNzIxYWQ4NGVlYjYiLCJhdWQiOiJvUUpIM1lQSGR2WkpueENQbzFJcnR6NVVLaTV6cnI2biIsImlhdCI6MTU5MjkxOTU2NSwiZXhwIjoxNzUwNzA0MzI1LCJub25jZSI6ImRHZFNUWEpRTnpkdE5GcHNjR0Z1YVg1dlQxVlNhVFZXUjJoK2VHdG1hMnB2TkcweFZuNTFZalJJZmc9PSJ9.BvMe5fWJcheGzKmt3nCIeLjMD-C5426cpjtJiR55i7lmbT0k4h8Z2X6rynZ_aKR-gaCTY7FG5gI-Ty9ZY1zboWcIkxaTi0VKQzdMUTYVMXVEK2cQ1NVbph7_RSJhLfgO5y7PkmuMZXJEFdrI_2PkO4b3tOU-vpUHFUPtTsESV79a81kXn2C5j_KkKzCOPZ4zol1aEU3WliaaJNT38iSz3NX9URshrrdCE39JRClx6wbUgrfCGnVtfens-Sg7atijivaOx8IlUGOxLMEciYwBL2aY5EXaa7tp7c8ZvoEEj7uZH2R35fV7eUzACwShU-JLR9oOsNEhS4XO1AzTMtNHQA"
// 	noopHandler := func(w http.ResponseWriter, _ *http.Request) {
// 		w.WriteHeader(http.StatusOK)
// 	}
// 	authMiddleware := jsonrpc.AuthMiddleware("oQJH3YPHdvZJnxCPo1Irtz5UKi5zrr6n", http.HandlerFunc(noopHandler))

// 	req := httptest.NewRequest(http.MethodGet, "/", nil)
// 	req.Header.Add("Authorization", "Bearer "+jwtSideload)
// 	res := httptest.NewRecorder()

// 	authMiddleware.ServeHTTP(res, req)
// 	assert.Equal(t, http.StatusOK, res.Code)

// 	user := req.Context().Value("user")
// 	assert.NotEqual(t, user, nil)
// 	claims := user.(*jwt.Token).Claims.(jwt.MapClaims)

// 	requestID, ok := claims["sub"]

// 	assert.True(t, ok)
// 	assert.Equal(t, "auth0|5b96f61cf1642721ad84eeb6", requestID)

// 	roles, err := auth0Client.Manager.User.Roles(requestID.(string))

// 	assert.NoError(t, err)
// 	req = jsonrpc.SetRoles(req, *roles)

// 	t.Run("session_id not found", func(t *testing.T) {
// 		var reply jsonrpc.SessionDetailsReply
// 		err := svc.SessionDetails(req, &jsonrpc.SessionDetailsArgs{SessionID: "nope"}, &reply)
// 		assert.Error(t, err)
// 	})

// 	t.Run("success", func(t *testing.T) {
// 		var reply jsonrpc.SessionDetailsReply
// 		err := svc.SessionDetails(req, &jsonrpc.SessionDetailsArgs{SessionID: sessionID}, &reply)
// 		assert.NoError(t, err)
// 		assert.Equal(t, meta, reply.Meta)
// 		assert.Equal(t, slice1.Timestamp.Hour(), reply.Slices[0].Timestamp.Hour())
// 		assert.Equal(t, slice1.Next, reply.Slices[0].Next)
// 		assert.Equal(t, slice1.Direct, reply.Slices[0].Direct)
// 		assert.Equal(t, slice1.Envelope, reply.Slices[0].Envelope)
// 		assert.Equal(t, slice2.Timestamp.Hour(), reply.Slices[1].Timestamp.Hour())
// 		assert.Equal(t, slice2.Next, reply.Slices[1].Next)
// 		assert.Equal(t, slice2.Direct, reply.Slices[1].Direct)
// 		assert.Equal(t, slice2.Envelope, reply.Slices[1].Envelope)
// 	})
// }

// todo: this test is failing with "context deadline exceeded". I believe it's reaching out to Auth0, in which case
// it should be rewritten to not do that.

// func TestSessionMapPoints(t *testing.T) {
// 	t.Parallel()

// 	redisServer, _ := miniredis.Run()
// 	redisClient := redis.NewClient(&redis.Options{Addr: redisServer.Addr()})

// 	buyerID1 := fmt.Sprintf("%016x", 111)
// 	buyerID2 := fmt.Sprintf("%016x", 222)

// 	sessionID1 := fmt.Sprintf("%016x", 111)
// 	sessionID2 := fmt.Sprintf("%016x", 222)
// 	sessionID3 := fmt.Sprintf("%016x", 333)
// 	sessionID4 := "missing"

// 	redisServer.SetAdd(fmt.Sprintf("map-points-%s-buyer", buyerID2), sessionID1)
// 	redisServer.SetAdd(fmt.Sprintf("map-points-%s-buyer", buyerID1), sessionID2)
// 	redisServer.SetAdd(fmt.Sprintf("map-points-%s-buyer", buyerID1), sessionID3)
// 	redisServer.SetAdd(fmt.Sprintf("map-points-%s-buyer", buyerID1), sessionID4)

// 	points := []routing.SessionMapPoint{
// 		{Latitude: 10, Longitude: 40, OnNetworkNext: true},
// 		{Latitude: 20, Longitude: 50, OnNetworkNext: false},
// 		{Latitude: 30, Longitude: 60, OnNetworkNext: true},
// 	}

// 	redisClient.Set(fmt.Sprintf("session-%s-point", sessionID1), points[0], time.Hour)
// 	redisClient.Set(fmt.Sprintf("session-%s-point", sessionID2), points[1], time.Hour)
// 	redisClient.Set(fmt.Sprintf("session-%s-point", sessionID3), points[2], time.Hour)

// 	storer := storage.InMemory{}
// 	pubkey := make([]byte, 4)
// 	storer.AddBuyer(context.Background(), routing.Buyer{ID: 111, Name: "local.local.1", PublicKey: pubkey})
// 	storer.AddBuyer(context.Background(), routing.Buyer{ID: 222, Name: "local.local.2", PublicKey: pubkey})

// 	logger := log.NewNopLogger()
// 	svc := jsonrpc.BuyersService{
// 		RedisClient: redisClient,
// 		Storage:     &storer,
// 		Logger:      logger,
// 	}

// 	err := svc.GenerateMapPointsPerBuyer()
// 	assert.NoError(t, err)

// 	manager, err := management.New(
// 		"networknext.auth0.com",
// 		"0Hn8oZfUwy5UPo6bUk0hYCQ2hMJnwQYg",
// 		"l2namTU5jKVAkuCwV3votIPcP87jcOuJREtscx07aLgo8EykReX69StUVBfJOzx5",
// 	)
// 	assert.NoError(t, err)

// 	auth0Client := storage.Auth0{
// 		Manager: manager,
// 		Logger:  logger,
// 	}

// 	jwtSideload := "eyJhbGciOiJSUzI1NiIsInR5cCI6IkpXVCIsImtpZCI6Ik5rWXpOekkwTkVVNVFrSTVNRVF4TURRMk5UWTBNakkzTmpOQlJESkVNa1E0TnpGRFF6QkdRdyJ9.eyJuaWNrbmFtZSI6InRlc3QiLCJuYW1lIjoidGVzdEBuZXR3b3JrbmV4dC5jb20iLCJwaWN0dXJlIjoiaHR0cHM6Ly9zLmdyYXZhdGFyLmNvbS9hdmF0YXIvMmRhNWMwMjU5ZTQ3NmI1MDg0MTBlZWY3ZjI5Zjc1NGE_cz00ODAmcj1wZyZkPWh0dHBzJTNBJTJGJTJGY2RuLmF1dGgwLmNvbSUyRmF2YXRhcnMlMkZ0ZS5wbmciLCJ1cGRhdGVkX2F0IjoiMjAyMC0wNi0yM1QxMzozOToyMS44ODFaIiwiZW1haWwiOiJ0ZXN0QG5ldHdvcmtuZXh0LmNvbSIsImVtYWlsX3ZlcmlmaWVkIjp0cnVlLCJpc3MiOiJodHRwczovL25ldHdvcmtuZXh0LmF1dGgwLmNvbS8iLCJzdWIiOiJhdXRoMHw1Yjk2ZjYxY2YxNjQyNzIxYWQ4NGVlYjYiLCJhdWQiOiJvUUpIM1lQSGR2WkpueENQbzFJcnR6NVVLaTV6cnI2biIsImlhdCI6MTU5MjkxOTU2NSwiZXhwIjoxNzUwNzA0MzI1LCJub25jZSI6ImRHZFNUWEpRTnpkdE5GcHNjR0Z1YVg1dlQxVlNhVFZXUjJoK2VHdG1hMnB2TkcweFZuNTFZalJJZmc9PSJ9.BvMe5fWJcheGzKmt3nCIeLjMD-C5426cpjtJiR55i7lmbT0k4h8Z2X6rynZ_aKR-gaCTY7FG5gI-Ty9ZY1zboWcIkxaTi0VKQzdMUTYVMXVEK2cQ1NVbph7_RSJhLfgO5y7PkmuMZXJEFdrI_2PkO4b3tOU-vpUHFUPtTsESV79a81kXn2C5j_KkKzCOPZ4zol1aEU3WliaaJNT38iSz3NX9URshrrdCE39JRClx6wbUgrfCGnVtfens-Sg7atijivaOx8IlUGOxLMEciYwBL2aY5EXaa7tp7c8ZvoEEj7uZH2R35fV7eUzACwShU-JLR9oOsNEhS4XO1AzTMtNHQA"
// 	noopHandler := func(w http.ResponseWriter, _ *http.Request) {
// 		w.WriteHeader(http.StatusOK)
// 	}
// 	authMiddleware := jsonrpc.AuthMiddleware("oQJH3YPHdvZJnxCPo1Irtz5UKi5zrr6n", http.HandlerFunc(noopHandler))

// 	req := httptest.NewRequest(http.MethodGet, "/", nil)
// 	req.Header.Add("Authorization", "Bearer "+jwtSideload)
// 	res := httptest.NewRecorder()

// 	authMiddleware.ServeHTTP(res, req)
// 	assert.Equal(t, http.StatusOK, res.Code)

// 	user := req.Context().Value("user")
// 	assert.NotEqual(t, user, nil)
// 	claims := user.(*jwt.Token).Claims.(jwt.MapClaims)

// 	requestID, ok := claims["sub"]

// 	assert.True(t, ok)
// 	assert.Equal(t, "auth0|5b96f61cf1642721ad84eeb6", requestID)

// 	roles, err := auth0Client.Manager.User.Roles(requestID.(string))

// 	assert.NoError(t, err)
// 	req = jsonrpc.SetRoles(req, *roles)

// 	t.Run("points global", func(t *testing.T) {
// 		var reply jsonrpc.MapPointsReply
// 		err := svc.SessionMapPoints(req, &jsonrpc.MapPointsArgs{}, &reply)
// 		assert.NoError(t, err)

// 		var mappoints []routing.SessionMapPoint
// 		err = json.Unmarshal(reply.Points, &mappoints)
// 		assert.NoError(t, err)

// 		assert.Equal(t, 3, len(mappoints))
// 		assert.Contains(t, mappoints, points[0])
// 		assert.Contains(t, mappoints, points[1])
// 		assert.Contains(t, mappoints, points[2])
// 	})

// 	t.Run("points by buyer", func(t *testing.T) {
// 		var reply jsonrpc.MapPointsReply
// 		err := svc.SessionMapPoints(req, &jsonrpc.MapPointsArgs{BuyerID: buyerID2}, &reply)
// 		assert.NoError(t, err)

// 		var mappoints []routing.SessionMapPoint
// 		err = json.Unmarshal(reply.Points, &mappoints)
// 		assert.NoError(t, err)

// 		assert.Equal(t, 1, len(mappoints))
// 		assert.Contains(t, mappoints, points[0])
// 	})
// }

// todo: this test is failing with "context deadline exceeded". I believe it's reaching out to Auth0, in which case
// it should be rewritten to not do that.

// func TestSessionMap(t *testing.T) {
// 	t.Parallel()

// 	redisServer, _ := miniredis.Run()
// 	redisClient := redis.NewClient(&redis.Options{Addr: redisServer.Addr()})

// 	buyerID1 := fmt.Sprintf("%016x", 111)
// 	buyerID2 := fmt.Sprintf("%016x", 222)

// 	sessionID1 := fmt.Sprintf("%016x", 111)
// 	sessionID2 := fmt.Sprintf("%016x", 222)
// 	sessionID3 := fmt.Sprintf("%016x", 333)
// 	sessionID4 := "missing"

// 	redisServer.SetAdd(fmt.Sprintf("map-points-%s-buyer", buyerID2), sessionID1)
// 	redisServer.SetAdd(fmt.Sprintf("map-points-%s-buyer", buyerID1), sessionID2)
// 	redisServer.SetAdd(fmt.Sprintf("map-points-%s-buyer", buyerID1), sessionID3)
// 	redisServer.SetAdd(fmt.Sprintf("map-points-%s-buyer", buyerID1), sessionID4)

// 	points := []routing.SessionMapPoint{
// 		{Latitude: 10, Longitude: 40, OnNetworkNext: true},
// 		{Latitude: 20, Longitude: 50, OnNetworkNext: false},
// 		{Latitude: 30, Longitude: 60, OnNetworkNext: true},
// 	}

// 	redisClient.Set(fmt.Sprintf("session-%s-point", sessionID1), points[0], time.Hour)
// 	redisClient.Set(fmt.Sprintf("session-%s-point", sessionID2), points[1], time.Hour)
// 	redisClient.Set(fmt.Sprintf("session-%s-point", sessionID3), points[2], time.Hour)

// 	storer := storage.InMemory{}
// 	pubkey := make([]byte, 4)
// 	storer.AddBuyer(context.Background(), routing.Buyer{ID: 111, Name: "local.local.1", PublicKey: pubkey})
// 	storer.AddBuyer(context.Background(), routing.Buyer{ID: 222, Name: "local.local.2", PublicKey: pubkey})

// 	logger := log.NewNopLogger()
// 	svc := jsonrpc.BuyersService{
// 		RedisClient: redisClient,
// 		Storage:     &storer,
// 		Logger:      logger,
// 	}

// 	err := svc.GenerateMapPointsPerBuyer()
// 	assert.NoError(t, err)

// 	manager, err := management.New(
// 		"networknext.auth0.com",
// 		"0Hn8oZfUwy5UPo6bUk0hYCQ2hMJnwQYg",
// 		"l2namTU5jKVAkuCwV3votIPcP87jcOuJREtscx07aLgo8EykReX69StUVBfJOzx5",
// 	)
// 	assert.NoError(t, err)

// 	auth0Client := storage.Auth0{
// 		Manager: manager,
// 		Logger:  logger,
// 	}

// 	jwtSideload := "eyJhbGciOiJSUzI1NiIsInR5cCI6IkpXVCIsImtpZCI6Ik5rWXpOekkwTkVVNVFrSTVNRVF4TURRMk5UWTBNakkzTmpOQlJESkVNa1E0TnpGRFF6QkdRdyJ9.eyJuaWNrbmFtZSI6InRlc3QiLCJuYW1lIjoidGVzdEBuZXR3b3JrbmV4dC5jb20iLCJwaWN0dXJlIjoiaHR0cHM6Ly9zLmdyYXZhdGFyLmNvbS9hdmF0YXIvMmRhNWMwMjU5ZTQ3NmI1MDg0MTBlZWY3ZjI5Zjc1NGE_cz00ODAmcj1wZyZkPWh0dHBzJTNBJTJGJTJGY2RuLmF1dGgwLmNvbSUyRmF2YXRhcnMlMkZ0ZS5wbmciLCJ1cGRhdGVkX2F0IjoiMjAyMC0wNi0yM1QxMzozOToyMS44ODFaIiwiZW1haWwiOiJ0ZXN0QG5ldHdvcmtuZXh0LmNvbSIsImVtYWlsX3ZlcmlmaWVkIjp0cnVlLCJpc3MiOiJodHRwczovL25ldHdvcmtuZXh0LmF1dGgwLmNvbS8iLCJzdWIiOiJhdXRoMHw1Yjk2ZjYxY2YxNjQyNzIxYWQ4NGVlYjYiLCJhdWQiOiJvUUpIM1lQSGR2WkpueENQbzFJcnR6NVVLaTV6cnI2biIsImlhdCI6MTU5MjkxOTU2NSwiZXhwIjoxNzUwNzA0MzI1LCJub25jZSI6ImRHZFNUWEpRTnpkdE5GcHNjR0Z1YVg1dlQxVlNhVFZXUjJoK2VHdG1hMnB2TkcweFZuNTFZalJJZmc9PSJ9.BvMe5fWJcheGzKmt3nCIeLjMD-C5426cpjtJiR55i7lmbT0k4h8Z2X6rynZ_aKR-gaCTY7FG5gI-Ty9ZY1zboWcIkxaTi0VKQzdMUTYVMXVEK2cQ1NVbph7_RSJhLfgO5y7PkmuMZXJEFdrI_2PkO4b3tOU-vpUHFUPtTsESV79a81kXn2C5j_KkKzCOPZ4zol1aEU3WliaaJNT38iSz3NX9URshrrdCE39JRClx6wbUgrfCGnVtfens-Sg7atijivaOx8IlUGOxLMEciYwBL2aY5EXaa7tp7c8ZvoEEj7uZH2R35fV7eUzACwShU-JLR9oOsNEhS4XO1AzTMtNHQA"
// 	noopHandler := func(w http.ResponseWriter, _ *http.Request) {
// 		w.WriteHeader(http.StatusOK)
// 	}
// 	authMiddleware := jsonrpc.AuthMiddleware("oQJH3YPHdvZJnxCPo1Irtz5UKi5zrr6n", http.HandlerFunc(noopHandler))

// 	req := httptest.NewRequest(http.MethodGet, "/", nil)
// 	req.Header.Add("Authorization", "Bearer "+jwtSideload)
// 	res := httptest.NewRecorder()

// 	authMiddleware.ServeHTTP(res, req)
// 	assert.Equal(t, http.StatusOK, res.Code)

// 	user := req.Context().Value("user")
// 	assert.NotEqual(t, user, nil)
// 	claims := user.(*jwt.Token).Claims.(jwt.MapClaims)

// 	requestID, ok := claims["sub"]

// 	assert.True(t, ok)
// 	assert.Equal(t, "auth0|5b96f61cf1642721ad84eeb6", requestID)

// 	roles, err := auth0Client.Manager.User.Roles(requestID.(string))

// 	assert.NoError(t, err)
// 	req = jsonrpc.SetRoles(req, *roles)

// 	t.Run("points global", func(t *testing.T) {
// 		var reply jsonrpc.MapPointsReply
// 		err := svc.SessionMap(req, &jsonrpc.MapPointsArgs{}, &reply)
// 		assert.NoError(t, err)

// 		var mappoints [][]interface{}
// 		err = json.Unmarshal(reply.Points, &mappoints)
// 		assert.NoError(t, err)

// 		assert.Equal(t, 3, len(mappoints))
// 		assert.Equal(t, []interface{}{float64(50), float64(20), float64(0)}, mappoints[0])
// 		assert.Equal(t, []interface{}{float64(60), float64(30), float64(1)}, mappoints[1])
// 		assert.Equal(t, []interface{}{float64(40), float64(10), float64(1)}, mappoints[2])
// 	})

// 	t.Run("points by buyer", func(t *testing.T) {
// 		var reply jsonrpc.MapPointsReply
// 		err := svc.SessionMap(req, &jsonrpc.MapPointsArgs{BuyerID: buyerID1}, &reply)
// 		assert.NoError(t, err)

// 		var mappoints [][]interface{}
// 		err = json.Unmarshal(reply.Points, &mappoints)
// 		assert.NoError(t, err)

// 		assert.Equal(t, 2, len(mappoints))
// 		assert.Equal(t, []interface{}{float64(50), float64(20), float64(0)}, mappoints[0])
// 		assert.Equal(t, []interface{}{float64(60), float64(30), float64(1)}, mappoints[1])
// 	})
// }

func TestGameConfiguration(t *testing.T) {
	t.Parallel()

	redisServer, _ := miniredis.Run()
	redisClient := redis.NewClient(&redis.Options{Addr: redisServer.Addr()})
	storer := storage.InMemory{}
	pubkey := make([]byte, 4)
	storer.AddBuyer(context.Background(), routing.Buyer{ID: 1, Name: "local.local.1", Domain: "local.com", PublicKey: pubkey})

	logger := log.NewNopLogger()
	svc := jsonrpc.BuyersService{
		RedisClient: redisClient,
		Storage:     &storer,
		Logger:      logger,
	}

	jwtSideload := "eyJhbGciOiJSUzI1NiIsInR5cCI6IkpXVCIsImtpZCI6Ik5rWXpOekkwTkVVNVFrSTVNRVF4TURRMk5UWTBNakkzTmpOQlJESkVNa1E0TnpGRFF6QkdRdyJ9.eyJuaWNrbmFtZSI6InRlc3QiLCJuYW1lIjoidGVzdEBuZXR3b3JrbmV4dC5jb20iLCJwaWN0dXJlIjoiaHR0cHM6Ly9zLmdyYXZhdGFyLmNvbS9hdmF0YXIvMmRhNWMwMjU5ZTQ3NmI1MDg0MTBlZWY3ZjI5Zjc1NGE_cz00ODAmcj1wZyZkPWh0dHBzJTNBJTJGJTJGY2RuLmF1dGgwLmNvbSUyRmF2YXRhcnMlMkZ0ZS5wbmciLCJ1cGRhdGVkX2F0IjoiMjAyMC0wNi0yM1QxMzozOToyMS44ODFaIiwiZW1haWwiOiJ0ZXN0QG5ldHdvcmtuZXh0LmNvbSIsImVtYWlsX3ZlcmlmaWVkIjp0cnVlLCJpc3MiOiJodHRwczovL25ldHdvcmtuZXh0LmF1dGgwLmNvbS8iLCJzdWIiOiJhdXRoMHw1Yjk2ZjYxY2YxNjQyNzIxYWQ4NGVlYjYiLCJhdWQiOiJvUUpIM1lQSGR2WkpueENQbzFJcnR6NVVLaTV6cnI2biIsImlhdCI6MTU5MjkxOTU2NSwiZXhwIjoxNzUwNzA0MzI1LCJub25jZSI6ImRHZFNUWEpRTnpkdE5GcHNjR0Z1YVg1dlQxVlNhVFZXUjJoK2VHdG1hMnB2TkcweFZuNTFZalJJZmc9PSJ9.BvMe5fWJcheGzKmt3nCIeLjMD-C5426cpjtJiR55i7lmbT0k4h8Z2X6rynZ_aKR-gaCTY7FG5gI-Ty9ZY1zboWcIkxaTi0VKQzdMUTYVMXVEK2cQ1NVbph7_RSJhLfgO5y7PkmuMZXJEFdrI_2PkO4b3tOU-vpUHFUPtTsESV79a81kXn2C5j_KkKzCOPZ4zol1aEU3WliaaJNT38iSz3NX9URshrrdCE39JRClx6wbUgrfCGnVtfens-Sg7atijivaOx8IlUGOxLMEciYwBL2aY5EXaa7tp7c8ZvoEEj7uZH2R35fV7eUzACwShU-JLR9oOsNEhS4XO1AzTMtNHQA"
	noopHandler := func(w http.ResponseWriter, _ *http.Request) {
		w.WriteHeader(http.StatusOK)
	}
	authMiddleware := jsonrpc.AuthMiddleware("oQJH3YPHdvZJnxCPo1Irtz5UKi5zrr6n", http.HandlerFunc(noopHandler))

	req := httptest.NewRequest(http.MethodGet, "/", nil)
	req.Header.Add("Authorization", "Bearer "+jwtSideload)
	res := httptest.NewRecorder()

	authMiddleware.ServeHTTP(res, req)
	assert.Equal(t, http.StatusOK, res.Code)

	t.Run("missing name", func(t *testing.T) {
		var reply jsonrpc.GameConfigurationReply
		err := svc.UpdateGameConfiguration(req, &jsonrpc.GameConfigurationArgs{Domain: "local.com"}, &reply)
		assert.Error(t, err)
	})

	t.Run("missing domain", func(t *testing.T) {
		var reply jsonrpc.GameConfigurationReply
		err := svc.UpdateGameConfiguration(req, &jsonrpc.GameConfigurationArgs{Name: "local.local.1"}, &reply)
		assert.Error(t, err)
	})

	t.Run("single", func(t *testing.T) {
		var reply jsonrpc.GameConfigurationReply
		err := svc.GameConfiguration(req, &jsonrpc.GameConfigurationArgs{Domain: "local.com"}, &reply)
		assert.NoError(t, err)

		assert.Equal(t, reply.GameConfiguration.PublicKey, "AAAAAA==")
	})

	t.Run("failed to update public key", func(t *testing.T) {
		var reply jsonrpc.GameConfigurationReply
		err := svc.UpdateGameConfiguration(req, &jsonrpc.GameConfigurationArgs{Domain: "local.com", Name: "local.local.1", NewPublicKey: "askjfgbdalksjdf balkjsdbf lkja flfakjs bdlkafs"}, &reply)

		assert.Error(t, err)

		assert.Equal(t, "", reply.GameConfiguration.PublicKey)
	})
}

/*
func TestSameBuyerRoleFunction(t *testing.T) {
	redisServer, _ := miniredis.Run()
	redisClient := redis.NewClient(&redis.Options{Addr: redisServer.Addr()})
	storer := storage.InMemory{}
	pubkey := make([]byte, 4)
	storer.AddBuyer(context.Background(), routing.Buyer{ID: 1, Name: "local.local.1", Domain: "networknext.com", PublicKey: pubkey})

	logger := log.NewNopLogger()
	svc := jsonrpc.BuyersService{
		RedisClient: redisClient,
		Storage:     &storer,
		Logger:      logger,
	}

	jwtSideload := "eyJhbGciOiJSUzI1NiIsInR5cCI6IkpXVCIsImtpZCI6Ik5rWXpOekkwTkVVNVFrSTVNRVF4TURRMk5UWTBNakkzTmpOQlJESkVNa1E0TnpGRFF6QkdRdyJ9.eyJuaWNrbmFtZSI6InRlc3QiLCJuYW1lIjoidGVzdEBuZXR3b3JrbmV4dC5jb20iLCJwaWN0dXJlIjoiaHR0cHM6Ly9zLmdyYXZhdGFyLmNvbS9hdmF0YXIvMmRhNWMwMjU5ZTQ3NmI1MDg0MTBlZWY3ZjI5Zjc1NGE_cz00ODAmcj1wZyZkPWh0dHBzJTNBJTJGJTJGY2RuLmF1dGgwLmNvbSUyRmF2YXRhcnMlMkZ0ZS5wbmciLCJ1cGRhdGVkX2F0IjoiMjAyMC0wNi0yM1QxMzozOToyMS44ODFaIiwiZW1haWwiOiJ0ZXN0QG5ldHdvcmtuZXh0LmNvbSIsImVtYWlsX3ZlcmlmaWVkIjp0cnVlLCJpc3MiOiJodHRwczovL25ldHdvcmtuZXh0LmF1dGgwLmNvbS8iLCJzdWIiOiJhdXRoMHw1Yjk2ZjYxY2YxNjQyNzIxYWQ4NGVlYjYiLCJhdWQiOiJvUUpIM1lQSGR2WkpueENQbzFJcnR6NVVLaTV6cnI2biIsImlhdCI6MTU5MjkxOTU2NSwiZXhwIjoxNzUwNzA0MzI1LCJub25jZSI6ImRHZFNUWEpRTnpkdE5GcHNjR0Z1YVg1dlQxVlNhVFZXUjJoK2VHdG1hMnB2TkcweFZuNTFZalJJZmc9PSJ9.BvMe5fWJcheGzKmt3nCIeLjMD-C5426cpjtJiR55i7lmbT0k4h8Z2X6rynZ_aKR-gaCTY7FG5gI-Ty9ZY1zboWcIkxaTi0VKQzdMUTYVMXVEK2cQ1NVbph7_RSJhLfgO5y7PkmuMZXJEFdrI_2PkO4b3tOU-vpUHFUPtTsESV79a81kXn2C5j_KkKzCOPZ4zol1aEU3WliaaJNT38iSz3NX9URshrrdCE39JRClx6wbUgrfCGnVtfens-Sg7atijivaOx8IlUGOxLMEciYwBL2aY5EXaa7tp7c8ZvoEEj7uZH2R35fV7eUzACwShU-JLR9oOsNEhS4XO1AzTMtNHQA"
	noopHandler := func(w http.ResponseWriter, _ *http.Request) {
		w.WriteHeader(http.StatusOK)
	}
	authMiddleware := jsonrpc.AuthMiddleware("oQJH3YPHdvZJnxCPo1Irtz5UKi5zrr6n", http.HandlerFunc(noopHandler))

	req := httptest.NewRequest(http.MethodGet, "/", nil)
	req.Header.Add("Authorization", "Bearer "+jwtSideload)
	res := httptest.NewRecorder()

	authMiddleware.ServeHTTP(res, req)
	assert.Equal(t, http.StatusOK, res.Code)

	t.Run("samebuyer role function", func(t *testing.T) {
		sameBuyerRoleFunc := svc.SameBuyerRole("1")
		verified, err := sameBuyerRoleFunc(req)
		assert.NoError(t, err)
		assert.True(t, verified)
	})
<<<<<<< HEAD
}
*/
=======
} */
>>>>>>> 8d46c263
<|MERGE_RESOLUTION|>--- conflicted
+++ resolved
@@ -1,8 +1,5 @@
 package jsonrpc_test
 
-<<<<<<< HEAD
-/*func TestBuyersList(t *testing.T) {
-=======
 import (
 	"context"
 	"net/http"
@@ -20,7 +17,7 @@
 
 // This test depends on auth0 and the JWT doesn't have the right permissions.
 /* func TestBuyersList(t *testing.T) {
->>>>>>> 8d46c263
+
 	storer := storage.InMemory{}
 	storer.AddBuyer(context.Background(), routing.Buyer{ID: 1, Name: "local.local.1"})
 
@@ -279,164 +276,12 @@
 	assert.Equal(t, 1, reply.Direct)
 }
 
-<<<<<<< HEAD
-func TestTopSessions(t *testing.T) {
-	t.Skip()
-	t.Parallel()
-
-	redisServer, _ := miniredis.Run()
-	redisClient := redis.NewClient(&redis.Options{Addr: redisServer.Addr()})
-
-	buyerID1 := fmt.Sprintf("%x", 111)
-	buyerID2 := fmt.Sprintf("%x", 222)
-
-	sessionID1 := fmt.Sprintf("%x", 111)
-	sessionID2 := fmt.Sprintf("%x", 222)
-	sessionID3 := fmt.Sprintf("%x", 333)
-	sessionID4 := "missing"
-
-	redisServer.ZAdd("total-next", 50, sessionID1)
-	redisServer.ZAdd("total-next", 100, sessionID2)
-	redisServer.ZAdd("total-next", 150, sessionID3)
-	redisServer.ZAdd("total-next", 150, sessionID4)
-
-	redisServer.ZAdd(fmt.Sprintf("total-next-buyer-%s", buyerID2), 50, sessionID1)
-	redisServer.ZAdd(fmt.Sprintf("total-next-buyer-%s", buyerID1), 100, sessionID2)
-	redisServer.ZAdd(fmt.Sprintf("total-next-buyer-%s", buyerID1), 150, sessionID3)
-	redisServer.ZAdd(fmt.Sprintf("total-next-buyer-%s", buyerID1), 150, sessionID4)
-
-	redisClient.Set(fmt.Sprintf("session-%s-meta", sessionID1), routing.SessionMeta{ID: sessionID1, DeltaRTT: 50}, time.Hour)
-	redisClient.Set(fmt.Sprintf("session-%s-meta", sessionID2), routing.SessionMeta{ID: sessionID2, DeltaRTT: 100}, time.Hour)
-	redisClient.Set(fmt.Sprintf("session-%s-meta", sessionID3), routing.SessionMeta{ID: sessionID3, DeltaRTT: 150}, time.Hour)
-
-	storer := storage.InMemory{}
-	pubkey := make([]byte, 4)
-	storer.AddBuyer(context.Background(), routing.Buyer{ID: 111, Name: "local.local.1", PublicKey: pubkey, Domain: "networknext.com"})
-
-	logger := log.NewNopLogger()
-	svc := jsonrpc.BuyersService{
-		RedisClient: redisClient,
-		Storage:     &storer,
-		Logger:      logger,
-	}
-
-	manager, err := management.New(
-		"networknext.auth0.com",
-		"0Hn8oZfUwy5UPo6bUk0hYCQ2hMJnwQYg",
-		"l2namTU5jKVAkuCwV3votIPcP87jcOuJREtscx07aLgo8EykReX69StUVBfJOzx5",
-	)
-	assert.NoError(t, err)
-
-	auth0Client := storage.Auth0{
-		Manager: manager,
-		Logger:  logger,
-	}
-
-	jwtSideload := "eyJhbGciOiJSUzI1NiIsInR5cCI6IkpXVCIsImtpZCI6Ik5rWXpOekkwTkVVNVFrSTVNRVF4TURRMk5UWTBNakkzTmpOQlJESkVNa1E0TnpGRFF6QkdRdyJ9.eyJuaWNrbmFtZSI6InRlc3QiLCJuYW1lIjoidGVzdEBuZXR3b3JrbmV4dC5jb20iLCJwaWN0dXJlIjoiaHR0cHM6Ly9zLmdyYXZhdGFyLmNvbS9hdmF0YXIvMmRhNWMwMjU5ZTQ3NmI1MDg0MTBlZWY3ZjI5Zjc1NGE_cz00ODAmcj1wZyZkPWh0dHBzJTNBJTJGJTJGY2RuLmF1dGgwLmNvbSUyRmF2YXRhcnMlMkZ0ZS5wbmciLCJ1cGRhdGVkX2F0IjoiMjAyMC0wNi0yM1QxMzozOToyMS44ODFaIiwiZW1haWwiOiJ0ZXN0QG5ldHdvcmtuZXh0LmNvbSIsImVtYWlsX3ZlcmlmaWVkIjp0cnVlLCJpc3MiOiJodHRwczovL25ldHdvcmtuZXh0LmF1dGgwLmNvbS8iLCJzdWIiOiJhdXRoMHw1Yjk2ZjYxY2YxNjQyNzIxYWQ4NGVlYjYiLCJhdWQiOiJvUUpIM1lQSGR2WkpueENQbzFJcnR6NVVLaTV6cnI2biIsImlhdCI6MTU5MjkxOTU2NSwiZXhwIjoxNzUwNzA0MzI1LCJub25jZSI6ImRHZFNUWEpRTnpkdE5GcHNjR0Z1YVg1dlQxVlNhVFZXUjJoK2VHdG1hMnB2TkcweFZuNTFZalJJZmc9PSJ9.BvMe5fWJcheGzKmt3nCIeLjMD-C5426cpjtJiR55i7lmbT0k4h8Z2X6rynZ_aKR-gaCTY7FG5gI-Ty9ZY1zboWcIkxaTi0VKQzdMUTYVMXVEK2cQ1NVbph7_RSJhLfgO5y7PkmuMZXJEFdrI_2PkO4b3tOU-vpUHFUPtTsESV79a81kXn2C5j_KkKzCOPZ4zol1aEU3WliaaJNT38iSz3NX9URshrrdCE39JRClx6wbUgrfCGnVtfens-Sg7atijivaOx8IlUGOxLMEciYwBL2aY5EXaa7tp7c8ZvoEEj7uZH2R35fV7eUzACwShU-JLR9oOsNEhS4XO1AzTMtNHQA"
-	noopHandler := func(w http.ResponseWriter, _ *http.Request) {
-		w.WriteHeader(http.StatusOK)
-	}
-	authMiddleware := jsonrpc.AuthMiddleware("oQJH3YPHdvZJnxCPo1Irtz5UKi5zrr6n", http.HandlerFunc(noopHandler))
-
-	req := httptest.NewRequest(http.MethodGet, "/", nil)
-	req.Header.Add("Authorization", "Bearer "+jwtSideload)
-	res := httptest.NewRecorder()
-
-	authMiddleware.ServeHTTP(res, req)
-	assert.Equal(t, http.StatusOK, res.Code)
-
-	user := req.Context().Value("user")
-	assert.NotEqual(t, user, nil)
-	claims := user.(*jwt.Token).Claims.(jwt.MapClaims)
-
-	requestID, ok := claims["sub"]
-
-	assert.True(t, ok)
-	assert.Equal(t, "auth0|5b96f61cf1642721ad84eeb6", requestID)
-
-	roles, err := auth0Client.Manager.User.Roles(requestID.(string))
-
-	assert.NoError(t, err)
-	req = jsonrpc.SetRoles(req, *roles)
-
-	t.Run("top global", func(t *testing.T) {
-		var reply jsonrpc.TopSessionsReply
-		err := svc.TopSessions(req, &jsonrpc.TopSessionsArgs{}, &reply)
-		assert.NoError(t, err)
-
-		assert.Equal(t, 3, len(reply.Sessions))
-		assert.Equal(t, sessionID3, reply.Sessions[0].ID)
-		assert.Equal(t, sessionID2, reply.Sessions[1].ID)
-		assert.Equal(t, sessionID1, reply.Sessions[2].ID)
-	})
-
-	t.Run("top buyer", func(t *testing.T) {
-		var reply jsonrpc.TopSessionsReply
-		err := svc.TopSessions(req, &jsonrpc.TopSessionsArgs{BuyerID: buyerID1}, &reply)
-		assert.NoError(t, err)
-
-		assert.Equal(t, 2, len(reply.Sessions))
-		assert.Equal(t, sessionID3, reply.Sessions[0].ID)
-		assert.Equal(t, sessionID2, reply.Sessions[1].ID)
-	})
-}
-
-func TestSessionDetails(t *testing.T) {
-	t.Parallel()
-
-	redisServer, _ := miniredis.Run()
-	redisClient := redis.NewClient(&redis.Options{Addr: redisServer.Addr()})
-
-	sessionID := fmt.Sprintf("%x", 999)
-
-	meta := routing.SessionMeta{
-		Location:   routing.Location{Latitude: 10, Longitude: 20},
-		ClientAddr: "127.0.0.1:1313",
-		ServerAddr: "10.0.0.1:50000",
-		Hops: []routing.Relay{
-			{ID: 1234},
-			{ID: 1234},
-			{ID: 1234},
-		},
-		SDK: "3.4.4",
-		NearbyRelays: []routing.Relay{
-			{ID: 1, Name: "local", ClientStats: routing.Stats{RTT: 1, Jitter: 2, PacketLoss: 3}},
-		},
-	}
-	slice1 := routing.SessionSlice{
-		Timestamp: time.Now(),
-		Next:      routing.Stats{RTT: 5, Jitter: 10, PacketLoss: 15},
-		Direct:    routing.Stats{RTT: 15, Jitter: 20, PacketLoss: 25},
-		Envelope:  routing.Envelope{Up: 1500, Down: 1500},
-	}
-	slice2 := routing.SessionSlice{
-		Timestamp: time.Now().Add(10 * time.Second),
-		Next:      routing.Stats{RTT: 5, Jitter: 10, PacketLoss: 15},
-		Direct:    routing.Stats{RTT: 15, Jitter: 20, PacketLoss: 25},
-		Envelope:  routing.Envelope{Up: 1500, Down: 1500},
-	}
-
-	redisClient.Set(fmt.Sprintf("session-%s-meta", sessionID), meta, 30*time.Second)
-	redisClient.SAdd(fmt.Sprintf("session-%s-slices", sessionID), slice1, slice2)
-
-	inMemory := storage.InMemory{}
-	inMemory.AddSeller(context.Background(), routing.Seller{ID: "local"})
-	inMemory.AddDatacenter(context.Background(), routing.Datacenter{ID: 1})
-	inMemory.AddRelay(context.Background(), routing.Relay{ID: 1, Name: "local", Seller: routing.Seller{ID: "local"}, Datacenter: routing.Datacenter{ID: 1}})
-
-	logger := log.NewNopLogger()
-	svc := jsonrpc.BuyersService{
-		RedisClient: redisClient,
-		Storage:     &inMemory,
-		Logger:      logger,
-	}
-=======
 // todo: this test is failing with "context deadline exceeded". I believe it's reaching out to Auth0, in which case
 // it should be rewritten to not do that.
 
 // func TestTopSessions(t *testing.T) {
 // 	t.Parallel()
->>>>>>> 8d46c263
+
 
 // 	redisServer, _ := miniredis.Run()
 // 	redisClient := redis.NewClient(&redis.Options{Addr: redisServer.Addr()})
@@ -973,9 +818,4 @@
 		assert.NoError(t, err)
 		assert.True(t, verified)
 	})
-<<<<<<< HEAD
-}
-*/
-=======
 } */
->>>>>>> 8d46c263
