--- conflicted
+++ resolved
@@ -206,8 +206,6 @@
 		assert.NoError(t, err)
 
 		assert.Equal(t, 2, len(reply.Roles))
-<<<<<<< HEAD
-=======
 	})
 }
 
@@ -283,7 +281,7 @@
 		assert.True(t, verified)
 		verified = jsonrpc.VerifyAnyRole(req, jsonrpc.AdminRole, jsonrpc.AnonymousRole)
 		assert.True(t, verified)
->>>>>>> 98d0dcc2
+
 	})
 }
 */