package jsonrpc

import (
	"context"
	"crypto/rand"
	"encoding/json"
	"errors"
	"fmt"
	"net/http"
	"strconv"
	"strings"

	jwtmiddleware "github.com/auth0/go-jwt-middleware"
	"github.com/dgrijalva/jwt-go"
	"github.com/go-kit/kit/log"
	"github.com/networknext/backend/routing"
	"github.com/networknext/backend/storage"
	"gopkg.in/auth0.v4/management"
)

var (
	ErrInsufficientPrivileges = errors.New("insufficient privileges")
)

type contextType string

const (
	anonymousCallKey contextType = "anonymous"
	rolesKey         contextType = "roles"
)

type AuthService struct {
	Auth0   storage.Auth0
	Storage storage.Storer
	Logger  log.Logger
}

type AccountsArgs struct {
	Emails []string           `json:"emails"`
	Roles  []*management.Role `json:"roles"`
}

type AccountsReply struct {
	UserAccounts []account `json:"accounts"`
}

type AccountArgs struct {
	UserID string `json:"user_id"`
}

type AccountReply struct {
	UserAccount account `json:"account"`
}

type account struct {
	UserID      string             `json:"user_id"`
	ID          string             `json:"id"`
	CompanyName string             `json:"company_name"`
	Name        string             `json:"name"`
	Email       string             `json:"email"`
	Roles       []*management.Role `json:"roles"`
}

func (s *AuthService) AllAccounts(r *http.Request, args *AccountsArgs, reply *AccountsReply) error {
	var accountList *management.UserList

	if !VerifyAnyRole(r, AdminRole, OwnerRole) {
		err := fmt.Errorf("AllAccounts() CheckRoles error: %v", ErrInsufficientPrivileges)
		return err
	}

	accountList, err := s.Auth0.Manager.User.List()

	reply.UserAccounts = make([]account, 0)

	if err != nil {
		err := fmt.Errorf("AllAcounts() failed to fetch user list: %v", err)
		s.Logger.Log("err", err)
		return err
	}
	requestUser := r.Context().Value("user")
	if requestUser == nil {
		err = fmt.Errorf("AllAcounts() unable to parse user from token")
		s.Logger.Log("err", err)
		return err
	}

	requestEmail, ok := requestUser.(*jwt.Token).Claims.(jwt.MapClaims)["email"].(string)
	if !ok {
		err = fmt.Errorf("AllAcounts() unable to parse email from token")
		s.Logger.Log("err", err)
		return err
	}
	requestEmailParts := strings.Split(requestEmail, "@")
	requestDomain := requestEmailParts[len(requestEmailParts)-1] // Domain is the last entry of the split since an email as only one @ sign

	for _, a := range accountList.Users {
		emailParts := strings.Split(*a.Email, "@")
		if len(emailParts) <= 0 {
			err = fmt.Errorf("AllAcounts() failed to parse email %s for domain", *a.Email)
			s.Logger.Log("err", err)
			return err
		}
		domain := emailParts[len(emailParts)-1] // Domain is the last entry of the split since an email as only one @ sign
		if requestDomain != domain {
			continue
		}
		userRoles, err := s.Auth0.Manager.User.Roles(*a.ID)
		if err != nil {
			err = fmt.Errorf("AllAcounts() failed to fetch user roles: %v", err)
			s.Logger.Log("err", err)
			return err
		}

		buyer, err := s.Storage.BuyerWithDomain(domain)

		reply.UserAccounts = append(reply.UserAccounts, newAccount(a, userRoles.Roles, buyer))
	}

	return nil
}

func (s *AuthService) UserAccount(r *http.Request, args *AccountArgs, reply *AccountReply) error {
	if args.UserID == "" {
		err := fmt.Errorf("UserAccount() user_id is required")
		s.Logger.Log("err", err)
		return err
	}

	// Check if this is for authed user profile or other users

	user := r.Context().Value("user")
	if user == nil {
		err := fmt.Errorf("UserAccount() failed to fetch calling user from token")
		s.Logger.Log("err", err)
		return err
	}

	claims := user.(*jwt.Token).Claims.(jwt.MapClaims)
	requestID, ok := claims["sub"]
	if !ok {
		err := fmt.Errorf("UserAccount(): failed to parse user id from token")
		s.Logger.Log("err", err)
		return err
	}
	if ok && requestID != args.UserID {
		if !VerifyAnyRole(r, AdminRole, OwnerRole) {
			err := fmt.Errorf("UserAccount(): %v", ErrInsufficientPrivileges)
			s.Logger.Log("err", err)
			return err
		}
	}

	userAccount, err := s.Auth0.Manager.User.Read(args.UserID)
	if err != nil {
		err := fmt.Errorf("UserAccount() failed to fetch user account: %w", err)
		s.Logger.Log("err", err)
		return err
	}

	emailParts := strings.Split(*userAccount.Email, "@")
	if len(emailParts) <= 0 {
		err := fmt.Errorf("UserAccount() failed to parse email %s for domain", *userAccount.Email)
		s.Logger.Log("err", err)
		return err
	}

	domain := emailParts[len(emailParts)-1] // Domain is the last entry of the split since an email as only one @ sign
	buyer, err := s.Storage.BuyerWithDomain(domain)
	userRoles, err := s.Auth0.Manager.User.Roles(*userAccount.ID)
	if err != nil {
		err := fmt.Errorf("UserAccount() failed to fetch user roles: %w", err)
		s.Logger.Log("err", err)
		return err
	}

	reply.UserAccount = newAccount(userAccount, userRoles.Roles, buyer)

	return nil
}

func (s *AuthService) DeleteUserAccount(r *http.Request, args *AccountArgs, reply *AccountReply) error {
	if !VerifyAnyRole(r, AdminRole, OwnerRole) {
		err := fmt.Errorf("UserAccount(): %v", ErrInsufficientPrivileges)
		s.Logger.Log("err", err)
		return err
	}

	if args.UserID == "" {
		err := fmt.Errorf("DeleteUserAccount() user_id is required")
		s.Logger.Log("err", err)
		return err
	}

	if err := s.Auth0.Manager.User.Delete(args.UserID); err != nil {
		err := fmt.Errorf("DeleteUserAccount() failed to delete user: %w", err)
		s.Logger.Log("err", err)
		return err
	}
	return nil
}

func (s *AuthService) AddUserAccount(req *http.Request, args *AccountsArgs, reply *AccountsReply) error {
	var adminString string = "Admin"
	var accounts []account

	if !VerifyAnyRole(req, AdminRole, OwnerRole) {
		err := fmt.Errorf("UserAccount(): %v", ErrInsufficientPrivileges)
		s.Logger.Log("err", err)
		return err
	}

	if len(args.Roles) == 0 {
		err := fmt.Errorf("UserAccount(): roles are required")
		s.Logger.Log("err", err)
		return err
	}

	// Check if non admin is assigning admin role
	for _, r := range args.Roles {
		if r.Name == &adminString && !VerifyAllRoles(req, AdminRole) {
			err := fmt.Errorf("AddUserAccount() insufficient privileges")
			s.Logger.Log("err", err)
			return err
		}
	}

	connectionID := "Username-Password-Authentication"
	emails := args.Emails
	falseValue := false

	newCustomerIDsMap := make(map[string]interface{})

	// Not an onboard signup
	for _, e := range emails {

		emailParts := strings.Split(e, "@")
		if len(emailParts) <= 0 {
			err := fmt.Errorf("AddUserAccount() failed to parse email %s for domain", e)
			s.Logger.Log("err", err)
			return err
		}
		domain := emailParts[len(emailParts)-1] // Domain is the last entry of the split since an email as only one @ sign

		buyer, err := s.Storage.BuyerWithDomain(domain)

		pw, err := GenerateRandomString(32)
		if err != nil {
			err := fmt.Errorf("AddUserAccount() failed to generate a random password: %w", err)
			s.Logger.Log("err", err)
			return err
		}
		newUser := &management.User{
			Connection:    &connectionID,
			Email:         &e,
			EmailVerified: &falseValue,
			VerifyEmail:   &falseValue,
			Password:      &pw,
			AppMetadata: map[string]interface{}{
				"customer": newCustomerIDsMap,
			},
		}
		if err = s.Auth0.Manager.User.Create(newUser); err != nil {
			err := fmt.Errorf("AddUserAccount() failed to create new user: %w", err)
			s.Logger.Log("err", err)
			return err
		}

		if err = s.Auth0.Manager.User.AssignRoles(*newUser.ID, args.Roles...); err != nil {
			err := fmt.Errorf("AddUserAccount() failed to add user roles: %w", err)
			s.Logger.Log("err", err)
			return err
		}

		accounts = append(accounts, newAccount(newUser, args.Roles, buyer))
	}
	reply.UserAccounts = accounts
	return nil
}

func GenerateRandomString(n int) (string, error) {
	const letters = "0123456789ABCDEFGHIJKLMNOPQRSTUVWXYZabcdefghijklmnopqrstuvwxyz-"
	bytes, err := GenerateRandomBytes(n)
	if err != nil {
		// not method, no service logger
		return "", err
	}
	for i, b := range bytes {
		bytes[i] = letters[b%byte(len(letters))]
	}
	return string(bytes), nil
}

func GenerateRandomBytes(n int) ([]byte, error) {
	b := make([]byte, n)
	_, err := rand.Read(b)
	// Note that err == nil only if we read len(b) bytes.
	if err != nil {
		// not method, no service logger
		return nil, err
	}

	return b, nil
}

func newAccount(u *management.User, r []*management.Role, buyer routing.Buyer) account {
	id := strconv.FormatUint(buyer.ID, 10)

	if id == "0" {
		id = ""
	}

	account := account{
		UserID:      *u.Identities[0].UserID,
		ID:          id,
		CompanyName: buyer.Name,
		Name:        *u.Name,
		Email:       *u.Email,
		Roles:       r,
	}

	return account
}

type RolesArgs struct {
	UserID string             `json:"user_id"`
	Roles  []*management.Role `json:"roles"`
}

type RolesReply struct {
	Roles []*management.Role `json:"roles"`
}

func (s *AuthService) AllRoles(r *http.Request, args *RolesArgs, reply *RolesReply) error {
	reply.Roles = make([]*management.Role, 0)

	if !VerifyAnyRole(r, AdminRole, OwnerRole) {
		err := fmt.Errorf("UserAccount(): %v", ErrInsufficientPrivileges)
		s.Logger.Log("err", err)
		return err
	}

	roleList, err := s.Auth0.Manager.Role.List()
	if err != nil {
		err := fmt.Errorf("AllRoles() failed to fetch role list: %w", err)
		s.Logger.Log("err", err)
		return err
	}

	if !VerifyAllRoles(r, AdminRole) {
		for _, role := range roleList.Roles {
			if *role.Name != "Admin" {
				reply.Roles = append(reply.Roles, role)
			}
		}
	} else {
		reply.Roles = roleList.Roles
	}

	return nil
}

func (s *AuthService) UserRoles(r *http.Request, args *RolesArgs, reply *RolesReply) error {
	if !VerifyAnyRole(r, AdminRole, OwnerRole) {
		err := fmt.Errorf("UserAccount(): %v", ErrInsufficientPrivileges)
		s.Logger.Log("err", err)
		return err
	}

	if args.UserID == "" {
		err := fmt.Errorf("UserRoles() user_id is required")
		s.Logger.Log("err", err)
		return err
	}

	userRoles, err := s.Auth0.Manager.User.Roles(args.UserID)

	if err != nil {
		err := fmt.Errorf("UserRoles() failed to get user roles: %w", err)
		s.Logger.Log("err", err)
		return err
	}

	reply.Roles = userRoles.Roles

	return nil
}

func (s *AuthService) UpdateUserRoles(r *http.Request, args *RolesArgs, reply *RolesReply) error {
	var err error
	if !VerifyAnyRole(r, AdminRole, OwnerRole) {
		err := fmt.Errorf("UserAccount(): %v", ErrInsufficientPrivileges)
		s.Logger.Log("err", err)
		return err
	}

	if args.UserID == "" {
		err := fmt.Errorf("UpdateUserRoles() user_id is required")
		s.Logger.Log("err", err)
		return err
	}

	userRoles, err := s.Auth0.Manager.User.Roles(args.UserID)

	if err != nil {
		err := fmt.Errorf("UpdateUserRoles() failed to fetch user roles: %w", err)
		s.Logger.Log("err", err)
		return err
	}

	if len(userRoles.Roles) > 0 {
		err = s.Auth0.Manager.User.RemoveRoles(args.UserID, userRoles.Roles...)
		if err != nil {
			err := fmt.Errorf("UpdateUserRoles() failed to remove current user role: %w", err)
			s.Logger.Log("err", err)
			return err
		}
	}

	if len(args.Roles) == 0 {
		reply.Roles = make([]*management.Role, 0)
		return nil
	}

	err = s.Auth0.Manager.User.AssignRoles(args.UserID, args.Roles...)
	if err != nil {
		err := fmt.Errorf("UpdateUserRoles() failed to assign role: %w", err)
		s.Logger.Log("err", err)
		return err
	}

	reply.Roles = args.Roles
	return nil
}

type UpgradeArgs struct {
}

type UpgradeReply struct {
	NewRoles []*management.Role `json:"new_roles"`
}

func (s *AuthService) UpgradeAccount(r *http.Request, args *UpgradeArgs, reply *UpgradeReply) error {
	if VerifyAnyRole(r, AdminRole, OwnerRole) {
		return nil
	}
	var companyUsers []*management.User
	accountList, err := s.Auth0.Manager.User.List()

	if err != nil {
		err = fmt.Errorf("UpgradeAccount() failed to fetch user list: %v", err)
		s.Logger.Log("err", err)
		return err
	}
	requestUser := r.Context().Value("user")
	if requestUser == nil {
		err = fmt.Errorf("UpgradeAccount() unable to parse user from token")
		s.Logger.Log("err", err)
		return err
	}

	requestEmail, ok := requestUser.(*jwt.Token).Claims.(jwt.MapClaims)["email"].(string)
	if !ok {
		err = fmt.Errorf("UpgradeAccount() unable to parse email from token")
		s.Logger.Log("err", err)
		return err
	}
	requestEmailParts := strings.Split(requestEmail, "@")
	requestDomain := requestEmailParts[len(requestEmailParts)-1] // Domain is the last entry of the split since an email as only one @ sign

	for _, a := range accountList.Users {
		emailParts := strings.Split(*a.Email, "@")
		if len(emailParts) <= 0 {
			err = fmt.Errorf("UpgradeAccount() failed to parse email %s for domain", *a.Email)
			s.Logger.Log("err", err)
			return err
		}
		domain := emailParts[len(emailParts)-1] // Domain is the last entry of the split since an email as only one @ sign
		if requestDomain != domain {
			continue
		}
		companyUsers = append(companyUsers, a)
	}
	if len(companyUsers) > 1 {
		return nil
	}
	roleNames := []string{
		"rol_ScQpWhLvmTKRlqLU",
		"rol_8r0281hf2oC4cvrD",
	}
	roleTypes := []string{
		"Viewer",
		"Owner",
	}
	roleDescriptions := []string{
		"Can see current sessions and the map.",
		"Can access and manage everything in an account.",
	}

	requestID, ok := requestUser.(*jwt.Token).Claims.(jwt.MapClaims)["sub"].(string)
	if !ok {
		err = fmt.Errorf("UpgradeAccount() unable to parse id from token")
		s.Logger.Log("err", err)
		return err
	}
	// Upgrade account
	roles := []*management.Role{
		{
			ID:          &roleNames[0],
			Name:        &roleTypes[0],
			Description: &roleDescriptions[0],
		},
		{
			ID:          &roleNames[1],
			Name:        &roleTypes[1],
			Description: &roleDescriptions[1],
		},
	}

	err = s.Auth0.Manager.User.AssignRoles(requestID, roles...)

	if err != nil {
		return err
	}

	userAccount, err := s.Auth0.Manager.User.Read(requestID)
	if err != nil {
		err := fmt.Errorf("UpgradeAccount() failed to fetch user account: %w", err)
		s.Logger.Log("err", err)
		return err
	}

	userRoles, err := s.Auth0.Manager.User.Roles(*userAccount.ID)
	if err != nil {
		err := fmt.Errorf("UpgradeAccount() failed to fetch user roles: %w", err)
		s.Logger.Log("err", err)
		return fmt.Errorf("failed to fetch user roles: %w", err)
	}

	reply.NewRoles = userRoles.Roles

	return nil
}

type VerifyEmailArgs struct {
	UserID string `json:"user_id"`
}

type VerifyEmailReply struct {
	Sent bool `json:"sent"`
}

func (s *AuthService) ResendVerificationEmail(r *http.Request, args *VerifyEmailArgs, reply *VerifyEmailReply) error {
	reply.Sent = false

	if !VerifyAllRoles(r, UnverifiedRole) {
		err := fmt.Errorf("VerifyEmailUrl() failed to creating verification email link: %v", ErrInsufficientPrivileges)
		s.Logger.Log("err", err)
		return err
	}

	job := &management.Job{
		UserID: &args.UserID,
	}

	err := s.Auth0.Manager.Job.VerifyEmail(job)
	if err != nil {
		err := fmt.Errorf("VerifyEmailUrl() failed to creating verification email link: %s", err)
		s.Logger.Log("err", err)
		return err
	}

	reply.Sent = true

	return nil
}

type response struct {
	Message string `json:"message"`
}

type jwks struct {
	Keys []struct {
		Kty string   `json:"kty"`
		Kid string   `json:"kid"`
		Use string   `json:"use"`
		N   string   `json:"n"`
		E   string   `json:"e"`
		X5c []string `json:"x5c"`
	} `json:"keys"`
}

func AuthMiddleware(audience string, next http.Handler) http.Handler {
	if audience == "" {
		return next
	}

	mw := jwtmiddleware.New(jwtmiddleware.Options{
		ValidationKeyGetter: func(token *jwt.Token) (interface{}, error) {
			// Check if OpsService token
			claims := token.Claims.(jwt.MapClaims)

			if _, ok := claims["scope"]; !ok {
				if !claims.VerifyAudience(audience, false) {
					return token, errors.New("Invalid audience.")
				}
			}
			// Verify 'iss' claim
			iss := "https://networknext.auth0.com/"
			checkIss := token.Claims.(jwt.MapClaims).VerifyIssuer(iss, false)
			if !checkIss {
				return token, errors.New("Invalid issuer.")
			}

			cert, err := getPemCert(token)
			if err != nil {
				return nil, err
			}

			return jwt.ParseRSAPublicKeyFromPEM([]byte(cert))
		},
		SigningMethod:       jwt.SigningMethodRS256,
		CredentialsOptional: true,
	})

	return mw.Handler(next)
}

func getPemCert(token *jwt.Token) (string, error) {
	cert := ""
	resp, err := http.Get("https://networknext.auth0.com/.well-known/jwks.json")

	if err != nil {
		return cert, err
	}
	defer resp.Body.Close()

	var keys = jwks{}
	err = json.NewDecoder(resp.Body).Decode(&keys)

	if err != nil {
		return cert, err
	}

	for k := range keys.Keys {
		if token.Header["kid"] == keys.Keys[k].Kid {
			cert = "-----BEGIN CERTIFICATE-----\n" + keys.Keys[k].X5c[0] + "\n-----END CERTIFICATE-----"
		}
	}

	if cert == "" {
		err := errors.New("Unable to find appropriate key.")
		return cert, err
	}

	return cert, nil
}

func SetIsAnonymous(r *http.Request, value bool) *http.Request {
	ctx := r.Context()
	ctx = context.WithValue(ctx, anonymousCallKey, value)
	return r.WithContext(ctx)
}

func IsAnonymous(r *http.Request) bool {
	anon, ok := r.Context().Value(anonymousCallKey).(bool)
	return ok && anon
}

func SetRoles(r *http.Request, roles management.RoleList) *http.Request {
	ctx := r.Context()
	ctx = context.WithValue(ctx, rolesKey, roles)
	return r.WithContext(ctx)
}

func RequestRoles(r *http.Request) management.RoleList {
	roles := r.Context().Value(rolesKey)

	if roles != nil {
		return roles.(management.RoleList)
	}
	return management.RoleList{}
}

// RoleFunc defines a function that takes in an http.Request and perform a check on it whether it has a role or not.
type RoleFunc func(req *http.Request) (bool, error)

// Ops checks the request for the appropriate "scope" in the JWT
var OpsRole = func(req *http.Request) (bool, error) {
	user := req.Context().Value("user")

	if user != nil {
		claims := user.(*jwt.Token).Claims.(jwt.MapClaims)

		if _, ok := claims["scope"]; ok {
			return true, nil
		}
	}
	return false, fmt.Errorf("OpsRole(): failed to fetch user from token")
}

var AdminRole = func(req *http.Request) (bool, error) {
<<<<<<< HEAD

=======
>>>>>>> 47ad47d9
	requestRoles := req.Context().Value(rolesKey)

	if requestRoles == nil {
		return false, fmt.Errorf("AdminRole(): failed to get roles from context")
	}

	found := false

	for _, role := range requestRoles.(management.RoleList).Roles {
		if found {
			continue
		}
		if *role.Name == "Admin" {
			found = true
		}
	}
	return found, nil
}

var OwnerRole = func(req *http.Request) (bool, error) {
<<<<<<< HEAD

=======
>>>>>>> 47ad47d9
	requestRoles := req.Context().Value(rolesKey)

	if requestRoles == nil {
		return false, fmt.Errorf("OwnerRole(): failed to get roles from context")
	}

	found := false

	for _, role := range requestRoles.(management.RoleList).Roles {
		if found {
			continue
		}
		if *role.Name == "Owner" {
			found = true
		}
	}
	return found, nil
}

// Ops checks the request for the appropriate "scope" in the JWT
var AnonymousRole = func(req *http.Request) (bool, error) {
	anon, ok := req.Context().Value(anonymousCallKey).(bool)
	return ok && anon, nil
}

// Ops checks the request for the appropriate "scope" in the JWT
var UnverifiedRole = func(req *http.Request) (bool, error) {
	user := req.Context().Value("user")

	if user == nil {
		return false, fmt.Errorf("UnverifiedRole(): failed to fetch user from token")
	}
	claims := user.(*jwt.Token).Claims.(jwt.MapClaims)

	if verified, ok := claims["email_verified"]; ok && !verified.(bool) {
		return true, nil
	}
	return false, nil
}

func VerifyAllRoles(req *http.Request, roleFuncs ...RoleFunc) bool {
	for _, f := range roleFuncs {
		authorized, err := f(req)
		if !authorized || err != nil {
			return false
		}
	}
	return true
}

func VerifyAnyRole(req *http.Request, roleFuncs ...RoleFunc) bool {
	for _, f := range roleFuncs {
		authorized, err := f(req)
		if authorized && err == nil {
			return true
		}
	}
	return false
}<|MERGE_RESOLUTION|>--- conflicted
+++ resolved
@@ -700,10 +700,6 @@
 }
 
 var AdminRole = func(req *http.Request) (bool, error) {
-<<<<<<< HEAD
-
-=======
->>>>>>> 47ad47d9
 	requestRoles := req.Context().Value(rolesKey)
 
 	if requestRoles == nil {
@@ -724,10 +720,6 @@
 }
 
 var OwnerRole = func(req *http.Request) (bool, error) {
-<<<<<<< HEAD
-
-=======
->>>>>>> 47ad47d9
 	requestRoles := req.Context().Value(rolesKey)
 
 	if requestRoles == nil {
