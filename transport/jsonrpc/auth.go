--- conflicted
+++ resolved
@@ -700,7 +700,6 @@
 }
 
 var AdminRole = func(req *http.Request) (bool, error) {
-
 	requestRoles := req.Context().Value(rolesKey)
 
 	if requestRoles == nil {
@@ -721,7 +720,6 @@
 }
 
 var OwnerRole = func(req *http.Request) (bool, error) {
-
 	requestRoles := req.Context().Value(rolesKey)
 
 	if requestRoles == nil {
@@ -760,37 +758,6 @@
 		return true, nil
 	}
 	return false, nil
-<<<<<<< HEAD
-}
-
-func VerifyRolesAND(req *http.Request, roleFuncs ...RoleFunc) (bool, error) {
-	for _, f := range roleFuncs {
-		authorized, err := f(req)
-		if !authorized {
-			return authorized, fmt.Errorf("%v: %v", ErrInsufficientPrivileges, f)
-		}
-		if err != nil {
-			return false, fmt.Errorf("%v: %v", err, f)
-		}
-	}
-	return true, nil
-}
-
-func VerifyRolesOR(req *http.Request, roleFuncs ...RoleFunc) (bool, error) {
-	var authorized bool = false
-	for _, f := range roleFuncs {
-		if authorized {
-			return true, nil
-		}
-		authorized, err := f(req)
-	}
-	if !authorized {
-		return authorized, fmt.Errorf("%v: %v", ErrInsufficientPrivileges, f)
-	}
-	if err != nil {
-		return false, fmt.Errorf("%v: %v", err, f)
-	}
-=======
 }
 
 func VerifyRoles(req *http.Request, roleFuncs ...RoleFunc) error {
@@ -804,5 +771,4 @@
 		}
 	}
 	return nil
->>>>>>> a85f6001
 }