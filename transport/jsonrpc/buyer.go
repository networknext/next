package jsonrpc

import (
	"context"
	"encoding/binary"
	"encoding/json"
	"fmt"
	fnv "hash/fnv"
	"net/http"
	"sort"
	"strings"
	"sync"

	"github.com/dgrijalva/jwt-go"
	"github.com/go-kit/kit/log"
	"github.com/go-kit/kit/log/level"
	"github.com/go-redis/redis/v7"
	"github.com/networknext/backend/routing"
	"github.com/networknext/backend/storage"
)

const (
	TopSessionsSize = 1000
)

type BuyersService struct {
	mu                    sync.Mutex
	mapPointsCache        json.RawMessage
	mapPointsCompactCache json.RawMessage

	RedisClient redis.Cmdable
	Storage     storage.Storer
	Logger      log.Logger
}

type FlushSessionsArgs struct{}

type FlushSessionsReply struct{}

func (s *BuyersService) FlushSessions(r *http.Request, args *FlushSessionsArgs, reply *FlushSessionsReply) error {
	if !VerifyAllRoles(r, OpsRole) {
		return fmt.Errorf("FlushSessions(): %v", ErrInsufficientPrivileges)
	}

	return s.RedisClient.FlushAllAsync().Err()
}

type UserSessionsArgs struct {
	UserHash string `json:"user_hash"`
}

type UserSessionsReply struct {
	Sessions []routing.SessionMeta `json:"sessions"`
}

func (s *BuyersService) UserSessions(r *http.Request, args *UserSessionsArgs, reply *UserSessionsReply) error {
	var sessionIDs []string

	userhash := args.UserHash
	reply.Sessions = make([]routing.SessionMeta, 0)

	err := s.RedisClient.SMembers(fmt.Sprintf("user-%s-sessions", userhash)).ScanSlice(&sessionIDs)
	if err != nil {
		err = fmt.Errorf("UserSessions() failed getting user sessions: %v", err)
		s.Logger.Log("err", err)
		return err
	}

	if len(sessionIDs) == 0 {
		hash := fnv.New64a()
		_, err := hash.Write([]byte(userhash))
		if err != nil {
			err = fmt.Errorf("UserSessions() error writing 64a hash: %v", err)
			s.Logger.Log("err", err)
			return err
		}
		hashedID := fmt.Sprintf("%x", hash.Sum64())

		err = s.RedisClient.SMembers(fmt.Sprintf("user-%s-sessions", hashedID)).ScanSlice(&sessionIDs)
		if err != nil {
			err = fmt.Errorf("UserSessions() failed getting user sessions: %v", err)
			s.Logger.Log("err", err)
			return err
		}
	}

	if len(sessionIDs) == 0 {
		return nil
	}

	var getCmds []*redis.StringCmd
	{
		gettx := s.RedisClient.TxPipeline()
		for _, sessionID := range sessionIDs {
			getCmds = append(getCmds, gettx.Get(fmt.Sprintf("session-%s-meta", sessionID)))
		}
		_, err = gettx.Exec()
		if err != nil && err != redis.Nil {
			err = fmt.Errorf("UserSessions() redis.Pipeliner error: %v", err)
			s.Logger.Log("err", err)
			return err
		}
	}

	sremtx := s.RedisClient.TxPipeline()
	{
		var meta routing.SessionMeta
		for _, cmd := range getCmds {
			err = cmd.Scan(&meta)
			if err != nil {
				args := cmd.Args()
				key := args[1].(string)
				keyparts := strings.Split(key, "-")

				sremtx.SRem(fmt.Sprintf("user-%s-sessions", userhash), keyparts[1])
				continue
			}

			if VerifyAnyRole(r, AnonymousRole, UnverifiedRole) || !VerifyAllRoles(r, s.SameBuyerRole(meta.BuyerID)) {
				meta.Anonymise()
			}

			reply.Sessions = append(reply.Sessions, meta)
		}
	}

	sremcmds, err := sremtx.Exec()
	if err != nil && err != redis.Nil {
		err = fmt.Errorf("UserSessions() redit.Pipeliner error: %v", err)
		s.Logger.Log("err", err)
		return err
	}

	level.Info(s.Logger).Log("key", "user-*-sessions", "removed", len(sremcmds))

	sort.Slice(reply.Sessions, func(i int, j int) bool {
		return reply.Sessions[i].ID < reply.Sessions[j].ID
	})

	return nil
}

type TotalSessionsArgs struct {
	BuyerID string `json:"buyer_id"`
}

type TotalSessionsReply struct {
	Direct int `json:"direct"`
	Next   int `json:"next"`
}

func (s *BuyersService) TotalSessions(r *http.Request, args *TotalSessionsArgs, reply *TotalSessionsReply) error {
	if r.Body != nil {
		defer r.Body.Close()
	}
	direct, err := s.RedisClient.ZCard("total-direct").Result()
	if err != nil {
		return err
	}

	next, err := s.RedisClient.ZCard("total-next").Result()
	if err != nil {
		return err
	}

	reply.Direct = int(direct)
	reply.Next = int(next)

	return nil
}

type TopSessionsArgs struct {
	BuyerID string `json:"buyer_id"`
}

type TopSessionsReply struct {
	Sessions []routing.SessionMeta `json:"sessions"`
}

// TopSessions generates the top sessions sorted by improved RTT
func (s *BuyersService) TopSessions(r *http.Request, args *TopSessionsArgs, reply *TopSessionsReply) error {
	var err error
	var topnext []string
	var topdirect []string

	reply.Sessions = make([]routing.SessionMeta, 0)

	// get the top session IDs globally or for a buyer from the sorted set
	switch args.BuyerID {
	case "":
<<<<<<< HEAD
		// Get top Next sessions sorted by greatest to least improved RTT
		topnext, err = s.RedisClient.ZRevRange("total-next", 0, TopSessionsSize).Result()
		if err != nil {
			err = fmt.Errorf("TopSessions() failed getting total-next sessions: %v", err)
			s.Logger.Log("err", err)
			return err
		}

		// Get top Direct sessions sorted by least to greatest direct RTT
		topdirect, err = s.RedisClient.ZRange("total-direct", 0, TopSessionsSize).Result()
		if err != nil {
			err = fmt.Errorf("TopSessions() failed getting total-next sessions: %v", err)
			s.Logger.Log("err", err)
			return err
		}
	default:
		if !VerifyAllRoles(r, s.SameBuyerRole(args.BuyerID)) {
			err = fmt.Errorf("TopSessions(): %v", ErrInsufficientPrivileges)
			s.Logger.Log("err", err)
			return err
		}
		topnext, err = s.RedisClient.ZRevRange(fmt.Sprintf("total-next-buyer-%s", args.BuyerID), 0, TopSessionsSize).Result()
		if err != nil {
			err = fmt.Errorf("TopSessions() failed getting total-next sessions: %v", err)
=======
		result, err = s.RedisClient.ZRangeWithScores("top-global", 0, TopSessionsSize*2).Result()
		if err != nil {
			err = fmt.Errorf("TopSessions() failed getting top global sessions: %v", err)
			s.Logger.Log("err", err)
			return err
		}
	default:
		if !VerifyAllRoles(r, s.SameBuyerRole(args.BuyerID)) {
			err = fmt.Errorf("TopSessions(): %v", ErrInsufficientPrivileges)
>>>>>>> 47ad47d9
			s.Logger.Log("err", err)
			return err
		}
		topdirect, err = s.RedisClient.ZRange(fmt.Sprintf("total-direct-buyer-%s", args.BuyerID), 0, TopSessionsSize).Result()
		if err != nil {
			err = fmt.Errorf("TopSessions() failed getting total-next sessions: %v", err)
			s.Logger.Log("err", err)
			return err
		}
	}

	// build a single transaction to get the sessions details for the session IDs
	var getNextCmds []*redis.StringCmd
	{
		gettx := s.RedisClient.TxPipeline()
		for _, sessionID := range topnext {
			getNextCmds = append(getNextCmds, gettx.Get(fmt.Sprintf("session-%s-meta", sessionID)))
		}
		_, err = gettx.Exec()
		if err != nil && err != redis.Nil {
			err = fmt.Errorf("TopSessions() failed getting top sessions meta: %v", err)
			s.Logger.Log("err", err)
			return err
		}
	}

	// build a single transaction to remove any session ID from the sorted set if the
	// session-*-meta key is missing or expired
	var nextSessions []routing.SessionMeta
	zremtx := s.RedisClient.TxPipeline()
	{
		var meta routing.SessionMeta
		for _, cmd := range getNextCmds {
			// scan the data from Redis into its SessionMeta struct
			err = cmd.Scan(&meta)

			// if there was an error then the session-*-point key expired
			// so add ZREM commands to remove it from the key sets globally
			// and for each buyer
			if err != nil {
				args := cmd.Args()
				key := args[1].(string)
				keyparts := strings.Split(key, "-")

				zremtx.ZRem("total-next", keyparts[1])
				for _, buyer := range buyers {
					zremtx.ZRem(fmt.Sprintf("total-next-buyer-%016x", buyer.ID), keyparts[1])
				}
				continue
			}

			if !VerifyAllRoles(r, s.SameBuyerRole(args.BuyerID)) {
				meta.Anonymise()
			}

			nextSessions = append(nextSessions, meta)
		}
	}

	_, err = zremtx.Exec()
	if err != nil && err != redis.Nil {
		err = fmt.Errorf("TopSessions() redit.Pipeliner error: %v", err)
		s.Logger.Log("err", err)
		return err
	}

	sort.Slice(nextSessions, func(i int, j int) bool {
		return nextSessions[i].DeltaRTT > nextSessions[j].DeltaRTT
	})

	// If the result of nextSessions fills the page then early out and do not fill with direct
	// This will skip talking to redis to get meta details for sessions we do not need to get
	if len(nextSessions) >= TopSessionsSize {
		reply.Sessions = nextSessions[:TopSessionsSize]
		return nil
	}

	// If we get here then there are not enough Next sessions to fill the list
	// so we continue to get the top Direct sessions to fill it out more

	var getDirectCmds []*redis.StringCmd
	{
		gettx := s.RedisClient.TxPipeline()
		for _, sessionID := range topdirect {
			getDirectCmds = append(getDirectCmds, gettx.Get(fmt.Sprintf("session-%s-meta", sessionID)))
		}
		_, err = gettx.Exec()
		if err != nil && err != redis.Nil {
			err = fmt.Errorf("TopSessions() failed getting top sessions meta: %v", err)
			s.Logger.Log("err", err)
			return err
		}
	}

	var directSessions []routing.SessionMeta
	zremtx = s.RedisClient.TxPipeline()
	{
		var meta routing.SessionMeta
		for _, cmd := range getDirectCmds {
			// scan the data from Redis into its SessionMeta struct
			err = cmd.Scan(&meta)

			// if there was an error then the session-*-point key expired
			// so add ZREM commands to remove it from the key sets globally
			// and for each buyer
			if err != nil {
				args := cmd.Args()
				key := args[1].(string)
				keyparts := strings.Split(key, "-")

				zremtx.ZRem("total-direct", keyparts[1])
				for _, buyer := range buyers {
					zremtx.ZRem(fmt.Sprintf("total-direct-buyer-%016x", buyer.ID), keyparts[1])
				}
				continue
			}

			if isAnon || (!isSameBuyer && !isAdmin) {
				meta.Anonymise()
			}

			directSessions = append(directSessions, meta)
		}
	}

	// execute the transaction to remove the sessions IDs from the sorted key sets
	_, err = zremtx.Exec()
	if err != nil && err != redis.Nil {
		err = fmt.Errorf("TopSessions() redit.Pipeliner error: %v", err)
		s.Logger.Log("err", err)
		return err
	}

	sort.Slice(directSessions, func(i int, j int) bool {
		return directSessions[i].DeltaRTT < directSessions[j].DeltaRTT
	})

	reply.Sessions = append(reply.Sessions, nextSessions...)
	reply.Sessions = append(reply.Sessions, directSessions...)

	if len(reply.Sessions) > TopSessionsSize {
		reply.Sessions = reply.Sessions[:TopSessionsSize]
	}

	return nil
}

type SessionDetailsArgs struct {
	SessionID string `json:"session_id"`
}

type SessionDetailsReply struct {
	Meta   routing.SessionMeta    `json:"meta"`
	Slices []routing.SessionSlice `json:"slices"`
}

func (s *BuyersService) SessionDetails(r *http.Request, args *SessionDetailsArgs, reply *SessionDetailsReply) error {
	var err error

	data, err := s.RedisClient.Get(fmt.Sprintf("session-%s-meta", args.SessionID)).Bytes()
	if err != nil {
		err = fmt.Errorf("SessionDetails() failed getting session meta: %v", err)
		s.Logger.Log("err", err)
		return err
	}
	err = reply.Meta.UnmarshalBinary(data)
	if err != nil {
		err = fmt.Errorf("SessionDetails() SessionMeta unmarshaling error: %v", err)
		s.Logger.Log("err", err)
		return err
	}

	// We fill in the name on the portal side so we don't spend time doing it while serving sessions
	if VerifyAllRoles(r, AdminRole) {
		for idx, relay := range reply.Meta.NearbyRelays {
			r, err := s.Storage.Relay(relay.ID)
			if err != nil {
				continue
			}

			reply.Meta.NearbyRelays[idx].Name = r.Name
		}
	}

	if !VerifyAllRoles(r, s.SameBuyerRole(reply.Meta.BuyerID)) {
		reply.Meta.Anonymise()
	}

	reply.Slices = make([]routing.SessionSlice, 0)

	err = s.RedisClient.SMembers(fmt.Sprintf("session-%s-slices", args.SessionID)).ScanSlice(&reply.Slices)
	if err != nil {
		err = fmt.Errorf("SessionDetails() failed getting session slices: %v", err)
		s.Logger.Log("err", err)
		return err
	}

	sort.Slice(reply.Slices, func(i int, j int) bool {
		return reply.Slices[i].Timestamp.Before(reply.Slices[j].Timestamp)
	})

	return nil
}

type MapPointsArgs struct {
	BuyerID string `json:"buyer_id"`
}

type MapPointsReply struct {
	Points json.RawMessage `json:"map_points"`
}

// GenerateMapPoints warms a local cache of JSON to be used by SessionMapPoints
func (s *BuyersService) GenerateMapPoints() error {
	s.mu.Lock()
	defer s.mu.Unlock()

	// get all the session IDs from the map-points-global key set
	sessionIDs, err := s.RedisClient.SMembers("map-points-global").Result()
	if err != nil {
		err = fmt.Errorf("SessionMapPoints() failed getting global map points: %v", err)
		s.Logger.Log("err", err)
		return err
	}

	// build a single transaction of gets for each session ID
	var getCmds []*redis.StringCmd
	{
		gettx := s.RedisClient.TxPipeline()
		for _, sessionID := range sessionIDs {
			getCmds = append(getCmds, gettx.Get(fmt.Sprintf("session-%s-point", sessionID)))
		}
		_, err = gettx.Exec()
		if err != nil && err != redis.Nil {
			err = fmt.Errorf("SessionMapPoints() failed getting session points: %v", err)
			s.Logger.Log("err", err)
			return err
		}
	}

	// slice to hold all the final map points
	mappoints := make([]routing.SessionMapPoint, 0)
	mappointscompact := make([][]interface{}, 0)

	// build a single transaction for any missing session-*-point keys to be
	// removed from map-points-global, total-next, and total-direct key sets
	sremtx := s.RedisClient.TxPipeline()
	{
		var point routing.SessionMapPoint
		for _, cmd := range getCmds {
			// scan the data from Redis into its SessionMapPoint struct
			err = cmd.Scan(&point)

			// if there was an error then the session-*-point key expired
			// so add SREM commands to remove it from the key sets
			if err != nil {
				key := cmd.Args()[1].(string)
				keyparts := strings.Split(key, "-")
				sremtx.SRem("map-points-global", keyparts[1])
				sremtx.ZRem("total-next", keyparts[1])
				sremtx.ZRem("total-direct", keyparts[1])
				continue
			}

			// if there was no error then add the SessionMapPoint to the slice
			if point.Latitude != 0 && point.Longitude != 0 {
				mappoints = append(mappoints, point)

				var onNN uint
				if point.OnNetworkNext {
					onNN = 1
				}
				mappointscompact = append(mappointscompact, []interface{}{point.Longitude, point.Latitude, onNN})
			}
		}
	}

	// execute the transaction to remove the sessions IDs from the key sets
	sremcmds, err := sremtx.Exec()
	if err != nil {
		return err
	}

	level.Info(s.Logger).Log("key", "map-points-global", "removed", len(sremcmds))

	// marshal the map points slice to local cache
	s.mapPointsCache, err = json.Marshal(mappoints)
	if err != nil {
		return err
	}

	s.mapPointsCompactCache, err = json.Marshal(mappointscompact)
	if err != nil {
		return err
	}

	return nil
}

// SessionMapPoints returns the locally cached JSON from GenerateSessionMapPoints
func (s *BuyersService) SessionMapPoints(r *http.Request, args *MapPointsArgs, reply *MapPointsReply) error {
	s.mu.Lock()
	defer s.mu.Unlock()

	// pull the local cache and reply with it
	reply.Points = s.mapPointsCache

	return nil
}

func (s *BuyersService) SessionMap(r *http.Request, args *MapPointsArgs, reply *MapPointsReply) error {
	s.mu.Lock()
	defer s.mu.Unlock()

	// pull the local cache and reply with it
	reply.Points = s.mapPointsCompactCache

	return nil
}

type GameConfigurationArgs struct {
	Domain       string `json:"domain"`
	Name         string `json:"name"`
	NewPublicKey string `json:"new_public_key"`
}

type GameConfigurationReply struct {
	GameConfiguration gameConfiguration `json:"game_config"`
}

type gameConfiguration struct {
	Company   string `json:"company"`
	PublicKey string `json:"public_key"`
}

func (s *BuyersService) GameConfiguration(r *http.Request, args *GameConfigurationArgs, reply *GameConfigurationReply) error {
	var err error
	var buyer routing.Buyer

	if VerifyAnyRole(r, AnonymousRole, UnverifiedRole) {
		err = fmt.Errorf("GameConfiguration(): %v", ErrInsufficientPrivileges)
		s.Logger.Log("err", err)
		return err
	}

	reply.GameConfiguration.PublicKey = ""
	reply.GameConfiguration.Company = ""

	buyer, err = s.Storage.BuyerWithDomain(args.Domain)
	// Buyer not found
	if err != nil {
		return nil
	}

	reply.GameConfiguration.PublicKey = buyer.EncodedPublicKey()
	reply.GameConfiguration.Company = buyer.Name

	return nil
}

func (s *BuyersService) UpdateGameConfiguration(r *http.Request, args *GameConfigurationArgs, reply *GameConfigurationReply) error {
	var err error
	var buyerID uint64
	var buyer routing.Buyer

	if !VerifyAnyRole(r, AdminRole, OwnerRole) {
		err = fmt.Errorf("UpdateGameConfiguration(): %v", ErrInsufficientPrivileges)
		s.Logger.Log("err", err)
		return err
	}

	ctx := context.Background()

	if args.Domain == "" {
		err = fmt.Errorf("UpdateGameConfiguration() domain is required")
		s.Logger.Log("err", err)
		return err
	}

	if args.Name == "" {
		err = fmt.Errorf("UpdateGameConfiguration() company name is required")
		s.Logger.Log("err", err)
		return err
	}

	if args.NewPublicKey == "" {
		err = fmt.Errorf("UpdateGameConfiguration() new public key is required")
		s.Logger.Log("err", err)
		return err
	}

	buyer, err = s.Storage.BuyerWithDomain(args.Domain)

	// Buyer not found
	if buyer.ID == 0 {
		byteKey := []byte(args.NewPublicKey)

		buyerID = binary.LittleEndian.Uint64(byteKey[0:8])
		err := s.Storage.AddBuyer(ctx, routing.Buyer{
			ID:        buyerID,
			Name:      args.Name,
			Domain:    args.Domain,
			Active:    true,
			Live:      false,
			PublicKey: byteKey,
		})

		if err != nil {
			err = fmt.Errorf("UpdateGameConfiguration() failed to add buyer")
			s.Logger.Log("err", err)
			return err
		}

		if buyer, err = s.Storage.Buyer(buyerID); err != nil {
			return nil
		}
	}

	if err = buyer.DecodedPublicKey(args.NewPublicKey); err != nil {
		err = fmt.Errorf("UpdateGameConfiguration() failed to decode public key")
		s.Logger.Log("err", err)
		return err
	}

	if err = s.Storage.SetBuyer(ctx, buyer); err != nil {
		err = fmt.Errorf("UpdateGameConfiguration() failed to update buyer public key")
		s.Logger.Log("err", err)
		return err
	}

	reply.GameConfiguration.PublicKey = buyer.EncodedPublicKey()
	reply.GameConfiguration.Company = buyer.Name

	return nil
}

type BuyerListArgs struct{}

type BuyerListReply struct {
	Buyers []buyerAccount
}

type buyerAccount struct {
	ID   string `json:"id"`
	Name string `json:"name"`
}

func (s *BuyersService) Buyers(r *http.Request, args *BuyerListArgs, reply *BuyerListReply) error {
	reply.Buyers = make([]buyerAccount, 0)
	if VerifyAllRoles(r, AnonymousRole) {
		return nil
	}

	for _, b := range s.Storage.Buyers() {
		id := fmt.Sprintf("%016x", b.ID)
		account := buyerAccount{
			ID:   id,
			Name: b.Name,
		}
		reply.Buyers = append(reply.Buyers, account)
	}

	sort.Slice(reply.Buyers, func(i int, j int) bool {
		return reply.Buyers[i].Name < reply.Buyers[j].Name
	})

	return nil
}

// SameBuyerRole checks the JWT for the correct passed in buyerID
func (s *BuyersService) SameBuyerRole(buyerID string) RoleFunc {
	return func(req *http.Request) (bool, error) {
		if VerifyAnyRole(req, AdminRole, OpsRole) {
			return true, nil
		}
		if VerifyAllRoles(req, AnonymousRole) {
			return false, nil
		}

		if buyerID == "" {
			return false, fmt.Errorf("SameBuyerRole(): buyerID is required")
		}

		requestUser := req.Context().Value("user")
		if requestUser == nil {
			return false, fmt.Errorf("SameBuyerRole(): unable to parse user from token")
		}
<<<<<<< HEAD

		requestEmail, ok := requestUser.(*jwt.Token).Claims.(jwt.MapClaims)["email"].(string)
		if !ok {
			return false, fmt.Errorf("SameBuyerRole(): unable to parse email from token")
		}
		requestEmailParts := strings.Split(requestEmail, "@")
		requestDomain := requestEmailParts[len(requestEmailParts)-1] // Domain is the last entry of the split since an email as only one @ sign
		buyer, err := s.Storage.BuyerWithDomain(requestDomain)
		if err != nil {
			return false, fmt.Errorf("SameBuyerRole(): BuyerWithDomain error: %v", err)
		}

=======

		requestEmail, ok := requestUser.(*jwt.Token).Claims.(jwt.MapClaims)["email"].(string)
		if !ok {
			return false, fmt.Errorf("SameBuyerRole(): unable to parse email from token")
		}
		requestEmailParts := strings.Split(requestEmail, "@")
		requestDomain := requestEmailParts[len(requestEmailParts)-1] // Domain is the last entry of the split since an email as only one @ sign
		buyer, err := s.Storage.BuyerWithDomain(requestDomain)
		if err != nil {
			return false, fmt.Errorf("SameBuyerRole(): BuyerWithDomain error: %v", err)
		}

>>>>>>> 47ad47d9
		return buyerID != fmt.Sprintf("%016x", buyer.ID), nil
	}
}<|MERGE_RESOLUTION|>--- conflicted
+++ resolved
@@ -185,10 +185,11 @@
 
 	reply.Sessions = make([]routing.SessionMeta, 0)
 
+	buyers := s.Storage.Buyers()
+
 	// get the top session IDs globally or for a buyer from the sorted set
 	switch args.BuyerID {
 	case "":
-<<<<<<< HEAD
 		// Get top Next sessions sorted by greatest to least improved RTT
 		topnext, err = s.RedisClient.ZRevRange("total-next", 0, TopSessionsSize).Result()
 		if err != nil {
@@ -213,17 +214,6 @@
 		topnext, err = s.RedisClient.ZRevRange(fmt.Sprintf("total-next-buyer-%s", args.BuyerID), 0, TopSessionsSize).Result()
 		if err != nil {
 			err = fmt.Errorf("TopSessions() failed getting total-next sessions: %v", err)
-=======
-		result, err = s.RedisClient.ZRangeWithScores("top-global", 0, TopSessionsSize*2).Result()
-		if err != nil {
-			err = fmt.Errorf("TopSessions() failed getting top global sessions: %v", err)
-			s.Logger.Log("err", err)
-			return err
-		}
-	default:
-		if !VerifyAllRoles(r, s.SameBuyerRole(args.BuyerID)) {
-			err = fmt.Errorf("TopSessions(): %v", ErrInsufficientPrivileges)
->>>>>>> 47ad47d9
 			s.Logger.Log("err", err)
 			return err
 		}
@@ -341,7 +331,7 @@
 				continue
 			}
 
-			if isAnon || (!isSameBuyer && !isAdmin) {
+			if !VerifyAllRoles(r, s.SameBuyerRole(args.BuyerID)) {
 				meta.Anonymise()
 			}
 
@@ -711,7 +701,6 @@
 		if requestUser == nil {
 			return false, fmt.Errorf("SameBuyerRole(): unable to parse user from token")
 		}
-<<<<<<< HEAD
 
 		requestEmail, ok := requestUser.(*jwt.Token).Claims.(jwt.MapClaims)["email"].(string)
 		if !ok {
@@ -724,20 +713,6 @@
 			return false, fmt.Errorf("SameBuyerRole(): BuyerWithDomain error: %v", err)
 		}
 
-=======
-
-		requestEmail, ok := requestUser.(*jwt.Token).Claims.(jwt.MapClaims)["email"].(string)
-		if !ok {
-			return false, fmt.Errorf("SameBuyerRole(): unable to parse email from token")
-		}
-		requestEmailParts := strings.Split(requestEmail, "@")
-		requestDomain := requestEmailParts[len(requestEmailParts)-1] // Domain is the last entry of the split since an email as only one @ sign
-		buyer, err := s.Storage.BuyerWithDomain(requestDomain)
-		if err != nil {
-			return false, fmt.Errorf("SameBuyerRole(): BuyerWithDomain error: %v", err)
-		}
-
->>>>>>> 47ad47d9
 		return buyerID != fmt.Sprintf("%016x", buyer.ID), nil
 	}
 }