--- conflicted
+++ resolved
@@ -259,12 +259,9 @@
 			SSHPort:             r.SSHPort,
 			State:               r.State.String(),
 			StateUpdateTime:     r.LastUpdateTime,
-<<<<<<< HEAD
 			UpdateKey:           base64.StdEncoding.EncodeToString(r.UpdateKey),
 			FirestoreID:         r.FirestoreID,
-=======
 			MaxSessionCount:     r.MaxSessions,
->>>>>>> 1208570d
 		}
 
 		relayCacheEntry := routing.RelayCacheEntry{
