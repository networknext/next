package jsonrpc

import (
	"context"
	"encoding/base64"
	"errors"
	"fmt"
	"net/http"
	"regexp"
	"sort"
	"strconv"
	"strings"
	"sync"
	"time"

	"github.com/go-kit/kit/log"
	"github.com/networknext/backend/crypto"
	"github.com/networknext/backend/encoding"
	"github.com/networknext/backend/routing"
	"github.com/networknext/backend/storage"
)

type RelayVersion struct {
	Major uint8
	Minor uint8
	Patch uint8
}

func (self *RelayVersion) String() string {
	return fmt.Sprintf("%d.%d.%d", self.Major, self.Minor, self.Patch)
}

type RelayData struct {
	SessionCount   uint64
	Version        RelayVersion
	LastUpdateTime time.Time
	CPU            float32
	Mem            float32
	TrafficStats   routing.RelayTrafficStats
}

type RelayStatsMap struct {
	Internal *map[uint64]RelayData
	mu       sync.RWMutex
}

func NewRelayStatsMap() RelayStatsMap {
	m := make(map[uint64]RelayData)
	return RelayStatsMap{
		Internal: &m,
	}
}

func (r *RelayStatsMap) Get(id uint64) (RelayData, bool) {
	r.mu.RLock()
	relay, ok := (*r.Internal)[id]
	r.mu.RUnlock()
	return relay, ok
}

func (r *RelayStatsMap) ReadAndSwap(data []byte) error {
	index := 0

	var version uint8
	if !encoding.ReadUint8(data, &index, &version) {
		return errors.New("unable to read relay stats version")
	}

	if version != routing.VersionNumberRelayMap {
		return fmt.Errorf("incorrect relay map version number: %d", version)
	}

	var count uint64
	if !encoding.ReadUint64(data, &index, &count) {
		return errors.New("unable to read relay stats count")
	}

	m := make(map[uint64]RelayData)

	for i := uint64(0); i < count; i++ {
		var id uint64
		if !encoding.ReadUint64(data, &index, &id) {
			return errors.New("unable to read relay stats id")
		}

		var relay RelayData

		if version == 0 {
			if !encoding.ReadUint64(data, &index, &relay.SessionCount) {
				return errors.New("unable to read relay stats session count")
			}

			if !encoding.ReadUint64(data, &index, &relay.TrafficStats.BytesReceived) {
				return errors.New("unable to read relay stats tx")
			}

			if !encoding.ReadUint64(data, &index, &relay.TrafficStats.BytesSent) {
				return errors.New("unable to read relay stats rx")
			}
		} else if version == 1 {
			if err := relay.TrafficStats.ReadFrom(data, &index); err != nil {
				return err
			}
		} else {
			return fmt.Errorf("invalid relay map version: %d", version)
		}

		if !encoding.ReadUint8(data, &index, &relay.Version.Major) {
			return errors.New("unable to relay stats major version")
		}

		if !encoding.ReadUint8(data, &index, &relay.Version.Minor) {
			return errors.New("unable to relay stats minor version")
		}

		if !encoding.ReadUint8(data, &index, &relay.Version.Patch) {
			return errors.New("unable to relay stats patch version")
		}

		var unixTime uint64
		if !encoding.ReadUint64(data, &index, &unixTime) {
			return errors.New("unable to read relay stats last update time")
		}
		relay.LastUpdateTime = time.Unix(int64(unixTime), 0)

		if !encoding.ReadFloat32(data, &index, &relay.CPU) {
			return errors.New("unable to read relay stats cpu usage")
		}

		if !encoding.ReadFloat32(data, &index, &relay.Mem) {
			return errors.New("unable to read relay stats memory usage")
		}

		m[id] = relay
	}

	r.Swap(&m)

	return nil
}

func (r *RelayStatsMap) Swap(m *map[uint64]RelayData) {
	r.mu.Lock()
	r.Internal = m
	r.mu.Unlock()
}

type OpsService struct {
	Release   string
	BuildTime string

	Storage storage.Storer
	// RouteMatrix *routing.RouteMatrix

	Logger log.Logger

	RelayMap *RelayStatsMap
}

type CurrentReleaseArgs struct{}

type CurrentReleaseReply struct {
	Release   string
	BuildTime string
}

func (s *OpsService) CurrentRelease(r *http.Request, args *CurrentReleaseArgs, reply *CurrentReleaseReply) error {
	reply.Release = s.Release
	reply.BuildTime = s.BuildTime
	return nil
}

type BuyersArgs struct{}

type BuyersReply struct {
	Buyers []buyer
}

type buyer struct {
	CompanyName string `json:"company_name"`
	CompanyCode string `json:"company_code"`
	ID          uint64 `json:"id"`
}

func (s *OpsService) Buyers(r *http.Request, args *BuyersArgs, reply *BuyersReply) error {
	for _, b := range s.Storage.Buyers() {
		company, err := s.Storage.Customer(b.CompanyCode)
		if err != nil {
			err = fmt.Errorf("Buyers() failed to find company: %v", err)
			s.Logger.Log("err", err)
			return err
		}
		reply.Buyers = append(reply.Buyers, buyer{
			ID:          b.ID,
			CompanyName: company.Name,
			CompanyCode: company.Code,
		})
	}

	sort.Slice(reply.Buyers, func(i int, j int) bool {
		return reply.Buyers[i].CompanyName < reply.Buyers[j].CompanyName
	})

	return nil
}

type AddBuyerArgs struct {
	Buyer routing.Buyer
}

type AddBuyerReply struct{}

func (s *OpsService) AddBuyer(r *http.Request, args *AddBuyerArgs, reply *AddBuyerReply) error {
	ctx, cancelFunc := context.WithDeadline(context.Background(), time.Now().Add(10*time.Second))
	defer cancelFunc()

	return s.Storage.AddBuyer(ctx, args.Buyer)
}

type RemoveBuyerArgs struct {
	ID string
}

type RemoveBuyerReply struct{}

func (s *OpsService) RemoveBuyer(r *http.Request, args *RemoveBuyerArgs, reply *RemoveBuyerReply) error {
	ctx, cancelFunc := context.WithDeadline(context.Background(), time.Now().Add(10*time.Second))
	defer cancelFunc()

	buyerID, err := strconv.ParseUint(args.ID, 16, 64)
	if err != nil {
		err = fmt.Errorf("RemoveBuyer() could not convert buyer ID %s to uint64: %v", args.ID, err)
		s.Logger.Log("err", err)
		return err
	}

	return s.Storage.RemoveBuyer(ctx, buyerID)
}

type RoutingRulesSettingsArgs struct {
	BuyerID string
}

type RoutingRulesSettingsReply struct {
	RoutingRuleSettings []routingRuleSettings
}

type routingRuleSettings struct {
	EnvelopeKbpsUp               int64           `json:"envelopeKbpsUp"`
	EnvelopeKbpsDown             int64           `json:"envelopeKbpsDown"`
	Mode                         int64           `json:"mode"`
	MaxNibblinsPerGB             routing.Nibblin `json:"maxNibblinsPerGB"`
	RTTEpsilon                   float32         `json:"rttEpsilon"`
	RTTThreshold                 float32         `json:"rttThreshold"`
	RTTHysteresis                float32         `json:"rttHysteresis"`
	RTTVeto                      float32         `json:"rttVeto"`
	EnableYouOnlyLiveOnce        bool            `json:"yolo"`
	EnablePacketLossSafety       bool            `json:"plSafety"`
	EnableMultipathForPacketLoss bool            `json:"plMultipath"`
	EnableMultipathForJitter     bool            `json:"jitterMultipath"`
	EnableMultipathForRTT        bool            `json:"rttMultipath"`
	EnableABTest                 bool            `json:"abTest"`
	EnableTryBeforeYouBuy        bool            `json:"tryBeforeYouBuy"`
	TryBeforeYouBuyMaxSlices     int8            `json:"tryBeforeYouBuyMaxSlices"`
	SelectionPercentage          int64           `json:"selectionPercentage"`
}

func (s *OpsService) RoutingRulesSettings(r *http.Request, args *RoutingRulesSettingsArgs, reply *RoutingRulesSettingsReply) error {
	buyerID, err := strconv.ParseUint(args.BuyerID, 16, 64)
	if err != nil {
		err = fmt.Errorf("RoutingRulesSettings() could not convert buyer ID %s to uint64: %v", args.BuyerID, err)
		s.Logger.Log("err", err)
		return err
	}

	buyer, err := s.Storage.Buyer(buyerID)
	if err != nil {
		return err
	}

	reply.RoutingRuleSettings = []routingRuleSettings{
		{
			EnvelopeKbpsUp:               buyer.RoutingRulesSettings.EnvelopeKbpsUp,
			EnvelopeKbpsDown:             buyer.RoutingRulesSettings.EnvelopeKbpsDown,
			Mode:                         buyer.RoutingRulesSettings.Mode,
			MaxNibblinsPerGB:             buyer.RoutingRulesSettings.MaxNibblinsPerGB,
			RTTEpsilon:                   buyer.RoutingRulesSettings.RTTEpsilon,
			RTTThreshold:                 buyer.RoutingRulesSettings.RTTThreshold,
			RTTHysteresis:                buyer.RoutingRulesSettings.RTTHysteresis,
			RTTVeto:                      buyer.RoutingRulesSettings.RTTVeto,
			EnableYouOnlyLiveOnce:        buyer.RoutingRulesSettings.EnableYouOnlyLiveOnce,
			EnablePacketLossSafety:       buyer.RoutingRulesSettings.EnablePacketLossSafety,
			EnableMultipathForPacketLoss: buyer.RoutingRulesSettings.EnableMultipathForPacketLoss,
			EnableMultipathForJitter:     buyer.RoutingRulesSettings.EnableMultipathForJitter,
			EnableMultipathForRTT:        buyer.RoutingRulesSettings.EnableMultipathForRTT,
			EnableABTest:                 buyer.RoutingRulesSettings.EnableABTest,
			EnableTryBeforeYouBuy:        buyer.RoutingRulesSettings.EnableTryBeforeYouBuy,
			TryBeforeYouBuyMaxSlices:     buyer.RoutingRulesSettings.TryBeforeYouBuyMaxSlices,
			SelectionPercentage:          buyer.RoutingRulesSettings.SelectionPercentage,
		},
	}

	return nil
}

type SetRoutingRulesSettingsArgs struct {
	BuyerID              string
	RoutingRulesSettings routing.RoutingRulesSettings
}

func (s *OpsService) SetRoutingRulesSettings(r *http.Request, args *SetRoutingRulesSettingsArgs, reply *SetRoutingRulesSettingsReply) error {
	ctx, cancelFunc := context.WithDeadline(context.Background(), time.Now().Add(10*time.Second))
	defer cancelFunc()

	buyerID, err := strconv.ParseUint(args.BuyerID, 16, 64)
	if err != nil {
		err = fmt.Errorf("SetRoutingRulesSettings() could not convert buyer ID %s to uint64: %v", args.BuyerID, err)
		s.Logger.Log("err", err)
		return err
	}

	buyer, err := s.Storage.Buyer(buyerID)
	if err != nil {
		err = fmt.Errorf("SetRoutingRulesSettings() Storage.Buyer error: %w", err)
		s.Logger.Log("err", err)
		return err
	}

	buyer.RoutingRulesSettings = args.RoutingRulesSettings

	return s.Storage.SetBuyer(ctx, buyer)
}

type SetRoutingRulesSettingsReply struct{}

type SellersArgs struct{}

type SellersReply struct {
	Sellers []seller
}

type seller struct {
	ID                   string          `json:"id"`
	Name                 string          `json:"name"`
	IngressPriceNibblins routing.Nibblin `json:"ingressPriceNibblins"`
	EgressPriceNibblins  routing.Nibblin `json:"egressPriceNibblins"`
}

func (s *OpsService) Sellers(r *http.Request, args *SellersArgs, reply *SellersReply) error {
	for _, s := range s.Storage.Sellers() {
		reply.Sellers = append(reply.Sellers, seller{
			ID:                   s.ID,
			Name:                 s.Name,
			IngressPriceNibblins: s.IngressPriceNibblinsPerGB,
			EgressPriceNibblins:  s.EgressPriceNibblinsPerGB,
		})
	}

	sort.Slice(reply.Sellers, func(i int, j int) bool {
		return reply.Sellers[i].Name < reply.Sellers[j].Name
	})

	return nil
}

type CustomersArgs struct{}

type CustomersReply struct {
	Customers []customer
}

type customer struct {
	Name     string `json:"name"`
	Code     string `json:"code"`
	BuyerID  string `json:"buyer_id"`
	SellerID string `json:"seller_id"`
}

func (s *OpsService) Customers(r *http.Request, args *CustomersArgs, reply *CustomersReply) error {
	var buyerID string

	customers := s.Storage.Customers()

	for _, c := range customers {
		buyer, _ := s.Storage.BuyerWithCompanyCode(c.Code)
		seller, _ := s.Storage.SellerWithCompanyCode(c.Code)
		if buyer.ID == 0 {
			buyerID = ""
		} else {
			buyerID = fmt.Sprintf("%x", buyer.ID)
		}
		reply.Customers = append(reply.Customers, customer{
			Name:     c.Name,
			Code:     c.Code,
			BuyerID:  buyerID,
			SellerID: seller.ID,
		})
	}

	sort.Slice(reply.Customers, func(i int, j int) bool {
		return reply.Customers[i].Name < reply.Customers[j].Name
	})
	return nil
}

type AddSellerArgs struct {
	Seller routing.Seller
}

type AddSellerReply struct{}

func (s *OpsService) AddSeller(r *http.Request, args *AddSellerArgs, reply *AddSellerReply) error {
	ctx, cancelFunc := context.WithDeadline(context.Background(), time.Now().Add(10*time.Second))
	defer cancelFunc()

	if err := s.Storage.AddSeller(ctx, args.Seller); err != nil {
		err = fmt.Errorf("AddSeller() error: %w", err)
		s.Logger.Log("err", err)
		return err
	}

	return nil
}

type RemoveSellerArgs struct {
	ID string
}

type RemoveSellerReply struct{}

func (s *OpsService) RemoveSeller(r *http.Request, args *RemoveSellerArgs, reply *RemoveSellerReply) error {
	ctx, cancelFunc := context.WithDeadline(context.Background(), time.Now().Add(10*time.Second))
	defer cancelFunc()

	if err := s.Storage.RemoveSeller(ctx, args.ID); err != nil {
		err = fmt.Errorf("RemoveSeller() error: %w", err)
		s.Logger.Log("err", err)
		return err
	}

	return nil
}

type SetCustomerLinkArgs struct {
	CustomerName string
	BuyerID      uint64
	SellerID     string
}

type SetCustomerLinkReply struct{}

func (s *OpsService) SetCustomerLink(r *http.Request, args *SetCustomerLinkArgs, reply *SetCustomerLinkReply) error {
	if args.CustomerName == "" {
		err := errors.New("SetCustomerLink() error: customer name empty")
		s.Logger.Log("err", err)
		return err
	}

	if args.BuyerID == 0 && args.SellerID == "" {
		err := errors.New("SetCustomerLink() error: invalid paramters - both buyer ID and seller ID are empty")
		s.Logger.Log("err", err)
		return err
	}

	if args.BuyerID != 0 && args.SellerID != "" {
		err := errors.New("SetCustomerLink() error: invalid paramters - both buyer ID and seller ID are given which is not allowed")
		s.Logger.Log("err", err)
		return err
	}

	ctx, cancelFunc := context.WithDeadline(context.Background(), time.Now().Add(10*time.Second))
	defer cancelFunc()

	buyerID := args.BuyerID
	sellerID := args.SellerID

	if buyerID != 0 {
		// We're trying to update the link to the buyer ID, so get the existing seller ID so it doesn't change
		var err error
		sellerID, err = s.Storage.SellerIDFromCustomerName(ctx, args.CustomerName)
		if err != nil {
			err = fmt.Errorf("SetCustomerLink() error: %w", err)
			s.Logger.Log("err", err)
			return err
		}
	}

	if sellerID != "" {
		// We're trying to update the link to the seller ID, so get the existing buyer ID so it doesn't change
		var err error
		buyerID, err = s.Storage.BuyerIDFromCustomerName(ctx, args.CustomerName)
		if err != nil {
			err = fmt.Errorf("SetCustomerLink() error: %w", err)
			s.Logger.Log("err", err)
			return err
		}
	}

	if err := s.Storage.SetCustomerLink(ctx, args.CustomerName, buyerID, sellerID); err != nil {
		err = fmt.Errorf("SetCustomerLink() error: %w", err)
		s.Logger.Log("err", err)
		return err
	}

	return nil
}

type RelaysArgs struct {
	Regex string `json:"name"`
}

type RelaysReply struct {
	Relays []relay `json:"relays"`
}

type relay struct {
	ID                  uint64                    `json:"id"`
	SignedID            int64                     `json:"signed_id"`
	Name                string                    `json:"name"`
	Addr                string                    `json:"addr"`
	Latitude            float64                   `json:"latitude"`
	Longitude           float64                   `json:"longitude"`
	NICSpeedMbps        int32                     `json:"nicSpeedMbps"`
	IncludedBandwidthGB int32                     `json:"includedBandwidthGB"`
	State               string                    `json:"state"`
	LastUpdateTime      time.Time                 `json:"lastUpdateTime"`
	ManagementAddr      string                    `json:"management_addr"`
	SSHUser             string                    `json:"ssh_user"`
	SSHPort             int64                     `json:"ssh_port"`
	MaxSessionCount     uint32                    `json:"maxSessionCount"`
	SessionCount        uint64                    `json:"sessionCount"`
	PublicKey           string                    `json:"public_key"`
	UpdateKey           string                    `json:"update_key"`
	FirestoreID         string                    `json:"firestore_id"`
	Version             string                    `json:"relay_version"`
	SellerName          string                    `json:"seller_name"`
	MRC                 routing.Nibblin           `json:"monthlyRecurringChargeNibblins"`
	Overage             routing.Nibblin           `json:"overage"`
	BWRule              routing.BandWidthRule     `json:"bandwidthRule"`
	ContractTerm        int32                     `json:"contractTerm"`
	StartDate           time.Time                 `json:"startDate"`
	EndDate             time.Time                 `json:"endDate"`
	Type                routing.MachineType       `json:"machineType"`
	CPUUsage            float32                   `json:"cpu_usage"`
	MemUsage            float32                   `json:"mem_usage"`
	TrafficStats        routing.RelayTrafficStats `json:"traffic_stats"`
}

func (s *OpsService) Relays(r *http.Request, args *RelaysArgs, reply *RelaysReply) error {
	for _, r := range s.Storage.Relays() {
		relay := relay{
			ID:                  r.ID,
			SignedID:            r.SignedID,
			Name:                r.Name,
			Addr:                r.Addr.String(),
			Latitude:            r.Datacenter.Location.Latitude,
			Longitude:           r.Datacenter.Location.Longitude,
			NICSpeedMbps:        r.NICSpeedMbps,
			IncludedBandwidthGB: r.IncludedBandwidthGB,
			ManagementAddr:      r.ManagementAddr,
			SSHUser:             r.SSHUser,
			SSHPort:             r.SSHPort,
			State:               r.State.String(),
			PublicKey:           base64.StdEncoding.EncodeToString(r.PublicKey),
			UpdateKey:           base64.StdEncoding.EncodeToString(r.UpdateKey),
			FirestoreID:         r.FirestoreID,
			MaxSessionCount:     r.MaxSessions,
			SellerName:          r.Seller.Name,
			MRC:                 r.MRC,
			Overage:             r.Overage,
			BWRule:              r.BWRule,
			ContractTerm:        r.ContractTerm,
			StartDate:           r.StartDate,
			EndDate:             r.EndDate,
			Type:                r.Type,
		}

		if relayData, ok := s.RelayMap.Get(r.ID); ok {
			relay.SessionCount = relayData.SessionCount
<<<<<<< HEAD
			relay.Version = relayData.Version
			relay.LastUpdateTime = relayData.LastUpdateTime

			relay.BytesSent = relayData.Tx
			relay.BytesReceived = relayData.Rx
=======
			relay.TrafficStats = relayData.TrafficStats
>>>>>>> a79e19e1
			relay.CPUUsage = relayData.CPU
			relay.MemUsage = relayData.Mem
			relay.Version = relayData.Version.String()
			relay.LastUpdateTime = relayData.LastUpdateTime
		}

		reply.Relays = append(reply.Relays, relay)
	}

	if args.Regex != "" {
		var filtered []relay

		// first check for an exact match
		for idx := range reply.Relays {
			relay := &reply.Relays[idx]
			if relay.Name == args.Regex {
				filtered = append(filtered, *relay)
				break
			}
		}

		// if no relay found, attemt to see if the query matches any seller names
		if len(filtered) == 0 {
			for idx := range reply.Relays {
				relay := &reply.Relays[idx]
				if args.Regex == relay.SellerName {
					filtered = append(filtered, *relay)
				}
			}
		}

		// if still no matches are found, match by regex
		if len(filtered) == 0 {
			for idx := range reply.Relays {
				relay := &reply.Relays[idx]
				if match, err := regexp.Match(args.Regex, []byte(relay.Name)); match && err == nil {
					filtered = append(filtered, *relay)
					continue
				} else if err != nil {
					return err
				}
			}
		}

		reply.Relays = filtered
	}

	sort.Slice(reply.Relays, func(i int, j int) bool {
		return reply.Relays[i].Name < reply.Relays[j].Name
	})

	return nil
}

type AddRelayArgs struct {
	Relay routing.Relay
}

type AddRelayReply struct{}

func (s *OpsService) AddRelay(r *http.Request, args *AddRelayArgs, reply *AddRelayReply) error {
	ctx, cancelFunc := context.WithDeadline(context.Background(), time.Now().Add(10*time.Second))
	defer cancelFunc()

	if err := s.Storage.AddRelay(ctx, args.Relay); err != nil {
		err = fmt.Errorf("AddRelay() error: %w", err)
		s.Logger.Log("err", err)
		return err
	}

	return nil
}

type RemoveRelayArgs struct {
	RelayID uint64
}

type RemoveRelayReply struct{}

func (s *OpsService) RemoveRelay(r *http.Request, args *RemoveRelayArgs, reply *RemoveRelayReply) error {
	relay, err := s.Storage.Relay(args.RelayID)
	if err != nil {
		err = fmt.Errorf("RemoveRelay() Storage.Relay error: %w", err)
		s.Logger.Log("err", err)
		return err
	}

	// Rather than actually removing the relay from firestore, just
	// rename it and set it to the decomissioned state
	relay.State = routing.RelayStateDecommissioned

	shortDate := time.Now().Format("2006-01-02")
	shortTime := time.Now().Format("15:04:05")
	relay.Name = fmt.Sprintf("%s-%s-%s", relay.Name, shortDate, shortTime)

	if err = s.Storage.SetRelay(context.Background(), relay); err != nil {
		err = fmt.Errorf("RemoveRelay() Storage.SetRelay error: %w", err)
		s.Logger.Log("err", err)
		return err
	}

	return nil
}

type RelayNameUpdateArgs struct {
	RelayID   uint64 `json:"relay_id"`
	RelayName string `json:"relay_name"`
}

type RelayNameUpdateReply struct {
}

func (s *OpsService) RelayNameUpdate(r *http.Request, args *RelayNameUpdateArgs, reply *RelayNameUpdateReply) error {

	relay, err := s.Storage.Relay(args.RelayID)
	if err != nil {
		err = fmt.Errorf("RelayNameUpdate() Storage.Relay error: %w", err)
		s.Logger.Log("err", err)
		return err
	}

	relay.Name = args.RelayName
	if err = s.Storage.SetRelay(context.Background(), relay); err != nil {
		err = fmt.Errorf("Storage.SetRelay error: %w", err)
		return err
	}

	return nil
}

type RelayStateUpdateArgs struct {
	RelayID    uint64             `json:"relay_id"`
	RelayState routing.RelayState `json:"relay_state"`
}

type RelayStateUpdateReply struct {
}

func (s *OpsService) RelayStateUpdate(r *http.Request, args *RelayStateUpdateArgs, reply *RelayStateUpdateReply) error {

	relay, err := s.Storage.Relay(args.RelayID)
	if err != nil {
		err = fmt.Errorf("RelayStateUpdate() Storage.Relay error: %w", err)
		s.Logger.Log("err", err)
		return err
	}

	relay.State = args.RelayState
	if err = s.Storage.SetRelay(context.Background(), relay); err != nil {
		err = fmt.Errorf("RelayStateUpdate() Storage.SetRelay error: %w", err)
		s.Logger.Log("err", err)
		return err
	}

	return nil
}

type RelayPublicKeyUpdateArgs struct {
	RelayID        uint64 `json:"relay_id"`
	RelayPublicKey string `json:"relay_public_key"`
}

type RelayPublicKeyUpdateReply struct {
}

func (s *OpsService) RelayPublicKeyUpdate(r *http.Request, args *RelayPublicKeyUpdateArgs, reply *RelayPublicKeyUpdateReply) error {

	relay, err := s.Storage.Relay(args.RelayID)
	if err != nil {
		err = fmt.Errorf("RelayPublicKeyUpdate()")
		return err
	}

	relay.PublicKey, err = base64.StdEncoding.DecodeString(args.RelayPublicKey)

	if err != nil {
		err = fmt.Errorf("RelayPublicKeyUpdate() could not decode relay public key: %v", err)
		s.Logger.Log("err", err)
		return err
	}

	if err = s.Storage.SetRelay(context.Background(), relay); err != nil {
		err = fmt.Errorf("RelayPublicKeyUpdate() SetRelay error: %w", err)
		s.Logger.Log("err", err)
		return err
	}

	return nil
}

type RelayNICSpeedUpdateArgs struct {
	RelayID       uint64 `json:"relay_id"`
	RelayNICSpeed uint64 `json:"relay_nic_speed"`
}

type RelayNICSpeedUpdateReply struct {
}

// TODO This endpoint has been deprecated by SetRelayMetadata()?
func (s *OpsService) RelayNICSpeedUpdate(r *http.Request, args *RelayNICSpeedUpdateArgs, reply *RelayNICSpeedUpdateReply) error {

	relay, err := s.Storage.Relay(args.RelayID)
	if err != nil {
		err = fmt.Errorf("RelayNICSpeedUpdate() Relay error: %w", err)
		s.Logger.Log("err", err)
		return err
	}

	relay.NICSpeedMbps = int32(args.RelayNICSpeed)
	if err = s.Storage.SetRelay(context.Background(), relay); err != nil {
		err = fmt.Errorf("RelayNICSpeedUpdate() SetRelay error: %w", err)
		s.Logger.Log("err", err)
		return err
	}

	return nil
}

type DatacenterArg struct {
	ID uint64
}

type DatacenterReply struct {
	Datacenter routing.Datacenter
}

func (s *OpsService) Datacenter(r *http.Request, arg *DatacenterArg, reply *DatacenterReply) error {

	var datacenter routing.Datacenter
	var err error
	if datacenter, err = s.Storage.Datacenter(arg.ID); err != nil {
		err = fmt.Errorf("Datacenter() error: %w", err)
		s.Logger.Log("err", err)
		return err
	}

	reply.Datacenter = datacenter
	return nil

}

type DatacentersArgs struct {
	Name string `json:"name"`
}

type DatacentersReply struct {
	Datacenters []datacenter
}

type datacenter struct {
	Name         string  `json:"name"`
	ID           uint64  `json:"id"`
	SignedID     int64   `json:"signed_id"`
	Latitude     float64 `json:"latitude"`
	Longitude    float64 `json:"longitude"`
	Enabled      bool    `json:"enabled"`
	SupplierName string  `json:"supplierName"`
}

func (s *OpsService) Datacenters(r *http.Request, args *DatacentersArgs, reply *DatacentersReply) error {
	for _, d := range s.Storage.Datacenters() {
		reply.Datacenters = append(reply.Datacenters, datacenter{
			Name:         d.Name,
			ID:           d.ID,
			SignedID:     d.SignedID,
			Enabled:      d.Enabled,
			Latitude:     d.Location.Latitude,
			Longitude:    d.Location.Longitude,
			SupplierName: d.SupplierName,
		})
	}

	if args.Name != "" {
		var filtered []datacenter
		for idx := range reply.Datacenters {
			if strings.Contains(reply.Datacenters[idx].Name, args.Name) {
				filtered = append(filtered, reply.Datacenters[idx])
			}
		}
		reply.Datacenters = filtered
	}

	sort.Slice(reply.Datacenters, func(i int, j int) bool {
		return reply.Datacenters[i].Name < reply.Datacenters[j].Name
	})

	return nil
}

type AddDatacenterArgs struct {
	Datacenter routing.Datacenter
}

type AddDatacenterReply struct{}

func (s *OpsService) AddDatacenter(r *http.Request, args *AddDatacenterArgs, reply *AddDatacenterReply) error {
	ctx, cancelFunc := context.WithDeadline(context.Background(), time.Now().Add(10*time.Second))
	defer cancelFunc()

	if err := s.Storage.AddDatacenter(ctx, args.Datacenter); err != nil {
		err = fmt.Errorf("AddDatacenter() error: %w", err)
		s.Logger.Log("err", err)
		return err
	}

	return nil
}

type RemoveDatacenterArgs struct {
	Name string
}

type RemoveDatacenterReply struct{}

func (s *OpsService) RemoveDatacenter(r *http.Request, args *RemoveDatacenterArgs, reply *RemoveDatacenterReply) error {
	ctx, cancelFunc := context.WithDeadline(context.Background(), time.Now().Add(10*time.Second))
	defer cancelFunc()

	id := crypto.HashID(args.Name)

	if err := s.Storage.RemoveDatacenter(ctx, id); err != nil {
		err = fmt.Errorf("RemoveDatacenter() error: %w", err)
		s.Logger.Log("err", err)
		return err
	}

	return nil
}

type ListDatacenterMapsArgs struct {
	DatacenterID uint64
}

type ListDatacenterMapsReply struct {
	DatacenterMaps []DatacenterMapsFull
}

// A zero DatacenterID returns a list of all maps.
func (s *OpsService) ListDatacenterMaps(r *http.Request, args *ListDatacenterMapsArgs, reply *ListDatacenterMapsReply) error {

	var dcm map[uint64]routing.DatacenterMap
	dcm = s.Storage.ListDatacenterMaps(args.DatacenterID)

	var replySlice []DatacenterMapsFull
	for _, dcMap := range dcm {
		buyer, err := s.Storage.Buyer(dcMap.BuyerID)
		if err != nil {
			err = fmt.Errorf("ListDatacenterMaps() could not parse buyer: %w", err)
			s.Logger.Log("err", err)
			return err
		}
		datacenter, err := s.Storage.Datacenter(dcMap.Datacenter)
		if err != nil {
			err = fmt.Errorf("ListDatacenterMaps() could not parse datacenter: %w", err)
			s.Logger.Log("err", err)
			return err
		}

		company, err := s.Storage.Customer(buyer.CompanyCode)
		if err != nil {
			err = fmt.Errorf("ListDatacenterMaps() failed to find buyer company: %w", err)
			s.Logger.Log("err", err)
			return err
		}

		dcmFull := DatacenterMapsFull{
			Alias:          dcMap.Alias,
			DatacenterName: datacenter.Name,
			DatacenterID:   fmt.Sprintf("%016x", dcMap.Datacenter),
			BuyerName:      company.Name,
			BuyerID:        fmt.Sprintf("%016x", dcMap.BuyerID),
		}

		replySlice = append(replySlice, dcmFull)
	}

	reply.DatacenterMaps = replySlice

	return nil
}

type RelayMetadataArgs struct {
	Relay routing.Relay
}

type RelayMetadataReply struct {
	Ok           bool
	ErrorMessage string
}

func (s *OpsService) RelayMetadata(r *http.Request, args *RelayMetadataArgs, reply *RelayMetadataReply) error {

	err := s.Storage.SetRelayMetadata(context.Background(), args.Relay)
	if err != nil {
		return err // TODO detail
	}

	return nil
}

// used in routes.go

type RouteSelectionArgs struct {
	SourceRelays      []string `json:"src_relays"`
	DestinationRelays []string `json:"dest_relays"`
	RTT               float64  `json:"rtt"`
	RouteHash         uint64   `json:"route_hash"`
}

type RouteSelectionReply struct {
	Routes []routing.Route `json:"routes"`
}

// func (s *OpsService) RouteSelection(r *http.Request, args *RouteSelectionArgs, reply *RouteSelectionReply) error {
// 	relays := s.Storage.Relays()

// 	var srcrelays []routing.Relay
// 	for _, relay := range relays {
// 		for _, srcrelay := range args.SourceRelays {
// 			if relay.Name == srcrelay {
// 				srcrelays = append(srcrelays, relay)
// 			}
// 		}
// 	}
// 	if len(srcrelays) == 0 {
// 		srcrelays = relays
// 	}

// 	var destrelays []routing.Relay
// 	for _, relay := range relays {
// 		for _, destrelay := range args.DestinationRelays {
// 			if relay.Name == destrelay {
// 				destrelays = append(destrelays, relay)
// 			}
// 		}
// 	}
// 	if len(destrelays) == 0 {
// 		destrelays = relays
// 	}

// 	var selectors []routing.SelectorFunc
// 	selectors = append(selectors, routing.SelectUnencumberedRoutes(0.8))

// 	if args.RTT > 0 {
// 		selectors = append(selectors, routing.SelectAcceptableRoutesFromBestRTT(args.RTT))
// 	}

// 	if args.RouteHash > 0 {
// 		selectors = append(selectors, routing.SelectContainsRouteHash(args.RouteHash))
// 	}

// 	// todo: fill in source relay costs here
// 	sourceRelayCosts := make([]int, len(srcrelays))

// 	routes, err := s.RouteMatrix.Routes(srcrelays, sourceRelayCosts, destrelays, selectors...)
// 	if err != nil {
// 		err = fmt.Errorf("RouteSelection() Routes error: %w", err)
// 		s.Logger.Log("err", err)
// 		return err
// 	}

// 	for routeidx := range routes {
// 		for relayidx := range routes[routeidx].Relays {
// 			routes[routeidx].Relays[relayidx], err = s.Storage.Relay(routes[routeidx].Relays[relayidx].ID)
// 			if err != nil {
// 				err = fmt.Errorf("RouteSelection() Relays error: %w", err)
// 				s.Logger.Log("err", err)
// 				return err
// 			}
// 		}
// 	}

// 	sort.Slice(routes, func(i int, j int) bool {
// 		return routes[i].Stats.RTT < routes[j].Stats.RTT && routes[i].Relays[0].Name < routes[j].Relays[0].Name
// 	})

// 	reply.Routes = routes

// 	return nil
// }<|MERGE_RESOLUTION|>--- conflicted
+++ resolved
@@ -577,15 +577,7 @@
 
 		if relayData, ok := s.RelayMap.Get(r.ID); ok {
 			relay.SessionCount = relayData.SessionCount
-<<<<<<< HEAD
-			relay.Version = relayData.Version
-			relay.LastUpdateTime = relayData.LastUpdateTime
-
-			relay.BytesSent = relayData.Tx
-			relay.BytesReceived = relayData.Rx
-=======
 			relay.TrafficStats = relayData.TrafficStats
->>>>>>> a79e19e1
 			relay.CPUUsage = relayData.CPU
 			relay.MemUsage = relayData.Mem
 			relay.Version = relayData.Version.String()
