--- conflicted
+++ resolved
@@ -484,10 +484,6 @@
 			Type:                r.Type,
 		}
 
-<<<<<<< HEAD
-=======
-		// If the relay is in memory, get its traffic stats and last update time
-
 		if relayData, ok := s.RelayMap.Get(r.ID); ok {
 			relay.SessionCount = relayData.SessionCount
 			relay.BytesSent = relayData.Tx
@@ -498,7 +494,6 @@
 			relay.MemUsage = relayData.Mem
 		}
 
->>>>>>> 1a2c4edf
 		reply.Relays = append(reply.Relays, relay)
 	}
 
