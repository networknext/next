--- conflicted
+++ resolved
@@ -84,21 +84,11 @@
 
 		var relay RelayData
 
-<<<<<<< HEAD
-		if version == 0 {
-			if !encoding.ReadUint64(data, &index, &relay.TrafficStats.SessionCount) {
-				return errors.New("unable to read relay stats session count")
-			}
-
-			if !encoding.ReadUint64(data, &index, &relay.TrafficStats.BytesReceived) {
-				return errors.New("unable to read relay stats tx")
-=======
 		// currently map version & traffic stats match up, but not binding them together in case one changes and the other doesn't
 		switch version {
 		case 0:
 			if err := relay.TrafficStats.ReadFrom(data, &index, 0); err != nil {
 				return err
->>>>>>> ae40f817
 			}
 		case 1:
 			if err := relay.TrafficStats.ReadFrom(data, &index, 1); err != nil {
@@ -110,14 +100,6 @@
 			}
 		default:
 			return fmt.Errorf("invalid relay map version: %d", version)
-		}
-
-		// result of a merge with master, relay.SessionCount was supposed to be removed but the merge put it back in
-		// once this code is in prod for compatability, relay.SessionCount can be removed
-		if version == 0 {
-			relay.TrafficStats.SessionCount = relay.SessionCount
-		} else {
-			relay.TrafficStats.SessionCount = relay.SessionCount
 		}
 
 		if !encoding.ReadUint8(data, &index, &relay.Version.Major) {
@@ -529,37 +511,6 @@
 }
 
 type relay struct {
-<<<<<<< HEAD
-	ID                  uint64                    `json:"id"`
-	SignedID            int64                     `json:"signed_id"`
-	Name                string                    `json:"name"`
-	Addr                string                    `json:"addr"`
-	Latitude            float64                   `json:"latitude"`
-	Longitude           float64                   `json:"longitude"`
-	NICSpeedMbps        int32                     `json:"nicSpeedMbps"`
-	IncludedBandwidthGB int32                     `json:"includedBandwidthGB"`
-	State               string                    `json:"state"`
-	LastUpdateTime      time.Time                 `json:"lastUpdateTime"`
-	ManagementAddr      string                    `json:"management_addr"`
-	SSHUser             string                    `json:"ssh_user"`
-	SSHPort             int64                     `json:"ssh_port"`
-	MaxSessionCount     uint32                    `json:"maxSessionCount"`
-	PublicKey           string                    `json:"public_key"`
-	UpdateKey           string                    `json:"update_key"`
-	FirestoreID         string                    `json:"firestore_id"`
-	Version             string                    `json:"relay_version"`
-	SellerName          string                    `json:"seller_name"`
-	MRC                 routing.Nibblin           `json:"monthlyRecurringChargeNibblins"`
-	Overage             routing.Nibblin           `json:"overage"`
-	BWRule              routing.BandWidthRule     `json:"bandwidthRule"`
-	ContractTerm        int32                     `json:"contractTerm"`
-	StartDate           time.Time                 `json:"startDate"`
-	EndDate             time.Time                 `json:"endDate"`
-	Type                routing.MachineType       `json:"machineType"`
-	CPUUsage            float32                   `json:"cpu_usage"`
-	MemUsage            float32                   `json:"mem_usage"`
-	TrafficStats        routing.RelayTrafficStats `json:"traffic_stats"`
-=======
 	ID                  uint64                `json:"id"`
 	SignedID            int64                 `json:"signed_id"`
 	Name                string                `json:"name"`
@@ -574,7 +525,6 @@
 	SSHUser             string                `json:"ssh_user"`
 	SSHPort             int64                 `json:"ssh_port"`
 	MaxSessionCount     uint32                `json:"maxSessionCount"`
-	SessionCount        uint64                `json:"sessionCount"`
 	PublicKey           string                `json:"public_key"`
 	UpdateKey           string                `json:"update_key"`
 	FirestoreID         string                `json:"firestore_id"`
@@ -590,7 +540,6 @@
 	CPUUsage            float32               `json:"cpu_usage"`
 	MemUsage            float32               `json:"mem_usage"`
 	TrafficStats        routing.TrafficStats  `json:"traffic_stats"`
->>>>>>> ae40f817
 }
 
 func (s *OpsService) Relays(r *http.Request, args *RelaysArgs, reply *RelaysReply) error {
