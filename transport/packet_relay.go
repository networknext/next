--- conflicted
+++ resolved
@@ -150,7 +150,6 @@
 	data["version"] = r.Version
 	data["relay_address"] = r.Address.String()
 
-<<<<<<< HEAD
 	meta := make(map[string]interface{})
 	meta["PublicKey"] = base64.StdEncoding.EncodeToString(r.Token)
 	data["Metadata"] = meta
@@ -162,22 +161,6 @@
 	data["PingStats"] = r.PingStats
 
 	return json.Marshal(data)
-=======
-type RelayUpdateRequestJSON struct {
-	Version      uint32                   `json:"version"`
-	StringAddr   string                   `json:"relay_address"`
-	Metadata     packetMetadata           `json:"Metadata"`
-	Timestamp    uint64                   `json:"Timestamp"`
-	Signature    []byte                   `json:"Signature"`
-	Usage        float32                  `json:"Usage"`
-	TrafficStats trafficStats             `json:"TrafficStats"`
-	PingStats    []routing.RelayStatsPing `json:"PingStats"`
-	RelayName    string                   `json:"relay_name"`
-}
-type RelayUpdateResponseJSON struct {
-	Version      uint32                   `json:"version"`
-	RelaysToPing []routing.LegacyPingData `json:"ping_data"`
->>>>>>> 417c1028
 }
 
 func (r *RelayUpdateRequest) UnmarshalJSON(buff []byte) error {
