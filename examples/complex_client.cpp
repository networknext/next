/*
    Network Next SDK. Copyright © 2017 - 2020 Network Next, Inc.

    Redistribution and use in source and binary forms, with or without modification, are permitted provided that the following 
    conditions are met:

    1. Redistributions of source code must retain the above copyright notice, this list of conditions and the following disclaimer.

    2. Redistributions in binary form must reproduce the above copyright notice, this list of conditions 
       and the following disclaimer in the documentation and/or other materials provided with the distribution.

    3. Neither the name of the copyright holder nor the names of its contributors may be used to endorse or promote 
       products derived from this software without specific prior written permission.

    THIS SOFTWARE IS PROVIDED BY THE COPYRIGHT HOLDERS AND CONTRIBUTORS "AS IS" AND ANY EXPRESS OR IMPLIED WARRANTIES, 
    INCLUDING, BUT NOT LIMITED TO, THE IMPLIED WARRANTIES OF MERCHANTABILITY AND FITNESS FOR A PARTICULAR PURPOSE ARE DISCLAIMED. 
    IN NO EVENT SHALL THE COPYRIGHT HOLDER OR CONTRIBUTORS BE LIABLE FOR ANY DIRECT, INDIRECT, INCIDENTAL, SPECIAL, EXEMPLARY, OR 
    CONSEQUENTIAL DAMAGES (INCLUDING, BUT NOT LIMITED TO, PROCUREMENT OF SUBSTITUTE GOODS OR SERVICES; LOSS OF USE, DATA, OR PROFITS; 
    OR BUSINESS INTERRUPTION) HOWEVER CAUSED AND ON ANY THEORY OF LIABILITY, WHETHER IN CONTRACT, STRICT LIABILITY, OR TORT (INCLUDING 
    NEGLIGENCE OR OTHERWISE) ARISING IN ANY WAY OUT OF THE USE OF THIS SOFTWARE, EVEN IF ADVISED OF THE POSSIBILITY OF SUCH DAMAGE.
*/

#include "next.h"
#include <stdio.h>
#include <signal.h>
#include <stdlib.h>
#include <stdarg.h>
#include <string.h>
#include <inttypes.h>
#include <map>

const char * bind_address = "0.0.0.0:0";
const char * server_address = "127.0.0.1:50000";
const char * customer_public_key = "leN7D7+9vr24uT4f1Ba8PEEvIQA/UkGZLlT+sdeLRHKsVqaZq723Zw==";

// -------------------------------------------------------------

struct AllocatorEntry
{
    // ...
};

class Allocator
{
    int64_t num_allocations;
    next_mutex_t mutex;
    std::map<void*, AllocatorEntry*> entries;

public:

    Allocator()
    {
        int result = next_mutex_create( &mutex );
		(void) result;
        next_assert( result == NEXT_OK );
        num_allocations = 0;
    }

    ~Allocator()
    {
        next_mutex_destroy( &mutex );
        next_assert( num_allocations == 0 );
        next_assert( entries.size() == 0 );
    }

    void * Alloc( size_t size )
    {
        next_mutex_guard( &mutex );
        void * pointer = malloc( size );
        next_assert( pointer );
        next_assert( entries[pointer] == NULL );
        AllocatorEntry * entry = new AllocatorEntry();
        entries[pointer] = entry;
        num_allocations++;
        return pointer;
    }

    void Free( void * pointer )
    {
        next_mutex_guard( &mutex );
        next_assert( pointer );
        next_assert( num_allocations > 0 );
        std::map<void*, AllocatorEntry*>::iterator itor = entries.find( pointer );
        next_assert( itor != entries.end() );
        entries.erase( itor );
        num_allocations--;
        free( pointer );
    }
};

Allocator global_allocator;

struct Context
{
    Allocator * allocator;
};

struct ClientContext
{
    Allocator * allocator;
    uint32_t client_data;
};

void * malloc_function( void * _context, size_t bytes )
{
    Context * context = (Context*) _context;
    next_assert( context );
    next_assert( context->allocator );
    return context->allocator->Alloc( bytes );
}

void free_function( void * _context, void * p )
{
    Context * context = (Context*) _context;
    next_assert( context );
    next_assert( context->allocator );
    return context->allocator->Free( p );
}

// -------------------------------------------------------------

extern const char * log_level_string( int level )
{
    if ( level == NEXT_LOG_LEVEL_DEBUG )
        return "debug";
    else if ( level == NEXT_LOG_LEVEL_INFO )
        return "info";
    else if ( level == NEXT_LOG_LEVEL_ERROR )
        return "error";
    else if ( level == NEXT_LOG_LEVEL_WARN )
        return "warning";
    else
        return "???";
}

void log_function( int level, const char * format, ... ) 
{
    va_list args;
    va_start( args, format );
    char buffer[1024];
    vsnprintf( buffer, sizeof( buffer ), format, args );
    if ( level != NEXT_LOG_LEVEL_NONE )
    {
        const char * level_string = log_level_string( level );
        printf( "%.2f: %s: %s\n", next_time(), level_string, buffer );
    }
    else
    {
        printf( "%s\n", buffer );
    }
    va_end( args );
    fflush( stdout );
}

void assert_function( const char * condition, const char * function, const char * file, int line )
{
    next_printf( NEXT_LOG_LEVEL_NONE, "assert failed: ( %s ), function %s, file %s, line %d\n", condition, function, file, line );
    fflush( stdout );
    #if defined(_MSC_VER)
        __debugbreak();
    #elif defined(__ORBIS__)
        __builtin_trap();
    #elif defined(__clang__)
        __builtin_debugtrap();
    #elif defined(__GNUC__)
        __builtin_trap();
    #elif defined(linux) || defined(__linux) || defined(__linux__) || defined(__APPLE__)
        raise(SIGTRAP);
    #else
        #error "asserts not supported on this platform!"
    #endif
}

// -------------------------------------------------------------

static volatile int quit = 0;

void interrupt_handler( int signal )
{
    (void) signal; quit = 1;
}

void generate_packet( uint8_t * packet_data, int & packet_bytes )
{
    packet_bytes = 1 + ( rand() % NEXT_MTU );
    const int start = packet_bytes % 256;
    for ( int i = 0; i < packet_bytes; ++i )
        packet_data[i] = (uint8_t) ( start + i ) % 256;
}

void verify_packet( const uint8_t * packet_data, int packet_bytes )
{
    const int start = packet_bytes % 256;
    for ( int i = 0; i < packet_bytes; ++i )
    {
        if ( packet_data[i] != (uint8_t) ( ( start + i ) % 256 ) )
        {
            printf( "%d: %d != %d (%d)\n", i, packet_data[i], ( start + i ) % 256, packet_bytes );
        }
        next_assert( packet_data[i] == (uint8_t) ( ( start + i ) % 256 ) );
    }
}

void client_packet_received( next_client_t * client, void * _context, const uint8_t * packet_data, int packet_bytes )
{
    (void) client;

    ClientContext * context = (ClientContext*) _context;

	(void) context;

    next_assert( context );
    next_assert( context->allocator != NULL );
    next_assert( context->client_data == 0x12345 );

    next_printf( NEXT_LOG_LEVEL_INFO, "client received packet from server (%d bytes)", packet_bytes );

    verify_packet( packet_data, packet_bytes );
}

#if NEXT_PLATFORM != NEXT_PLATFORM_WINDOWS
#define strncpy_s strncpy
#endif // #if NEXT_PLATFORM != NEXT_PLATFORM_WINDOWS

int main()
{
    signal( SIGINT, interrupt_handler ); signal( SIGTERM, interrupt_handler );
    
    next_log_level( NEXT_LOG_LEVEL_INFO );

    next_log_function( log_function );

    next_assert_function( assert_function );

    next_allocator( malloc_function, free_function );

    Context global_context;
    global_context.allocator = &global_allocator;

    next_config_t config;
    next_default_config( &config );
    strncpy_s( config.customer_public_key, customer_public_key, sizeof(config.customer_public_key) - 1 );

    if ( next_init( &global_context, &config ) != NEXT_OK )
    {
        printf( "error: could not initialize network next\n" );
        return 1;
    }

    Allocator client_allocator;
    ClientContext client_context;
    client_context.allocator = &client_allocator;
    client_context.client_data = 0x12345;

    next_client_t * client = next_client_create( &client_context, bind_address, client_packet_received, NULL );
    if ( client == NULL )
    {
        printf( "error: failed to create client\n" );
        return 1;
    }

    uint16_t client_port = next_client_port( client );

    next_printf( NEXT_LOG_LEVEL_INFO, "client port is %d", client_port );

    next_client_open_session( client, server_address );

    double accumulator = 0.0;

    const double delta_time = 0.25;

    while ( !quit )
    {
        next_client_update( client );

        const int client_state = next_client_state( client );

        if ( client_state == NEXT_CLIENT_STATE_ERROR )
        {
            printf( "error: client is in an error state\n" );
            break;
        }

        int packet_bytes = 0;
        uint8_t packet_data[NEXT_MTU];
        generate_packet( packet_data, packet_bytes );
        next_client_send_packet( client, packet_data, packet_bytes );
        
        next_sleep( delta_time );

        accumulator += delta_time;

        if ( accumulator > 10.0 )
        {
            accumulator = 0.0;

            printf( "================================================================\n" );
            
            const next_client_stats_t * stats = next_client_stats( client );

            const char * platform = "unknown";

            switch ( stats->platform_id )
            {
                case NEXT_PLATFORM_WINDOWS:
                    platform = "windows";
                    break;

                case NEXT_PLATFORM_MAC:
                    platform = "mac";
                    break;

                case NEXT_PLATFORM_LINUX:
                    platform = "linux";
                    break;

                case NEXT_PLATFORM_SWITCH:
                    platform = "nintendo switch";
                    break;

                case NEXT_PLATFORM_PS4:
                    platform = "ps4";
                    break;

                case NEXT_PLATFORM_IOS:
                    platform = "ios";
                    break;

                case NEXT_PLATFORM_XBOX_ONE:
                    platform = "xbox one";
                    break;

                default:
                    break;
            }

            const char * state_string = "???";

            const int state = next_client_state( client );
            
            switch ( state )
            {
                case NEXT_CLIENT_STATE_CLOSED:
                    state_string = "closed";
                    break;

                case NEXT_CLIENT_STATE_OPEN:
                    state_string = "open";
                    break;

                case NEXT_CLIENT_STATE_ERROR:
                    state_string = "error";
                    break;

                default:
                    break;
            }

            printf( "state = %s (%d)\n", state_string, state );

            printf( "session_id = %" PRIx64 "\n", next_client_session_id( client ) );

            printf( "platform_id = %s (%d)\n", platform, (int) stats->platform_id );

            const char * connection = "unknown";
            
            switch ( stats->connection_type )
            {
                case NEXT_CONNECTION_TYPE_WIRED:
                    connection = "wired";
                    break;

                case NEXT_CONNECTION_TYPE_WIFI:
                    connection = "wifi";
                    break;

                case NEXT_CONNECTION_TYPE_CELLULAR:
                    connection = "cellular";
                    break;

                default:
                    break;
            }

            printf( "connection_type = %s (%d)\n", connection, stats->connection_type );

            if ( !stats->fallback_to_direct )
            {
                printf( "upgraded = %s\n", stats->upgraded ? "true" : "false" );
                printf( "committed = %s\n", stats->committed ? "true" : "false" );
                printf( "multipath = %s\n", stats->multipath ? "true" : "false" );
                printf( "reported = %s\n", stats->reported ? "true" : "false" );
            }

            printf( "fallback_to_direct = %s\n", stats->fallback_to_direct ? "true" : "false" );

<<<<<<< HEAD
            printf( " + Direct RTT = %.2fms\n", stats->direct_rtt );
            printf( " + Direct Jitter = %.2fms\n", stats->direct_jitter );
            printf( " + Direct Packet Loss = %.1f%%\n", stats->direct_packet_loss );

            if ( stats->next )
            {
                printf( " + Next RTT = %.2fms\n", stats->next_rtt );
                printf( " + Next Jitter = %.2fms\n", stats->next_jitter );
                printf( " + Next Packet Loss = %.1f%%\n", stats->next_packet_loss );
                printf( " + Next Bandwidth Up = %.1fkbps\n", stats->next_kbps_up );
                printf( " + Next Bandwidth Down = %.1fkbps\n", stats->next_kbps_down );
=======
            printf( "direct_rtt = %.2fms\n", stats->direct_rtt );
            printf( "direct_jitter = %.2fms\n", stats->direct_jitter );
            printf( "direct_packet_loss = %.1f%%\n", stats->direct_packet_loss );

            if ( stats->next )
            {
                printf( "next_rtt = %.2fms\n", stats->next_rtt );
                printf( "next_jitter = %.2fms\n", stats->next_jitter );
                printf( "next_packet_loss = %.1f%%\n", stats->next_packet_loss );
                printf( "next_bandwidth_up = %.1fkbps\n", stats->next_kbps_up );
                printf( "next_bandwidth_down = %.1fkbps\n", stats->next_kbps_down );
            }

            if ( stats->upgraded && !stats->fallback_to_direct )
            {
                printf( "packets_sent_client_to_server = %" PRId64 "\n", stats->packets_sent_client_to_server );
                printf( "packets_sent_server_to_client = %" PRId64 "\n", stats->packets_sent_server_to_client );
                printf( "packets_lost_client_to_server = %" PRId64 "\n", stats->packets_lost_client_to_server );
                printf( "packets_lost_server_to_client = %" PRId64 "\n", stats->packets_lost_server_to_client );
                printf( "packets_out_of_order_client_to_server = %" PRId64 "\n", stats->packets_out_of_order_client_to_server );
                printf( "packets_out_of_order_server_to_client = %" PRId64 "\n", stats->packets_out_of_order_server_to_client );
                printf( "jitter_client_to_server = %f\n", stats->jitter_client_to_server );
                printf( "jitter_server_to_client = %f\n", stats->jitter_server_to_client );
>>>>>>> 8abe7db4
            }

            printf( "================================================================\n" );
        }
    }

    next_client_destroy( client );
    
    next_term();
    
    return 0;
}<|MERGE_RESOLUTION|>--- conflicted
+++ resolved
@@ -394,19 +394,6 @@
 
             printf( "fallback_to_direct = %s\n", stats->fallback_to_direct ? "true" : "false" );
 
-<<<<<<< HEAD
-            printf( " + Direct RTT = %.2fms\n", stats->direct_rtt );
-            printf( " + Direct Jitter = %.2fms\n", stats->direct_jitter );
-            printf( " + Direct Packet Loss = %.1f%%\n", stats->direct_packet_loss );
-
-            if ( stats->next )
-            {
-                printf( " + Next RTT = %.2fms\n", stats->next_rtt );
-                printf( " + Next Jitter = %.2fms\n", stats->next_jitter );
-                printf( " + Next Packet Loss = %.1f%%\n", stats->next_packet_loss );
-                printf( " + Next Bandwidth Up = %.1fkbps\n", stats->next_kbps_up );
-                printf( " + Next Bandwidth Down = %.1fkbps\n", stats->next_kbps_down );
-=======
             printf( "direct_rtt = %.2fms\n", stats->direct_rtt );
             printf( "direct_jitter = %.2fms\n", stats->direct_jitter );
             printf( "direct_packet_loss = %.1f%%\n", stats->direct_packet_loss );
@@ -430,7 +417,6 @@
                 printf( "packets_out_of_order_server_to_client = %" PRId64 "\n", stats->packets_out_of_order_server_to_client );
                 printf( "jitter_client_to_server = %f\n", stats->jitter_client_to_server );
                 printf( "jitter_server_to_client = %f\n", stats->jitter_server_to_client );
->>>>>>> 8abe7db4
             }
 
             printf( "================================================================\n" );
