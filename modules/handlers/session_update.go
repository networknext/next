--- conflicted
+++ resolved
@@ -167,11 +167,7 @@
 			}
 		}
 	} else {
-<<<<<<< HEAD
 		state.Input.BestScore = uint32(999)
-=======
-		state.Input.BestScore = 999
->>>>>>> 7c1576a7
 	}
 
 	/*
