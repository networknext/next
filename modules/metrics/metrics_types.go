--- conflicted
+++ resolved
@@ -4,35 +4,6 @@
 	"context"
 )
 
-<<<<<<< HEAD
-=======
-type OptimizeMetrics struct {
-	Invocations     Counter
-	DurationGauge   Gauge
-	LongUpdateCount Counter
-}
-
-var EmptyOptimizeMetrics OptimizeMetrics = OptimizeMetrics{
-	Invocations:     &EmptyCounter{},
-	DurationGauge:   &EmptyGauge{},
-	LongUpdateCount: &EmptyCounter{},
-}
-
-type CostMatrixMetrics struct {
-	Invocations     Counter
-	DurationGauge   Gauge
-	LongUpdateCount Counter
-	Bytes           Gauge
-}
-
-var EmptyCostMatrixMetrics CostMatrixMetrics = CostMatrixMetrics{
-	Invocations:     &EmptyCounter{},
-	DurationGauge:   &EmptyGauge{},
-	LongUpdateCount: &EmptyCounter{},
-	Bytes:           &EmptyGauge{},
-}
-
->>>>>>> 6ff024c1
 type MaxmindSyncMetrics struct {
 	Invocations   Counter
 	DurationGauge Gauge
@@ -122,20 +93,6 @@
 	EntriesQueued:    &EmptyCounter{},
 	EntriesFlushed:   &EmptyCounter{},
 	ErrorMetrics:     EmptyAnalyticsErrorMetrics,
-}
-
-type RouteMatrixMetrics struct {
-	DatacenterCount Gauge
-	RelayCount      Gauge
-	RouteCount      Gauge
-	Bytes           Gauge
-}
-
-var EmptyRouteMatrixMetrics RouteMatrixMetrics = RouteMatrixMetrics{
-	DatacenterCount: &EmptyGauge{},
-	RelayCount:      &EmptyGauge{},
-	RouteCount:      &EmptyGauge{},
-	Bytes:           &EmptyGauge{},
 }
 
 type AnalyticsServiceMetrics struct {
@@ -423,203 +380,6 @@
 	return &portalCruncherMetrics, nil
 }
 
-<<<<<<< HEAD
-=======
-func NewCostMatrixMetrics(ctx context.Context, metricsHandler Handler) (*CostMatrixMetrics, error) {
-	costMatrixDurationGauge, err := metricsHandler.NewGauge(ctx, &Descriptor{
-		DisplayName: "StatsDB -> GetCostMatrix duration",
-		ServiceName: "relay_backend",
-		ID:          "cost_matrix.duration",
-		Unit:        "milliseconds",
-		Description: "How long it takes to generate a cost matrix from the stats database.",
-	})
-	if err != nil {
-		return nil, err
-	}
-
-	costMatrixInvocationsCounter, err := metricsHandler.NewCounter(ctx, &Descriptor{
-		DisplayName: "Total StatsDB -> CostMatrix invocations",
-		ServiceName: "relay_backend",
-		ID:          "cost_matrix.count",
-		Unit:        "invocations",
-		Description: "The total number of StatsDB -> CostMatrix invocations",
-	})
-	if err != nil {
-		return nil, err
-	}
-
-	costMatrixLongUpdateCounter, err := metricsHandler.NewCounter(ctx, &Descriptor{
-		DisplayName: "Cost Matrix Long Updates",
-		ServiceName: "relay_backend",
-		ID:          "cost_matrix.long.updates",
-		Unit:        "updates",
-		Description: "The number of cost matrix gen calls that took longer than 1 second",
-	})
-	if err != nil {
-		return nil, err
-	}
-
-	costMatrixBytes, err := metricsHandler.NewGauge(ctx, &Descriptor{
-		DisplayName: "Cost Matrix Size",
-		ServiceName: "relay_backend",
-		ID:          "cost_matrix.bytes",
-		Unit:        "bytes",
-		Description: "How large the cost matrix is in bytes",
-	})
-	if err != nil {
-		return nil, err
-	}
-
-	costMatrixMetrics := CostMatrixMetrics{
-		Invocations:     costMatrixInvocationsCounter,
-		DurationGauge:   costMatrixDurationGauge,
-		LongUpdateCount: costMatrixLongUpdateCounter,
-		Bytes:           costMatrixBytes,
-	}
-
-	return &costMatrixMetrics, nil
-}
-
-func NewOptimizeMetrics(ctx context.Context, metricsHandler Handler) (*OptimizeMetrics, error) {
-	optimizeDurationGauge, err := metricsHandler.NewGauge(ctx, &Descriptor{
-		DisplayName: "Optimize duration",
-		ServiceName: "relay_backend",
-		ID:          "optimize.duration",
-		Unit:        "milliseconds",
-		Description: "How long it takes to optimize a cost matrix.",
-	})
-	if err != nil {
-		return nil, err
-	}
-
-	optimizeInvocationsCounter, err := metricsHandler.NewCounter(ctx, &Descriptor{
-		DisplayName: "Total cost matrix optimize invocations",
-		ServiceName: "relay_backend",
-		ID:          "optimize.count",
-		Unit:        "invocations",
-		Description: "The total number of cost matrix optimize calls",
-	})
-	if err != nil {
-		return nil, err
-	}
-
-	optimizeMetrics := OptimizeMetrics{
-		Invocations:   optimizeInvocationsCounter,
-		DurationGauge: optimizeDurationGauge,
-	}
-
-	optimizeMetrics.LongUpdateCount, err = metricsHandler.NewCounter(ctx, &Descriptor{
-		DisplayName: "Optimize Long Updates",
-		ServiceName: "relay_backend",
-		ID:          "optimize.long.updates",
-		Unit:        "updates",
-		Description: "The number of optimize calls that took longer than 1 second",
-	})
-	if err != nil {
-		return nil, err
-	}
-
-	return &optimizeMetrics, nil
-}
-
-func NewValveCostMatrixMetrics(ctx context.Context, metricsHandler Handler) (*CostMatrixMetrics, error) {
-	costMatrixDurationGauge, err := metricsHandler.NewGauge(ctx, &Descriptor{
-		DisplayName: "Valve StatsDB -> GetCostMatrix duration",
-		ServiceName: "relay_backend",
-		ID:          "cost_matrix.valve.duration",
-		Unit:        "milliseconds",
-		Description: "How long it takes to generate a valve cost matrix from the stats database.",
-	})
-	if err != nil {
-		return nil, err
-	}
-
-	costMatrixInvocationsCounter, err := metricsHandler.NewCounter(ctx, &Descriptor{
-		DisplayName: "Valve Total StatsDB -> CostMatrix invocations",
-		ServiceName: "relay_backend",
-		ID:          "cost_matrix.valve.count",
-		Unit:        "invocations",
-		Description: "The total number of valve StatsDB -> CostMatrix invocations",
-	})
-	if err != nil {
-		return nil, err
-	}
-
-	costMatrixLongUpdateCounter, err := metricsHandler.NewCounter(ctx, &Descriptor{
-		DisplayName: "Valve Cost Matrix Long Updates",
-		ServiceName: "relay_backend",
-		ID:          "cost_matrix.valve.long.updates",
-		Unit:        "updates",
-		Description: "The number of valve cost matrix gen calls that took longer than 1 second",
-	})
-	if err != nil {
-		return nil, err
-	}
-
-	costMatrixBytes, err := metricsHandler.NewGauge(ctx, &Descriptor{
-		DisplayName: "Valve Cost Matrix Size",
-		ServiceName: "relay_backend",
-		ID:          "cost_matrix.valve.bytes",
-		Unit:        "bytes",
-		Description: "How large the valve cost matrix is in bytes",
-	})
-	if err != nil {
-		return nil, err
-	}
-
-	costMatrixMetrics := CostMatrixMetrics{
-		Invocations:     costMatrixInvocationsCounter,
-		DurationGauge:   costMatrixDurationGauge,
-		LongUpdateCount: costMatrixLongUpdateCounter,
-		Bytes:           costMatrixBytes,
-	}
-
-	return &costMatrixMetrics, nil
-}
-
-func NewValveOptimizeMetrics(ctx context.Context, metricsHandler Handler) (*OptimizeMetrics, error) {
-	optimizeDurationGauge, err := metricsHandler.NewGauge(ctx, &Descriptor{
-		DisplayName: "Valve optimize duration",
-		ServiceName: "relay_backend",
-		ID:          "optimize.valve.duration",
-		Unit:        "milliseconds",
-		Description: "How long it takes to optimize a valve cost matrix.",
-	})
-	if err != nil {
-		return nil, err
-	}
-
-	optimizeInvocationsCounter, err := metricsHandler.NewCounter(ctx, &Descriptor{
-		DisplayName: "Valve total cost matrix optimize invocations",
-		ServiceName: "relay_backend",
-		ID:          "optimize.valve.count",
-		Unit:        "invocations",
-		Description: "The total number of valve cost matrix optimize calls",
-	})
-	if err != nil {
-		return nil, err
-	}
-
-	optimizeMetrics := OptimizeMetrics{
-		Invocations:   optimizeInvocationsCounter,
-		DurationGauge: optimizeDurationGauge,
-	}
-
-	optimizeMetrics.LongUpdateCount, err = metricsHandler.NewCounter(ctx, &Descriptor{
-		DisplayName: "Valve Optimize Long Updates",
-		ServiceName: "relay_backend",
-		ID:          "optimize.valve.long.updates",
-		Unit:        "updates",
-		Description: "The number of valve optimize calls that took longer than 1 second",
-	})
-	if err != nil {
-		return nil, err
-	}
-
-	return &optimizeMetrics, nil
-}
-
->>>>>>> 6ff024c1
 func NewMaxmindSyncMetrics(ctx context.Context, metricsHandler Handler) (*MaxmindSyncMetrics, error) {
 	duration, err := metricsHandler.NewGauge(ctx, &Descriptor{
 		DisplayName: "Maxmind Sync Duration",
@@ -776,57 +536,6 @@
 	return &billingServiceMetrics, nil
 }
 
-func NewValveRouteMatrixMetrics(ctx context.Context, metricsHandler Handler) (*RouteMatrixMetrics, error) {
-	routeMatrixMetrics := RouteMatrixMetrics{}
-	var err error
-
-	routeMatrixMetrics.DatacenterCount, err = metricsHandler.NewGauge(ctx, &Descriptor{
-		DisplayName: "Valve Route Matrix Datacenter Count",
-		ServiceName: "relay_backend",
-		ID:          "route_matrix.valve.datacenter.count",
-		Unit:        "datacenters",
-		Description: "The number of datacenters the valve route matrix contains",
-	})
-	if err != nil {
-		return nil, err
-	}
-
-	routeMatrixMetrics.RelayCount, err = metricsHandler.NewGauge(ctx, &Descriptor{
-		DisplayName: "Valve Route Matrix Relay Count",
-		ServiceName: "relay_backend",
-		ID:          "route_matrix.valve.relay.count",
-		Unit:        "relays",
-		Description: "The number of relays the valve route matrix contains",
-	})
-	if err != nil {
-		return nil, err
-	}
-
-	routeMatrixMetrics.RouteCount, err = metricsHandler.NewGauge(ctx, &Descriptor{
-		DisplayName: "Valve Route Matrix Route Count",
-		ServiceName: "relay_backend",
-		ID:          "route_matrix.valve.route.count",
-		Unit:        "routes",
-		Description: "The number of routes the valve route matrix contains",
-	})
-	if err != nil {
-		return nil, err
-	}
-
-	routeMatrixMetrics.Bytes, err = metricsHandler.NewGauge(ctx, &Descriptor{
-		DisplayName: "Valve Route Matrix Size",
-		ServiceName: "relay_backend",
-		ID:          "route_matrix.valve.bytes",
-		Unit:        "bytes",
-		Description: "How large the valve route matrix is in bytes",
-	})
-	if err != nil {
-		return nil, err
-	}
-
-	return &routeMatrixMetrics, nil
-}
-
 func NewAnalyticsServiceMetrics(ctx context.Context, metricsHandler Handler) (*AnalyticsServiceMetrics, error) {
 	analyticsMetrics := AnalyticsServiceMetrics{}
 	var err error
