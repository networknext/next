package routing

import (
	"bytes"
	"errors"
	"fmt"
	"io"
	"io/ioutil"
	"math"
	"net"
	"sort"
	"sync"

	"github.com/networknext/backend/modules/core"
	"github.com/networknext/backend/modules/encoding"
)

type RouteMatrix struct {
	RelayIDsToIndices  map[uint64]int32
	RelayIDs           []uint64
	RelayAddresses     []net.UDPAddr // external IPs only
	RelayNames         []string
	RelayLatitudes     []float32
	RelayLongitudes    []float32
	RelayDatacenterIDs []uint64
	RouteEntries       []core.RouteEntry

	cachedResponse      []byte
	cachedResponseMutex sync.RWMutex

	cachedAnalysis      []byte
	cachedAnalysisMutex sync.RWMutex
}

func (m *RouteMatrix) Serialize(stream encoding.Stream) error {
	numRelays := uint32(len(m.RelayIDs))
	stream.SerializeUint32(&numRelays)

	if stream.IsReading() {
		m.RelayIDsToIndices = make(map[uint64]int32)
		m.RelayIDs = make([]uint64, numRelays)
		m.RelayAddresses = make([]net.UDPAddr, numRelays)
		m.RelayNames = make([]string, numRelays)
		m.RelayLatitudes = make([]float32, numRelays)
		m.RelayLongitudes = make([]float32, numRelays)
		m.RelayDatacenterIDs = make([]uint64, numRelays)
	}

	for i := uint32(0); i < numRelays; i++ {
		stream.SerializeUint64(&m.RelayIDs[i])
		stream.SerializeAddress(&m.RelayAddresses[i])
		stream.SerializeString(&m.RelayNames[i], MaxRelayNameLength)
		stream.SerializeFloat32(&m.RelayLatitudes[i])
		stream.SerializeFloat32(&m.RelayLongitudes[i])
		stream.SerializeUint64(&m.RelayDatacenterIDs[i])

		if stream.IsReading() {
			m.RelayIDsToIndices[m.RelayIDs[i]] = int32(i)
		}
	}

	numEntries := uint32(len(m.RouteEntries))
	stream.SerializeUint32(&numEntries)

	if stream.IsReading() {
		m.RouteEntries = make([]core.RouteEntry, numEntries)
	}

	for i := uint32(0); i < numEntries; i++ {
		entry := &m.RouteEntries[i]

		stream.SerializeInteger(&entry.DirectCost, -1, InvalidRouteValue)
		stream.SerializeInteger(&entry.NumRoutes, 0, math.MaxInt32)

		for i := 0; i < core.MaxRoutesPerEntry; i++ {
			stream.SerializeInteger(&entry.RouteCost[i], -1, InvalidRouteValue)
			stream.SerializeInteger(&entry.RouteNumRelays[i], 0, core.MaxRelaysPerRoute)
			stream.SerializeUint32(&entry.RouteHash[i])

			for j := 0; j < core.MaxRelaysPerRoute; j++ {
				stream.SerializeInteger(&entry.RouteRelays[i][j], 0, math.MaxInt32)
			}
		}
	}

	return stream.Error()
}

func (m *RouteMatrix) GetNearRelays(directLatency float32, source_latitude float32, source_longitude float32, dest_latitude float32, dest_longitude float32, maxNearRelays int) ([]uint64, error) {

	// Quantize to integer values so we don't have noise in low bits

	sourceLatitude := float64(int64(source_latitude))
	sourceLongitude := float64(int64(source_longitude))

	destLatitude := float64(int64(dest_latitude))
	destLongitude := float64(int64(dest_longitude))

	// If direct latency is 0, we don't know it yet. Approximate it via speed of light * 2

	if directLatency <= 0.0 {
		directDistanceKilometers := core.HaversineDistance(sourceLatitude, sourceLongitude, destLatitude, destLongitude)
		directLatency = float32(directDistanceKilometers / 299792.458 * 1000.0) * 2
	}

	// Work with the near relays as an array of structs first for easier sorting

	type NearRelayData struct {
		ID        uint64
		Addr      net.UDPAddr
		Name      string
		Distance  int
		Latitude  float64
		Longitude float64
	}

	nearRelayData := make([]NearRelayData, len(m.RelayIDs))

	// IMPORTANT: Truncate the lat/long values to nearest integer.
	// This fixes numerical instabilities that can happen in the haversine function
	// when two relays are really close together, they can get sorted differently in
	// subsequent passes otherwise.

	for i, relayID := range m.RelayIDs {
		nearRelayData[i].ID = relayID
		nearRelayData[i].Addr = m.RelayAddresses[i]
		nearRelayData[i].Name = m.RelayNames[i]
		nearRelayData[i].Latitude = float64(int64(m.RelayLatitudes[i]))
		nearRelayData[i].Longitude = float64(int64(m.RelayLongitudes[i]))
		nearRelayData[i].Distance = int(core.HaversineDistance(sourceLatitude, sourceLongitude, nearRelayData[i].Latitude, nearRelayData[i].Longitude))
	}

	// IMPORTANT: Sort near relays by distance using a *stable sort*
	// This is necessary to ensure that relays are always sorted in the same order,
	// even when some relays have the same integer distance from the client. Without this
	// the set of near relays passed down to the SDK can be different from one slice to the next!

	sort.SliceStable(nearRelayData, func(i, j int) bool { return nearRelayData[i].Distance < nearRelayData[j].Distance })

	numNearRelays := len(nearRelayData)

	if numNearRelays == 0 {
		return nil, errors.New("no near relays")
	}

	// Exclude any near relays whose speed of light * 2/3rds route through them is greater than direct + threshold

	latencyThreshold := float32(30.0)

	nearRelayIds := make([]uint64, 0, numNearRelays)

	for i := 0; i < len(nearRelayData); i++ {
		if len(nearRelayIds) == numNearRelays || len(nearRelayIds) == maxNearRelays {
			break
		}
<<<<<<< HEAD
		nearRelayLatency := float32(core.SpeedOfLightTimeMilliseconds(sourceLatitude, sourceLongitude, nearRelayData[i].Latitude, nearRelayData[i].Longitude, destLatitude, destLongitude))
		if nearRelayLatency > directLatency+latencyThreshold {
=======
		nearRelayLatency := 3.0/2.0 * float32(core.SpeedOfLightTimeMilliseconds(sourceLatitude, sourceLongitude, nearRelayData[i].Latitude, nearRelayData[i].Longitude, destLatitude, destLongitude))
		if nearRelayLatency > directLatency + latencyThreshold {
>>>>>>> b8b53636
			continue
		}
		nearRelayIds = append(nearRelayIds, nearRelayData[i].ID)
	}

	return nearRelayIds, nil
}

func (m *RouteMatrix) GetDatacenterRelayIDs(datacenterID uint64) []uint64 {
	relayIDs := make([]uint64, 0)

	for i := 0; i < len(m.RelayDatacenterIDs); i++ {
		if m.RelayDatacenterIDs[i] == datacenterID {
			relayIDs = append(relayIDs, m.RelayIDs[i])
		}
	}

	return relayIDs
}

func (m *RouteMatrix) ReadFrom(reader io.Reader) (int64, error) {
	data, err := ioutil.ReadAll(reader)
	if err != nil {
		return 0, err
	}

	readStream := encoding.CreateReadStream(data)
	err = m.Serialize(readStream)
	return int64(readStream.GetBytesProcessed()), err
}

func (m *RouteMatrix) WriteTo(writer io.Writer, bufferSize int) (int64, error) {
	writeStream, err := encoding.CreateWriteStream(bufferSize)
	if err != nil {
		return 0, err
	}

	if err = m.Serialize(writeStream); err != nil {
		return int64(writeStream.GetBytesProcessed()), err
	}

	n, err := writer.Write(writeStream.GetData()[:writeStream.GetBytesProcessed()])
	return int64(n), err
}

func (m *RouteMatrix) WriteAnalysisTo(writer io.Writer) {
	src := m.RelayIDs
	dest := m.RelayIDs

	numRelayPairs := 0.0
	numValidRelayPairs := 0.0

	numValidRelayPairsWithoutImprovement := 0.0

	buckets := make([]int, 11)

	for i := range src {
		for j := range dest {
			if j < i {
				numRelayPairs++
				abFlatIndex := TriMatrixIndex(i, j)
				if len(m.RouteEntries[abFlatIndex].RouteCost) > 0 {
					numValidRelayPairs++
					improvement := m.RouteEntries[abFlatIndex].DirectCost - m.RouteEntries[abFlatIndex].RouteCost[0]
					if improvement > 0.0 {
						if improvement <= 5 {
							buckets[0]++
						} else if improvement <= 10 {
							buckets[1]++
						} else if improvement <= 15 {
							buckets[2]++
						} else if improvement <= 20 {
							buckets[3]++
						} else if improvement <= 25 {
							buckets[4]++
						} else if improvement <= 30 {
							buckets[5]++
						} else if improvement <= 35 {
							buckets[6]++
						} else if improvement <= 40 {
							buckets[7]++
						} else if improvement <= 45 {
							buckets[8]++
						} else if improvement <= 50 {
							buckets[9]++
						} else {
							buckets[10]++
						}
					} else {
						numValidRelayPairsWithoutImprovement++
					}
				}
			}
		}
	}

	fmt.Fprintf(writer, "%s Improvement:\n\n", "RTT")
	fmt.Fprintf(writer, "    None: %d (%.2f%%)\n", int(numValidRelayPairsWithoutImprovement), numValidRelayPairsWithoutImprovement/numValidRelayPairs*100.0)

	for i := range buckets {
		if i != len(buckets)-1 {
			fmt.Fprintf(writer, "    %d-%d%s: %d (%.2f%%)\n", i*5, (i+1)*5, "ms", buckets[i], float64(buckets[i])/numValidRelayPairs*100.0)
		} else {
			fmt.Fprintf(writer, "    %d%s+: %d (%.2f%%)\n", i*5, "ms", buckets[i], float64(buckets[i])/numValidRelayPairs*100.0)
		}
	}

	totalRoutes := uint64(0)
	maxRouteLength := int32(0)
	maxRoutesPerRelayPair := int32(0)
	relayPairsWithNoRoutes := 0
	relayPairsWithOneRoute := 0
	totalRouteLength := uint64(0)

	for i := range src {
		for j := range dest {
			if j < i {
				ijFlatIndex := TriMatrixIndex(i, j)
				n := m.RouteEntries[ijFlatIndex].NumRoutes
				if n > maxRoutesPerRelayPair {
					maxRoutesPerRelayPair = n
				}
				totalRoutes += uint64(n)
				if n == 0 {
					relayPairsWithNoRoutes++
				}
				if n == 1 {
					relayPairsWithOneRoute++
				}
				for k := 0; k < int(n); k++ {
					numRelays := m.RouteEntries[ijFlatIndex].RouteNumRelays[k]
					totalRouteLength += uint64(numRelays)
					if numRelays > maxRouteLength {
						maxRouteLength = numRelays
					}
				}
			}
		}
	}

	averageNumRoutes := float64(totalRoutes) / float64(numRelayPairs)
	averageRouteLength := float64(totalRouteLength) / float64(totalRoutes)

	fmt.Fprintf(writer, "\n%s Summary:\n\n", "Route")
	fmt.Fprintf(writer, "    %.1f routes per relay pair on average (%d max)\n", averageNumRoutes, maxRoutesPerRelayPair)
	fmt.Fprintf(writer, "    %.1f relays per route on average (%d max)\n", averageRouteLength, maxRouteLength)
	fmt.Fprintf(writer, "    %.1f%% of relay pairs have only one route\n", float64(relayPairsWithOneRoute)/float64(numRelayPairs)*100)
	fmt.Fprintf(writer, "    %.1f%% of relay pairs have no route\n", float64(relayPairsWithNoRoutes)/float64(numRelayPairs)*100)
}

func (m *RouteMatrix) GetResponseData() []byte {
	m.cachedResponseMutex.RLock()
	response := m.cachedResponse
	m.cachedResponseMutex.RUnlock()
	return response
}

func (m *RouteMatrix) WriteResponseData(bufferSize int) error {
	ws, err := encoding.CreateWriteStream(bufferSize)
	if err != nil {
		return fmt.Errorf("failed to create write stream in route matrix WriteResponseData(): %v", err)
	}

	if err := m.Serialize(ws); err != nil {
		return fmt.Errorf("failed to serialize route matrix in WriteResponseData(): %v", err)
	}

	ws.Flush()

	m.cachedResponseMutex.Lock()
	m.cachedResponse = ws.GetData()[:ws.GetBytesProcessed()]
	m.cachedResponseMutex.Unlock()
	return nil
}

func (m *RouteMatrix) GetAnalysisData() []byte {
	m.cachedAnalysisMutex.RLock()
	analysis := m.cachedAnalysis
	m.cachedAnalysisMutex.RUnlock()
	return analysis
}

func (m *RouteMatrix) WriteAnalysisData() {
	var buffer bytes.Buffer
	m.WriteAnalysisTo(&buffer)

	m.cachedAnalysisMutex.Lock()
	m.cachedAnalysis = buffer.Bytes()
	m.cachedAnalysisMutex.Unlock()
}<|MERGE_RESOLUTION|>--- conflicted
+++ resolved
@@ -100,7 +100,7 @@
 
 	if directLatency <= 0.0 {
 		directDistanceKilometers := core.HaversineDistance(sourceLatitude, sourceLongitude, destLatitude, destLongitude)
-		directLatency = float32(directDistanceKilometers / 299792.458 * 1000.0) * 2
+		directLatency = float32(directDistanceKilometers/299792.458*1000.0) * 2
 	}
 
 	// Work with the near relays as an array of structs first for easier sorting
@@ -153,13 +153,8 @@
 		if len(nearRelayIds) == numNearRelays || len(nearRelayIds) == maxNearRelays {
 			break
 		}
-<<<<<<< HEAD
-		nearRelayLatency := float32(core.SpeedOfLightTimeMilliseconds(sourceLatitude, sourceLongitude, nearRelayData[i].Latitude, nearRelayData[i].Longitude, destLatitude, destLongitude))
+		nearRelayLatency := 3.0 / 2.0 * float32(core.SpeedOfLightTimeMilliseconds(sourceLatitude, sourceLongitude, nearRelayData[i].Latitude, nearRelayData[i].Longitude, destLatitude, destLongitude))
 		if nearRelayLatency > directLatency+latencyThreshold {
-=======
-		nearRelayLatency := 3.0/2.0 * float32(core.SpeedOfLightTimeMilliseconds(sourceLatitude, sourceLongitude, nearRelayData[i].Latitude, nearRelayData[i].Longitude, destLatitude, destLongitude))
-		if nearRelayLatency > directLatency + latencyThreshold {
->>>>>>> b8b53636
 			continue
 		}
 		nearRelayIds = append(nearRelayIds, nearRelayData[i].ID)
