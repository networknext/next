package billing

import (
	"context"
	"errors"
	"sync"
	"fmt"
<<<<<<< HEAD
=======
	"os"
>>>>>>> 77631ea1

	"cloud.google.com/go/bigquery"
	"github.com/go-kit/kit/log"
	"github.com/go-kit/kit/log/level"

	"github.com/networknext/backend/modules/metrics"
)

const (
	DefaultBigQueryBatchSize   = 1000
	DefaultBigQueryChannelSize = 10000
)

type GoogleBigQueryClient struct {
	Metrics       *metrics.BillingMetrics
	Logger        log.Logger
	TableInserter *bigquery.Inserter
	BatchSize     int

	buffer      []*BillingEntry
	bufferMutex sync.RWMutex

	entries chan *BillingEntry
}

// Bill pushes an Entry to the channel
func (bq *GoogleBigQueryClient) Bill(ctx context.Context, entry *BillingEntry) error {
	bq.Metrics.EntriesSubmitted.Add(1)
	if bq.entries == nil {
		fmt.Printf("Making internal golang channel for BigQuery of size %d\n", DefaultBigQueryChannelSize)
		bq.entries = make(chan *BillingEntry, DefaultBigQueryChannelSize)
	}

	bq.bufferMutex.RLock()
	bufferLength := len(bq.buffer)
	bq.bufferMutex.RUnlock()

	if bufferLength >= bq.BatchSize {
		fmt.Printf("Error: entries buffer full. bufferLength size %d, BQ Batch Size %d\n", bufferLength, bq.BatchSize)
		return errors.New("entries buffer full")
	}

	// PacketLoss is potentially NaN
	if entry.PacketLoss != entry.PacketLoss {
		// Set PacketLoss to 0
		entry.PacketLoss = float32(0)
	}

	if !entry.Validate() {
		fmt.Printf("Error: billing entry not valid.\n%+v\n", entry)
		return errors.New("invalid billing entry")
	}

	select {
	case bq.entries <- entry:
		return nil
	default:
		fmt.Printf("Error: entries channel full. bq.entries size %d, bufferLength size %d\n", bq.entries, bufferLength)
		return errors.New("entries channel full")
	}
}

// WriteLoop ranges over the incoming channel of Entry types and fills an internal buffer.
// Once the buffer fills to the BatchSize it will write all entries to BigQuery. This should
// only be called from 1 goroutine to avoid using a mutex around the internal buffer slice

func (bq *GoogleBigQueryClient) WriteLoop(ctx context.Context) error {
	if bq.entries == nil {
		bq.entries = make(chan *BillingEntry, DefaultBigQueryChannelSize)
	}
	for entry := range bq.entries {
		bq.Metrics.EntriesQueued.Set(float64(len(bq.entries)))
		bq.bufferMutex.Lock()
		bq.buffer = append(bq.buffer, entry)
		bufferLength := len(bq.buffer)
		fmt.Printf("Log before insert. Size of buffer length is %d\n", bufferLength)
		if bufferLength >= bq.BatchSize {
			if err := bq.TableInserter.Put(ctx, bq.buffer); err != nil {
				bq.bufferMutex.Unlock()
				fmt.Printf("Failed to write to BigQuery using Put(): %v. Buffer not cleared (size of buffer length is %d)\n", err, bufferLength)
				for _, bufferedEntry := range bq.buffer {
					fmt.Printf("%+v\n", bufferedEntry)
				}

				level.Error(bq.Logger).Log("msg", "failed to write to BigQuery", "err", err)
				bq.Metrics.ErrorMetrics.BillingWriteFailure.Add(float64(bufferLength))
				os.Exit(1)
			}

			bq.buffer = bq.buffer[:0]
			fmt.Printf("Successfully flushed entries to BigQuery, size: %d, total: %d\n", bq.BatchSize, bufferLength)
			level.Info(bq.Logger).Log("msg", "flushed entries to BigQuery", "size", bq.BatchSize, "total", bufferLength)
			bq.Metrics.EntriesFlushed.Add(float64(bufferLength))
		}
		fmt.Printf("Log after insert. Size of buffer length is %d\n", bufferLength)

		bq.bufferMutex.Unlock()
	}
	return nil
}

// Validate a billing entry. Returns true if the billing entry is valid, false if invalid.
<<<<<<< HEAD
=======
func (entry *BillingEntry) Validate() bool {

	if entry.Timestamp < 0 {
		fmt.Printf("invalid timestamp\n")
		return false
	}

	if entry.BuyerID == 0 {
		fmt.Printf("invalid buyer id\n")
		return false
	}

	if entry.SessionID == 0 {
		fmt.Printf("invalid session id\n")
		return false
	}

	if entry.DatacenterID == 0 {
		fmt.Printf("invalid datacenter id\n")
		return false
	}

	// IMPORTANT: Logic inverted because comparing a NaN float value always returns false
	if !(entry.Latitude >= -90.0 && entry.Latitude <= +90.0) {
		fmt.Printf("invalid latitude\n")
		return false
	}	

	if !(entry.Longitude >= -180.0 && entry.Longitude <= +180.0) {
		fmt.Printf("invalid longitude\n")
		return false
	}	

	// IMPORTANT: You must update this check if you ever add a new connection type in the SDK
	if entry.ConnectionType < 0 || entry.ConnectionType > 3 {
		fmt.Printf("invalid connection type\n")
		return false
	}

	// IMPORTANT: You must update this check when you add new platforms to the SDK
	if entry.PlatformType < 0 || entry.ConnectionType > 10 {
		fmt.Printf("invalid connection type\n")
		return false
	}

	if entry.RouteDiversity < 0 || entry.RouteDiversity > 32 {
		fmt.Printf("invalid route diversity\n")
		return false
	}

	if !(entry.DirectRTT >= 0.0 && entry.DirectRTT <= 10000.0) {
		fmt.Printf("invalid direct rtt\n")
		return false
	}

	if !(entry.DirectJitter >= 0.0 && entry.DirectJitter <= 10000.0) {
		fmt.Printf("invalid direct jitter\n")
		return false
	}

	if !(entry.DirectPacketLoss >= 0.0 && entry.DirectPacketLoss <= 100.0) {
		fmt.Printf("invalid direct packet loss\n")
		return false
	}

	if !(entry.PacketLoss >= 0.0 && entry.PacketLoss <= 100.0) {
		fmt.Printf("invalid packet loss\n")
		return false
	}

	if !(entry.JitterClientToServer >= 0.0 && entry.JitterClientToServer <= 10000.0) {
		fmt.Printf("invalid jitter client to server\n")
		return false
	}

	if !(entry.JitterServerToClient >= 0.0 && entry.JitterServerToClient <= 10000.0) {
		fmt.Printf("invalid jitter server to client\n")
		return false
	}

	if entry.NumTags < 0 || entry.NumTags > 8 {
		fmt.Printf("invalid route diversity\n")
		return false
	}

	if entry.Next {

		if !(entry.NextRTT >= 0.0 && entry.NextRTT <= 10000.0) {
			fmt.Printf("invalid next rtt\n")
			return false
		}

		if !(entry.NextJitter >= 0.0 && entry.NextJitter <= 10000.0) {
			fmt.Printf("invalid next jitter\n")
			return false
		}

		if !(entry.NextPacketLoss >= 0.0 && entry.NextPacketLoss <= 100.0) {
			fmt.Printf("invalid next packet loss\n")
			return false
		}

		if !(entry.PredictedNextRTT >= 0.0 && entry.PredictedNextRTT <= 10000.0) {
			fmt.Printf("invalid predicted next rtt\n")
			return false
		}

		if entry.NumNearRelays < 0 || entry.NumNearRelays > 32 {
			fmt.Printf("invalid num near relays\n")
			return false
		}

		if entry.NumNearRelays > 0 {

			for i := 0; i < int(entry.NumNearRelays); i++ {

				if entry.NearRelayIDs[i] == 0 {
					fmt.Printf("invalid near relay id\n")
					return false
				}

				if !(entry.NearRelayRTTs[i] >= 0.0 && entry.NearRelayRTTs[i] <= 255.0) {
					fmt.Printf("invalid near relay rtt\n")
					return false
				}

				if !(entry.NearRelayJitters[i] >= 0.0 && entry.NearRelayJitters[i] <= 255.0) {
					fmt.Printf("invalid near relay jitter\n")
					return false
				}

				if !(entry.NearRelayPacketLosses[i] >= 0.0 && entry.NearRelayPacketLosses[i] <= 100.0) {
					fmt.Printf("invalid near relay packet loss\n")
					return false
				}
			}
		}
	}

	return true
}

// Save implements the bigquery.ValueSaver interface for an Entry
// so it can be used in Put()
func (entry *BillingEntry) Save() (map[string]bigquery.Value, string, error) {
>>>>>>> 77631ea1

func (entry *BillingEntry) Validate() bool {

	if entry.Timestamp < 0 {
		fmt.Printf("invalid timestamp\n")
		return false
	}

	if entry.BuyerID == 0 {
		fmt.Printf("invalid buyer id\n")
		return false
	}

	if entry.SessionID == 0 {
		fmt.Printf("invalid session id\n")
		return false
	}

	if entry.DatacenterID == 0 {
		fmt.Printf("invalid datacenter id\n")
		return false
	}

	// IMPORTANT: Logic inverted because comparing a NaN float value always returns false
	if !(entry.Latitude >= -90.0 && entry.Latitude <= +90.0) {
		fmt.Printf("invalid latitude\n")
		return false
	}	

	if !(entry.Longitude >= -180.0 && entry.Longitude <= +180.0) {
		fmt.Printf("invalid longitude\n")
		return false
	}	

	// IMPORTANT: You must update this check if you ever add a new connection type in the SDK
	if entry.ConnectionType < 0 || entry.ConnectionType > 3 {
		fmt.Printf("invalid connection type\n")
		return false
	}

	// IMPORTANT: You must update this check when you add new platforms to the SDK
	if entry.PlatformType < 0 || entry.ConnectionType > 10 {
		fmt.Printf("invalid connection type\n")
		return false
	}

	if entry.RouteDiversity < 0 || entry.RouteDiversity > 32 {
		fmt.Printf("invalid route diversity\n")
		return false
	}

	if !(entry.DirectRTT >= 0.0 && entry.DirectRTT <= 10000.0) {
		fmt.Printf("invalid direct rtt\n")
		return false
	}

	if !(entry.DirectJitter >= 0.0 && entry.DirectJitter <= 10000.0) {
		fmt.Printf("invalid direct jitter\n")
		return false
	}

	if !(entry.DirectPacketLoss >= 0.0 && entry.DirectPacketLoss <= 100.0) {
		fmt.Printf("invalid direct packet loss\n")
		return false
	}

	if !(entry.PacketLoss >= 0.0 && entry.PacketLoss <= 100.0) {
		fmt.Printf("invalid packet loss\n")
		return false
	}

	if !(entry.JitterClientToServer >= 0.0 && entry.JitterClientToServer <= 10000.0) {
		fmt.Printf("invalid jitter client to server\n")
		return false
	}

	if !(entry.JitterServerToClient >= 0.0 && entry.JitterServerToClient <= 10000.0) {
		fmt.Printf("invalid jitter server to client\n")
		return false
	}

	if entry.NumTags < 0 || entry.NumTags > 8 {
		fmt.Printf("invalid route diversity\n")
		return false
	}

	if entry.Next {

		if !(entry.NextRTT >= 0.0 && entry.NextRTT <= 10000.0) {
			fmt.Printf("invalid next rtt\n")
			return false
		}

		if !(entry.NextJitter >= 0.0 && entry.NextJitter <= 10000.0) {
			fmt.Printf("invalid next jitter\n")
			return false
		}

		if !(entry.NextPacketLoss >= 0.0 && entry.NextPacketLoss <= 100.0) {
			fmt.Printf("invalid next packet loss\n")
			return false
		}

		if !(entry.PredictedNextRTT >= 0.0 && entry.PredictedNextRTT <= 10000.0) {
			fmt.Printf("invalid predicted next rtt\n")
			return false
		}

		if entry.NumNearRelays < 0 || entry.NumNearRelays > 32 {
			fmt.Printf("invalid num near relays\n")
			return false
		}

		if entry.NumNearRelays > 0 {

			for i := 0; i < int(entry.NumNearRelays); i++ {

				if entry.NearRelayIDs[i] == 0 {
					fmt.Printf("invalid near relay id\n")
					return false
				}

				if !(entry.NearRelayRTTs[i] >= 0.0 && entry.NearRelayRTTs[i] <= 255.0) {
					fmt.Printf("invalid near relay rtt\n")
					return false
				}

				if !(entry.NearRelayJitters[i] >= 0.0 && entry.NearRelayJitters[i] <= 255.0) {
					fmt.Printf("invalid near relay jitter\n")
					return false
				}

				if !(entry.NearRelayPacketLosses[i] >= 0.0 && entry.NearRelayPacketLosses[i] <= 100.0) {
					fmt.Printf("invalid near relay packet loss\n")
					return false
				}
			}
		}
	}

	return true
}

// Implements the bigquery.ValueSaver interface for a billing entry so it can be used in Put()

func (entry *BillingEntry) Save() (map[string]bigquery.Value, string, error) {

	e := make(map[string]bigquery.Value)

	e["timestamp"] = int(entry.Timestamp)

	e["buyerId"] = int(entry.BuyerID)
	e["sessionId"] = int(entry.SessionID)
	e["datacenterID"] = int(entry.DatacenterID)
	e["userHash"] = int(entry.UserHash)
	e["latitude"] = entry.Latitude
	e["longitude"] = entry.Longitude
	e["isp"] = entry.ISP
	e["connectionType"] = int(entry.ConnectionType)
	e["platformType"] = int(entry.PlatformType)
	e["sdkVersion"] = entry.SDKVersion

	e["sliceNumber"] = int(entry.SliceNumber)

	e["flagged"] = entry.Flagged
	e["fallbackToDirect"] = entry.FallbackToDirect
	e["multipathVetoed"] = entry.MultipathVetoed
	e["abTest"] = entry.ABTest
	e["committed"] = entry.Committed
	e["multipath"] = entry.Multipath
	e["rttReduction"] = entry.RTTReduction
	e["packetLossReduction"] = entry.PacketLossReduction
	e["relayWentAway"] = entry.RelayWentAway
	e["routeLost"] = entry.RouteLost
	e["mispredicted"] = entry.Mispredicted
	e["vetoed"] = entry.Vetoed
	e["latencyWorse"] = entry.LatencyWorse
	e["noRoute"] = entry.NoRoute
	e["nextLatencyTooHigh"] = entry.NextLatencyTooHigh
	e["routeChanged"] = entry.RouteChanged
	e["commitVeto"] = entry.CommitVeto

	if entry.Pro {
		e["pro"] = entry.Pro
	}

	if entry.RouteDiversity > 0 {
		e["routeDiversity"] = entry.RouteDiversity
	}

	if entry.LackOfDiversity {
		e["lackOfDiversity"] = entry.LackOfDiversity
	}

	if entry.MultipathRestricted {
		e["multipathRestricted"] = entry.MultipathRestricted
	}

	e["directRTT"] = entry.DirectRTT
	e["directJitter"] = entry.DirectJitter
	e["directPacketLoss"] = entry.DirectPacketLoss

	if entry.ClientToServerPacketsSent > 0 {
		e["clientToServerPacketsSent"] = int(entry.ClientToServerPacketsSent)
	}

	if entry.ServerToClientPacketsSent > 0 {
		e["serverToClientPacketsSent"] = int(entry.ServerToClientPacketsSent)
	}

	if entry.ClientToServerPacketsLost > 0 {
		e["clientToServerPacketsLost"] = int(entry.ClientToServerPacketsLost)
	}

	if entry.ServerToClientPacketsLost > 0 {
		e["serverToClientPacketsLost"] = int(entry.ServerToClientPacketsLost)
	}

	// IMPORTANT: This is derived from *PacketsSent and *PacketsLost, and is valid for both next and direct
	if entry.PacketLoss > 0.0 {
		e["packetLoss"] = entry.PacketLoss     
	}

	if entry.PacketsOutOfOrderClientToServer != 0 {
		e["packetsOutOfOrderClientToServer"] = int(entry.PacketsOutOfOrderClientToServer)
	}

	if entry.PacketsOutOfOrderServerToClient != 0 {
		e["packetsOutOfOrderServerToClient"] = int(entry.PacketsOutOfOrderServerToClient)
	}

	if entry.JitterClientToServer != 0 {
		e["jitterClientToServer"] = entry.JitterClientToServer
	}

	if entry.JitterServerToClient != 0 {
		e["jitterServerToClient"] = entry.JitterServerToClient
	}

	if entry.UseDebug && entry.Debug != "" {
		e["debug"] = entry.Debug
	}

	if entry.ClientFlags != 0 {
		e["clientFlags"] = int(entry.ClientFlags)
	}

	if entry.UserFlags != 0 {
		e["userFlags"] = int(entry.UserFlags)
	}

	if entry.NumTags > 0 {
		tags := make([]bigquery.Value, entry.NumTags)
		for i := 0; i < int(entry.NumTags); i++ {
			tags[i] = int(entry.Tags[i])
		}
		e["tags"] = tags
	}

	if entry.Next {

		e["next"] = entry.Next

		e["nextRTT"] = entry.NextRTT
		e["nextJitter"] = entry.NextJitter
		e["nextPacketLoss"] = entry.NextPacketLoss

		e["totalPrice"] = int(entry.TotalPrice)

		e["nextBytesUp"] = int(entry.NextBytesUp)
		e["nextBytesDown"] = int(entry.NextBytesDown)
		e["envelopeBytesUp"] = int(entry.EnvelopeBytesUp)
		e["envelopeBytesDown"] = int(entry.EnvelopeBytesDown)

		if entry.PredictedNextRTT > 0.0 {
			e["predictedNextRTT"] = entry.PredictedNextRTT
		}

		if entry.NearRelayRTT != 0 {
			e["nearRelayRTT"] = entry.NearRelayRTT
		}

		if entry.NumNearRelays > 0 {

			nextRelays := make([]bigquery.Value, entry.NumNextRelays)
			nextRelaysPrice := make([]bigquery.Value, entry.NumNextRelays)

			for i := 0; i < int(entry.NumNextRelays); i++ {
				nextRelays[i] = int(entry.NextRelays[i])
				nextRelaysPrice[i] = int(entry.NextRelaysPrice[i])
			}

			e["nextRelays"] = nextRelays
			e["nextRelaysPrice"] = nextRelaysPrice

			if entry.UseDebug {

				// IMPORTANT: Only write this data if debug is on because it is very large

				e["numNearRelays"] = int(entry.NumNearRelays)

				nearRelayIDs := make([]bigquery.Value, entry.NumNearRelays)
				nearRelayRTTs := make([]bigquery.Value, entry.NumNearRelays)
				nearRelayJitters := make([]bigquery.Value, entry.NumNearRelays)
				nearRelayPacketLosses := make([]bigquery.Value, entry.NumNearRelays)

				for i := 0; i < int(entry.NumNearRelays); i++ {
					nearRelayIDs[i] = int(entry.NearRelayIDs[i])
					nearRelayRTTs[i] = entry.NearRelayRTTs[i]
					nearRelayJitters[i] = entry.NearRelayJitters[i]
					nearRelayPacketLosses[i] = entry.NearRelayPacketLosses[i]
				}

				e["nearRelayIDs"] = nearRelayIDs
				e["nearRelayRTTs"] = nearRelayRTTs
				e["nearRelayJitters"] = nearRelayJitters
				e["nearRelayPacketLosses"] = nearRelayPacketLosses
			}
		}
	}

	// todo: this is deprecated. we don't really need this anymore. should
	// be made nullable in the schema and we just stop writing this.
	e["initial"] = entry.Initial

	// todo: this is deprecated and should be made nullable in the schema
	// at this point we should stop writing this
	e["routeDecision"] = int(entry.RouteDecision)

	return e, "", nil
}<|MERGE_RESOLUTION|>--- conflicted
+++ resolved
@@ -5,10 +5,7 @@
 	"errors"
 	"sync"
 	"fmt"
-<<<<<<< HEAD
-=======
 	"os"
->>>>>>> 77631ea1
 
 	"cloud.google.com/go/bigquery"
 	"github.com/go-kit/kit/log"
@@ -111,154 +108,6 @@
 }
 
 // Validate a billing entry. Returns true if the billing entry is valid, false if invalid.
-<<<<<<< HEAD
-=======
-func (entry *BillingEntry) Validate() bool {
-
-	if entry.Timestamp < 0 {
-		fmt.Printf("invalid timestamp\n")
-		return false
-	}
-
-	if entry.BuyerID == 0 {
-		fmt.Printf("invalid buyer id\n")
-		return false
-	}
-
-	if entry.SessionID == 0 {
-		fmt.Printf("invalid session id\n")
-		return false
-	}
-
-	if entry.DatacenterID == 0 {
-		fmt.Printf("invalid datacenter id\n")
-		return false
-	}
-
-	// IMPORTANT: Logic inverted because comparing a NaN float value always returns false
-	if !(entry.Latitude >= -90.0 && entry.Latitude <= +90.0) {
-		fmt.Printf("invalid latitude\n")
-		return false
-	}	
-
-	if !(entry.Longitude >= -180.0 && entry.Longitude <= +180.0) {
-		fmt.Printf("invalid longitude\n")
-		return false
-	}	
-
-	// IMPORTANT: You must update this check if you ever add a new connection type in the SDK
-	if entry.ConnectionType < 0 || entry.ConnectionType > 3 {
-		fmt.Printf("invalid connection type\n")
-		return false
-	}
-
-	// IMPORTANT: You must update this check when you add new platforms to the SDK
-	if entry.PlatformType < 0 || entry.ConnectionType > 10 {
-		fmt.Printf("invalid connection type\n")
-		return false
-	}
-
-	if entry.RouteDiversity < 0 || entry.RouteDiversity > 32 {
-		fmt.Printf("invalid route diversity\n")
-		return false
-	}
-
-	if !(entry.DirectRTT >= 0.0 && entry.DirectRTT <= 10000.0) {
-		fmt.Printf("invalid direct rtt\n")
-		return false
-	}
-
-	if !(entry.DirectJitter >= 0.0 && entry.DirectJitter <= 10000.0) {
-		fmt.Printf("invalid direct jitter\n")
-		return false
-	}
-
-	if !(entry.DirectPacketLoss >= 0.0 && entry.DirectPacketLoss <= 100.0) {
-		fmt.Printf("invalid direct packet loss\n")
-		return false
-	}
-
-	if !(entry.PacketLoss >= 0.0 && entry.PacketLoss <= 100.0) {
-		fmt.Printf("invalid packet loss\n")
-		return false
-	}
-
-	if !(entry.JitterClientToServer >= 0.0 && entry.JitterClientToServer <= 10000.0) {
-		fmt.Printf("invalid jitter client to server\n")
-		return false
-	}
-
-	if !(entry.JitterServerToClient >= 0.0 && entry.JitterServerToClient <= 10000.0) {
-		fmt.Printf("invalid jitter server to client\n")
-		return false
-	}
-
-	if entry.NumTags < 0 || entry.NumTags > 8 {
-		fmt.Printf("invalid route diversity\n")
-		return false
-	}
-
-	if entry.Next {
-
-		if !(entry.NextRTT >= 0.0 && entry.NextRTT <= 10000.0) {
-			fmt.Printf("invalid next rtt\n")
-			return false
-		}
-
-		if !(entry.NextJitter >= 0.0 && entry.NextJitter <= 10000.0) {
-			fmt.Printf("invalid next jitter\n")
-			return false
-		}
-
-		if !(entry.NextPacketLoss >= 0.0 && entry.NextPacketLoss <= 100.0) {
-			fmt.Printf("invalid next packet loss\n")
-			return false
-		}
-
-		if !(entry.PredictedNextRTT >= 0.0 && entry.PredictedNextRTT <= 10000.0) {
-			fmt.Printf("invalid predicted next rtt\n")
-			return false
-		}
-
-		if entry.NumNearRelays < 0 || entry.NumNearRelays > 32 {
-			fmt.Printf("invalid num near relays\n")
-			return false
-		}
-
-		if entry.NumNearRelays > 0 {
-
-			for i := 0; i < int(entry.NumNearRelays); i++ {
-
-				if entry.NearRelayIDs[i] == 0 {
-					fmt.Printf("invalid near relay id\n")
-					return false
-				}
-
-				if !(entry.NearRelayRTTs[i] >= 0.0 && entry.NearRelayRTTs[i] <= 255.0) {
-					fmt.Printf("invalid near relay rtt\n")
-					return false
-				}
-
-				if !(entry.NearRelayJitters[i] >= 0.0 && entry.NearRelayJitters[i] <= 255.0) {
-					fmt.Printf("invalid near relay jitter\n")
-					return false
-				}
-
-				if !(entry.NearRelayPacketLosses[i] >= 0.0 && entry.NearRelayPacketLosses[i] <= 100.0) {
-					fmt.Printf("invalid near relay packet loss\n")
-					return false
-				}
-			}
-		}
-	}
-
-	return true
-}
-
-// Save implements the bigquery.ValueSaver interface for an Entry
-// so it can be used in Put()
-func (entry *BillingEntry) Save() (map[string]bigquery.Value, string, error) {
->>>>>>> 77631ea1
 
 func (entry *BillingEntry) Validate() bool {
 
