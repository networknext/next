package core

// #cgo pkg-config: libsodium
// #include <sodium.h>
import "C"

import (
	"bytes"
	"crypto/ed25519"
	"encoding/binary"
	"fmt"
	"hash/fnv"
	"math"
	"math/rand"
	"net"
	"os"
	"strconv"
	"sync"
	"unsafe"
)

const CostBias = 3
const MaxNearRelays = 32
const MaxRelaysPerRoute = 5
const MaxRoutesPerEntry = 16
const JitterThreshold = 15

const NEXT_MAX_NODES = 7
const NEXT_ADDRESS_BYTES = 19
const NEXT_ROUTE_TOKEN_BYTES = 76
const NEXT_ENCRYPTED_ROUTE_TOKEN_BYTES = 116
const NEXT_CONTINUE_TOKEN_BYTES = 17
const NEXT_ENCRYPTED_CONTINUE_TOKEN_BYTES = 57
const NEXT_PRIVATE_KEY_BYTES = 32

var debugLogs bool

func init() {
	value, ok := os.LookupEnv("NEXT_DEBUG_LOGS")
	if ok && value == "1" {
		debugLogs = true
	}
}

func Error(s string, params ...interface{}) {
	fmt.Printf("error: "+s+"\n", params...)
}

func Debug(s string, params ...interface{}) {
	if debugLogs {
		fmt.Printf(s+"\n", params...)
	}
}

func ProtocolVersionAtLeast(serverMajor uint32, serverMinor uint32, serverPatch uint32, targetMajor uint32, targetMinor uint32, targetPatch uint32) bool {
	serverVersion := ((serverMajor & 0xFF) << 16) | ((serverMinor & 0xFF) << 8) | (serverPatch & 0xFF)
	targetVersion := ((targetMajor & 0xFF) << 16) | ((targetMinor & 0xFF) << 8) | (targetPatch & 0xFF)
	return serverVersion >= targetVersion
}

func HaversineDistance(lat1 float64, long1 float64, lat2 float64, long2 float64) float64 {
	lat1 *= math.Pi / 180
	lat2 *= math.Pi / 180
	long1 *= math.Pi / 180
	long2 *= math.Pi / 180
	delta_lat := lat2 - lat1
	delta_long := long2 - long1
	lat_sine := math.Sin(delta_lat / 2)
	long_sine := math.Sin(delta_long / 2)
	a := lat_sine*lat_sine + math.Cos(lat1)*math.Cos(lat2)*long_sine*long_sine
	c := 2 * math.Atan2(math.Sqrt(a), math.Sqrt(1-a))
	r := 6371.0
	d := r * c
	return d // kilometers
}

func SpeedOfLightTimeMilliseconds(a_lat float64, a_long float64, b_lat float64, b_long float64, c_lat float64, c_long float64) float64 {
	ab_distance_kilometers := HaversineDistance(a_lat, a_long, b_lat, b_long)
	bc_distance_kilometers := HaversineDistance(b_lat, b_long, c_lat, c_long)
	total_distance_kilometers := ab_distance_kilometers + bc_distance_kilometers
	speed_of_light_time_milliseconds := total_distance_kilometers / 299792.458 * 1000.0
	return speed_of_light_time_milliseconds
}

func TriMatrixLength(size int) int {
	return (size * (size - 1)) / 2
}

func TriMatrixIndex(i, j int) int {
	if i > j {
		return i*(i+1)/2 - i + j
	} else {
		return j*(j+1)/2 - j + i
	}
}

func GenerateRelayKeyPair() ([]byte, []byte, error) {
	publicKey, privateKey, err := ed25519.GenerateKey(nil)
	return publicKey, privateKey, err
}

// -----------------------------------------------------

const (
	IPAddressNone = 0
	IPAddressIPv4 = 1
	IPAddressIPv6 = 2
)

func ParseAddress(input string) *net.UDPAddr {
	address := &net.UDPAddr{}
	ip_string, port_string, err := net.SplitHostPort(input)
	if err != nil {
		address.IP = net.ParseIP(input)
		address.Port = 0
		return address
	}
	address.IP = net.ParseIP(ip_string)
	address.Port, _ = strconv.Atoi(port_string)
	return address
}

const (
	ADDRESS_NONE = 0
	ADDRESS_IPV4 = 1
	ADDRESS_IPV6 = 2
)

func WriteAddress(buffer []byte, address *net.UDPAddr) {
	if address == nil {
		buffer[0] = ADDRESS_NONE
		return
	}
	ipv4 := address.IP.To4()
	port := address.Port
	if ipv4 != nil {
		buffer[0] = ADDRESS_IPV4
		buffer[1] = ipv4[0]
		buffer[2] = ipv4[1]
		buffer[3] = ipv4[2]
		buffer[4] = ipv4[3]
		buffer[5] = (byte)(port & 0xFF)
		buffer[6] = (byte)(port >> 8)
	} else {
		buffer[0] = ADDRESS_IPV6
		copy(buffer[1:], address.IP)
		buffer[17] = (byte)(port & 0xFF)
		buffer[18] = (byte)(port >> 8)
	}
}

func ReadAddress(buffer []byte) *net.UDPAddr {
	addressType := buffer[0]
	if addressType == ADDRESS_IPV4 {
		return &net.UDPAddr{IP: net.IPv4(buffer[1], buffer[2], buffer[3], buffer[4]), Port: ((int)(binary.LittleEndian.Uint16(buffer[5:])))}
	} else if addressType == ADDRESS_IPV6 {
		return &net.UDPAddr{IP: buffer[1:17], Port: ((int)(binary.LittleEndian.Uint16(buffer[17:19])))}
	}
	return nil
}

// ---------------------------------------------------

type RouteManager struct {
	NumRoutes       int
	RouteCost       [MaxRoutesPerEntry]int32
	RouteHash       [MaxRoutesPerEntry]uint32
	RouteNumRelays  [MaxRoutesPerEntry]int32
	RouteRelays     [MaxRoutesPerEntry][MaxRelaysPerRoute]int32
	RelayDatacenter []uint64
}

func (manager *RouteManager) AddRoute(cost int32, relays ...int32) {

	// IMPORTANT: Filter out routes with loops. They can happen *very* occasionally.
	loopCheck := make(map[int32]int, len(relays))
	for i := range relays {
		if _, exists := loopCheck[relays[i]]; exists {
			return
		}
		loopCheck[relays[i]] = 1
	}

	// IMPORTANT: Filter out any route with two relays in the same datacenter. These routes are redundant.
	datacenterCheck := make(map[uint64]int, len(relays))
	for i := range relays {
		if _, exists := datacenterCheck[manager.RelayDatacenter[relays[i]]]; exists {
			return
		}
		datacenterCheck[manager.RelayDatacenter[relays[i]]] = 1
	}

	if manager.NumRoutes == 0 {

		// no routes yet. add the route

		manager.NumRoutes = 1
		manager.RouteCost[0] = cost
		manager.RouteHash[0] = RouteHash(relays...)
		manager.RouteNumRelays[0] = int32(len(relays))
		for i := range relays {
			manager.RouteRelays[0][i] = relays[i]
		}

	} else if manager.NumRoutes < MaxRoutesPerEntry {

		// not at max routes yet. insert according cost sort order

		hash := RouteHash(relays...)
		for i := 0; i < manager.NumRoutes; i++ {
			if hash == manager.RouteHash[i] {
				return
			}
		}

		if cost >= manager.RouteCost[manager.NumRoutes-1] {

			// cost is greater than existing entries. append.

			manager.RouteCost[manager.NumRoutes] = cost
			manager.RouteHash[manager.NumRoutes] = hash
			manager.RouteNumRelays[manager.NumRoutes] = int32(len(relays))
			for i := range relays {
				manager.RouteRelays[manager.NumRoutes][i] = relays[i]
			}
			manager.NumRoutes++

		} else {

			// cost is lower than at least one entry. insert.

			insertIndex := manager.NumRoutes - 1
			for {
				if insertIndex == 0 || cost > manager.RouteCost[insertIndex-1] {
					break
				}
				insertIndex--
			}
			manager.NumRoutes++
			for i := manager.NumRoutes - 1; i > insertIndex; i-- {
				manager.RouteCost[i] = manager.RouteCost[i-1]
				manager.RouteHash[i] = manager.RouteHash[i-1]
				manager.RouteNumRelays[i] = manager.RouteNumRelays[i-1]
				for j := 0; j < int(manager.RouteNumRelays[i]); j++ {
					manager.RouteRelays[i][j] = manager.RouteRelays[i-1][j]
				}
			}
			manager.RouteCost[insertIndex] = cost
			manager.RouteHash[insertIndex] = hash
			manager.RouteNumRelays[insertIndex] = int32(len(relays))
			for i := range relays {
				manager.RouteRelays[insertIndex][i] = relays[i]
			}

		}

	} else {

		// route set is full. only insert if lower cost than at least one current route.

		if cost >= manager.RouteCost[manager.NumRoutes-1] {
			return
		}

		hash := RouteHash(relays...)
		for i := 0; i < manager.NumRoutes; i++ {
			if hash == manager.RouteHash[i] {
				return
			}
		}

		insertIndex := manager.NumRoutes - 1
		for {
			if insertIndex == 0 || cost > manager.RouteCost[insertIndex-1] {
				break
			}
			insertIndex--
		}

		for i := manager.NumRoutes - 1; i > insertIndex; i-- {
			manager.RouteCost[i] = manager.RouteCost[i-1]
			manager.RouteHash[i] = manager.RouteHash[i-1]
			manager.RouteNumRelays[i] = manager.RouteNumRelays[i-1]
			for j := 0; j < int(manager.RouteNumRelays[i]); j++ {
				manager.RouteRelays[i][j] = manager.RouteRelays[i-1][j]
			}
		}

		manager.RouteCost[insertIndex] = cost
		manager.RouteHash[insertIndex] = hash
		manager.RouteNumRelays[insertIndex] = int32(len(relays))

		for i := range relays {
			manager.RouteRelays[insertIndex][i] = relays[i]
		}

	}
}

func RouteHash(relays ...int32) uint32 {
	const prime = uint32(16777619)
	const offset = uint32(2166136261)
	hash := uint32(0)
	for i := range relays {
		hash ^= uint32(relays[i]>>24) & 0xFF
		hash *= prime
		hash ^= uint32(relays[i]>>16) & 0xFF
		hash *= prime
		hash ^= uint32(relays[i]>>8) & 0xFF
		hash *= prime
		hash ^= uint32(relays[i]) & 0xFF
		hash *= prime
	}
	return hash
}

type RouteEntry struct {
	DirectCost     int32
	NumRoutes      int32
	RouteCost      [MaxRoutesPerEntry]int32
	RouteNumRelays [MaxRoutesPerEntry]int32
	RouteRelays    [MaxRoutesPerEntry][MaxRelaysPerRoute]int32
	RouteHash      [MaxRoutesPerEntry]uint32
}

func Optimize(numRelays int, numSegments int, cost []int32, costThreshold int32, relayDatacenter []uint64) []RouteEntry {

	// build a matrix of indirect routes from relays i -> j that have lower cost than direct, eg. i -> (x) -> j, where x is every other relay

	type Indirect struct {
		relay int32
		cost  int32
	}

	indirect := make([][][]Indirect, numRelays)

	var wg sync.WaitGroup

	wg.Add(numSegments)

	for segment := 0; segment < numSegments; segment++ {

		startIndex := segment * numRelays / numSegments
		endIndex := (segment+1)*numRelays/numSegments - 1
		if segment == numSegments-1 {
			endIndex = numRelays - 1
		}

		go func(startIndex int, endIndex int) {

			defer wg.Done()

			working := make([]Indirect, numRelays)

			for i := startIndex; i <= endIndex; i++ {

				indirect[i] = make([][]Indirect, numRelays)

				for j := 0; j < numRelays; j++ {

					// can't route to self
					if i == j {
						continue
					}

					ijIndex := TriMatrixIndex(i, j)

					numRoutes := 0
					costDirect := cost[ijIndex]

					if costDirect < 0 {

						// no direct route exists between i,j. subdivide valid routes so we don't miss indirect paths.

						for k := 0; k < numRelays; k++ {
							if k == i || k == j {
								continue
							}
							ikIndex := TriMatrixIndex(i, k)
							kjIndex := TriMatrixIndex(k, j)
							ikCost := cost[ikIndex]
							kjCost := cost[kjIndex]
							if ikCost < 0 || kjCost < 0 {
								continue
							}
							working[numRoutes].relay = int32(k)
							working[numRoutes].cost = int32(ikCost + kjCost)
							numRoutes++
						}

					} else {

						// direct route exists between i,j. subdivide only when a significant cost reduction occurs.

						for k := 0; k < numRelays; k++ {
							if k == i || k == j {
								continue
							}
							ikIndex := TriMatrixIndex(i, k)
							ikCost := cost[ikIndex]
							if ikCost < 0 {
								continue
							}
							kjIndex := TriMatrixIndex(k, j)
							kjCost := cost[kjIndex]
							if kjCost < 0 {
								continue
							}
							indirectCost := ikCost + kjCost
							if indirectCost > costDirect-costThreshold {
								continue
							}
							working[numRoutes].relay = int32(k)
							working[numRoutes].cost = indirectCost
							numRoutes++
						}

					}

					if numRoutes > 0 {
						indirect[i][j] = make([]Indirect, numRoutes)
						copy(indirect[i][j], working)
					}
				}
			}

		}(startIndex, endIndex)
	}

	wg.Wait()

	// use the indirect matrix to subdivide a route up to 5 hops

	entryCount := TriMatrixLength(numRelays)

	routes := make([]RouteEntry, entryCount)

	wg.Add(numSegments)

	for segment := 0; segment < numSegments; segment++ {

		startIndex := segment * numRelays / numSegments
		endIndex := (segment+1)*numRelays/numSegments - 1
		if segment == numSegments-1 {
			endIndex = numRelays - 1
		}

		go func(startIndex int, endIndex int) {

			defer wg.Done()

			for i := startIndex; i <= endIndex; i++ {

				for j := 0; j < i; j++ {

					ijIndex := TriMatrixIndex(i, j)

					if indirect[i][j] == nil {

						if cost[ijIndex] >= 0 {

							// only direct route from i -> j exists, and it is suitable

							routes[ijIndex].DirectCost = cost[ijIndex]
							routes[ijIndex].NumRoutes = 1
							routes[ijIndex].RouteCost[0] = cost[ijIndex]
							routes[ijIndex].RouteNumRelays[0] = 2
							routes[ijIndex].RouteRelays[0][0] = int32(i)
							routes[ijIndex].RouteRelays[0][1] = int32(j)
							routes[ijIndex].RouteHash[0] = RouteHash(int32(i), int32(j))

						} else {

							// no route exists from i -> j

						}

					} else {

						// subdivide routes from i -> j as follows: i -> (x) -> (y) -> (z) -> j, where the subdivision improves significantly on cost

						var routeManager RouteManager

						routeManager.RelayDatacenter = relayDatacenter

						for k := range indirect[i][j] {

							if cost[ijIndex] >= 0 {
								routeManager.AddRoute(cost[ijIndex], int32(i), int32(j))
							}

							y := indirect[i][j][k]

							routeManager.AddRoute(y.cost, int32(i), y.relay, int32(j))

							var x *Indirect
							if indirect[i][y.relay] != nil {
								x = &indirect[i][y.relay][0]
							}

							var z *Indirect
							if indirect[j][y.relay] != nil {
								z = &indirect[j][y.relay][0]
							}

							if x != nil {
								ixIndex := TriMatrixIndex(i, int(x.relay))
								xyIndex := TriMatrixIndex(int(x.relay), int(y.relay))
								yjIndex := TriMatrixIndex(int(y.relay), j)

								routeManager.AddRoute(cost[ixIndex]+cost[xyIndex]+cost[yjIndex], int32(i), x.relay, y.relay, int32(j))
							}

							if z != nil {
								iyIndex := TriMatrixIndex(i, int(y.relay))
								yzIndex := TriMatrixIndex(int(y.relay), int(z.relay))
								zjIndex := TriMatrixIndex(int(z.relay), j)

								routeManager.AddRoute(cost[iyIndex]+cost[yzIndex]+cost[zjIndex], int32(i), y.relay, z.relay, int32(j))
							}

							if x != nil && z != nil {
								ixIndex := TriMatrixIndex(i, int(x.relay))
								xyIndex := TriMatrixIndex(int(x.relay), int(y.relay))
								yzIndex := TriMatrixIndex(int(y.relay), int(z.relay))
								zjIndex := TriMatrixIndex(int(z.relay), j)

								routeManager.AddRoute(cost[ixIndex]+cost[xyIndex]+cost[yzIndex]+cost[zjIndex], int32(i), x.relay, y.relay, z.relay, int32(j))
							}

							numRoutes := routeManager.NumRoutes

							routes[ijIndex].DirectCost = cost[ijIndex]

							routes[ijIndex].NumRoutes = int32(numRoutes)

							for u := 0; u < numRoutes; u++ {
								routes[ijIndex].RouteCost[u] = routeManager.RouteCost[u]
								routes[ijIndex].RouteNumRelays[u] = routeManager.RouteNumRelays[u]
								numRelays := int(routes[ijIndex].RouteNumRelays[u])
								for v := 0; v < numRelays; v++ {
									routes[ijIndex].RouteRelays[u][v] = routeManager.RouteRelays[u][v]
								}
								routes[ijIndex].RouteHash[u] = routeManager.RouteHash[u]
							}
						}
					}
				}
			}

		}(startIndex, endIndex)
	}

	wg.Wait()

	return routes
}

func Optimize2(numRelays int, numSegments int, cost []int32, costThreshold int32, relayDatacenter []uint64, destinationRelay []bool) []RouteEntry {

	// build a matrix of indirect routes from relays i -> j that have lower cost than direct, eg. i -> (x) -> j, where x is every other relay

	type Indirect struct {
		relay int32
		cost  int32
	}

	indirect := make([][][]Indirect, numRelays)

	var wg sync.WaitGroup

	wg.Add(numSegments)

	for segment := 0; segment < numSegments; segment++ {

		startIndex := segment * numRelays / numSegments
		endIndex := (segment+1)*numRelays/numSegments - 1
		if segment == numSegments-1 {
			endIndex = numRelays - 1
		}

		go func(startIndex int, endIndex int) {

			defer wg.Done()

			working := make([]Indirect, numRelays)

			for i := startIndex; i <= endIndex; i++ {

				indirect[i] = make([][]Indirect, numRelays)

				for j := 0; j < numRelays; j++ {

					// can't route to self
					if i == j {
						continue
					}

					ijIndex := TriMatrixIndex(i, j)

					numRoutes := 0
					costDirect := cost[ijIndex]

					if costDirect < 0 {

						// no direct route exists between i,j. subdivide valid routes so we don't miss indirect paths.

						for k := 0; k < numRelays; k++ {
							if k == i || k == j {
								continue
							}
							ikIndex := TriMatrixIndex(i, k)
							kjIndex := TriMatrixIndex(k, j)
							ikCost := cost[ikIndex]
							kjCost := cost[kjIndex]
							if ikCost < 0 || kjCost < 0 {
								continue
							}
							working[numRoutes].relay = int32(k)
							working[numRoutes].cost = int32(ikCost + kjCost)
							numRoutes++
						}

					} else {

						// direct route exists between i,j. subdivide only when a significant cost reduction occurs.

						for k := 0; k < numRelays; k++ {
							if k == i || k == j {
								continue
							}
							ikIndex := TriMatrixIndex(i, k)
							ikCost := cost[ikIndex]
							if ikCost < 0 {
								continue
							}
							kjIndex := TriMatrixIndex(k, j)
							kjCost := cost[kjIndex]
							if kjCost < 0 {
								continue
							}
							indirectCost := ikCost + kjCost
							if indirectCost > costDirect-costThreshold {
								continue
							}
							working[numRoutes].relay = int32(k)
							working[numRoutes].cost = indirectCost
							numRoutes++
						}

					}

					if numRoutes > 0 {
						indirect[i][j] = make([]Indirect, numRoutes)
						copy(indirect[i][j], working)
					}
				}
			}

		}(startIndex, endIndex)
	}

	wg.Wait()

	// use the indirect matrix to subdivide a route up to 5 hops

	entryCount := TriMatrixLength(numRelays)

	routes := make([]RouteEntry, entryCount)

	wg.Add(numSegments)

	for segment := 0; segment < numSegments; segment++ {

		startIndex := segment * numRelays / numSegments
		endIndex := (segment+1)*numRelays/numSegments - 1
		if segment == numSegments-1 {
			endIndex = numRelays - 1
		}

		go func(startIndex int, endIndex int) {

			defer wg.Done()

			for i := startIndex; i <= endIndex; i++ {

				for j := 0; j < i; j++ {

					if !destinationRelay[i] && !destinationRelay[j] {
						continue
					}

					ijIndex := TriMatrixIndex(i, j)

					if indirect[i][j] == nil {

						if cost[ijIndex] >= 0 {

							// only direct route from i -> j exists, and it is suitable

							routes[ijIndex].DirectCost = cost[ijIndex]
							routes[ijIndex].NumRoutes = 1
							routes[ijIndex].RouteCost[0] = cost[ijIndex]
							routes[ijIndex].RouteNumRelays[0] = 2
							routes[ijIndex].RouteRelays[0][0] = int32(i)
							routes[ijIndex].RouteRelays[0][1] = int32(j)
							routes[ijIndex].RouteHash[0] = RouteHash(int32(i), int32(j))

						} else {

							// no route exists from i -> j

						}

					} else {

						// subdivide routes from i -> j as follows: i -> (x) -> (y) -> (z) -> j, where the subdivision improves significantly on cost

						var routeManager RouteManager

						routeManager.RelayDatacenter = relayDatacenter

						for k := range indirect[i][j] {

							if cost[ijIndex] >= 0 {
								routeManager.AddRoute(cost[ijIndex], int32(i), int32(j))
							}

							y := indirect[i][j][k]

							routeManager.AddRoute(y.cost, int32(i), y.relay, int32(j))

							var x *Indirect
							if indirect[i][y.relay] != nil {
								x = &indirect[i][y.relay][0]
							}

							var z *Indirect
							if indirect[j][y.relay] != nil {
								z = &indirect[j][y.relay][0]
							}

							if x != nil {
								ixIndex := TriMatrixIndex(i, int(x.relay))
								xyIndex := TriMatrixIndex(int(x.relay), int(y.relay))
								yjIndex := TriMatrixIndex(int(y.relay), j)

								routeManager.AddRoute(cost[ixIndex]+cost[xyIndex]+cost[yjIndex], int32(i), x.relay, y.relay, int32(j))
							}

							if z != nil {
								iyIndex := TriMatrixIndex(i, int(y.relay))
								yzIndex := TriMatrixIndex(int(y.relay), int(z.relay))
								zjIndex := TriMatrixIndex(int(z.relay), j)

								routeManager.AddRoute(cost[iyIndex]+cost[yzIndex]+cost[zjIndex], int32(i), y.relay, z.relay, int32(j))
							}

							if x != nil && z != nil {
								ixIndex := TriMatrixIndex(i, int(x.relay))
								xyIndex := TriMatrixIndex(int(x.relay), int(y.relay))
								yzIndex := TriMatrixIndex(int(y.relay), int(z.relay))
								zjIndex := TriMatrixIndex(int(z.relay), j)

								routeManager.AddRoute(cost[ixIndex]+cost[xyIndex]+cost[yzIndex]+cost[zjIndex], int32(i), x.relay, y.relay, z.relay, int32(j))
							}

							numRoutes := routeManager.NumRoutes

							routes[ijIndex].DirectCost = cost[ijIndex]

							routes[ijIndex].NumRoutes = int32(numRoutes)

							for u := 0; u < numRoutes; u++ {
								routes[ijIndex].RouteCost[u] = routeManager.RouteCost[u]
								routes[ijIndex].RouteNumRelays[u] = routeManager.RouteNumRelays[u]
								numRelays := int(routes[ijIndex].RouteNumRelays[u])
								for v := 0; v < numRelays; v++ {
									routes[ijIndex].RouteRelays[u][v] = routeManager.RouteRelays[u][v]
								}
								routes[ijIndex].RouteHash[u] = routeManager.RouteHash[u]
							}
						}
					}
				}
			}

		}(startIndex, endIndex)
	}

	wg.Wait()

	return routes
}

// ---------------------------------------------------

type RouteToken struct {
	ExpireTimestamp uint64
	SessionId       uint64
	SessionVersion  uint8
	KbpsUp          uint32
	KbpsDown        uint32
	NextAddress     *net.UDPAddr
	PrivateKey      [NEXT_PRIVATE_KEY_BYTES]byte
}

type ContinueToken struct {
	ExpireTimestamp uint64
	SessionId       uint64
	SessionVersion  uint8
}

const Crypto_kx_PUBLICKEYBYTES = C.crypto_kx_PUBLICKEYBYTES
const Crypto_box_PUBLICKEYBYTES = C.crypto_box_PUBLICKEYBYTES

const KeyBytes = 32
const NonceBytes = 24
const MacBytes = C.crypto_box_MACBYTES
const SignatureBytes = C.crypto_sign_BYTES
const PublicKeyBytes = C.crypto_sign_PUBLICKEYBYTES

func Encrypt(senderPrivateKey []byte, receiverPublicKey []byte, nonce []byte, buffer []byte, bytes int) int {
	C.crypto_box_easy((*C.uchar)(&buffer[0]),
		(*C.uchar)(&buffer[0]),
		C.ulonglong(bytes),
		(*C.uchar)(&nonce[0]),
		(*C.uchar)(&receiverPublicKey[0]),
		(*C.uchar)(&senderPrivateKey[0]))
	return bytes + C.crypto_box_MACBYTES
}

func Decrypt(senderPublicKey []byte, receiverPrivateKey []byte, nonce []byte, buffer []byte, bytes int) error {
	result := C.crypto_box_open_easy(
		(*C.uchar)(&buffer[0]),
		(*C.uchar)(&buffer[0]),
		C.ulonglong(bytes),
		(*C.uchar)(&nonce[0]),
		(*C.uchar)(&senderPublicKey[0]),
		(*C.uchar)(&receiverPrivateKey[0]))
	if result != 0 {
		return fmt.Errorf("failed to decrypt: result = %d", result)
	} else {
		return nil
	}
}

func RandomBytes(buffer []byte) {
	C.randombytes_buf(unsafe.Pointer(&buffer[0]), C.size_t(len(buffer)))
}

// -----------------------------------------------------------------------------

func WriteRouteToken(token *RouteToken, buffer []byte) {
	binary.LittleEndian.PutUint64(buffer[0:], token.ExpireTimestamp)
	binary.LittleEndian.PutUint64(buffer[8:], token.SessionId)
	buffer[8+8] = token.SessionVersion
	binary.LittleEndian.PutUint32(buffer[8+8+1:], token.KbpsUp)
	binary.LittleEndian.PutUint32(buffer[8+8+1+4:], token.KbpsDown)
	WriteAddress(buffer[8+8+1+4+4:], token.NextAddress)
	copy(buffer[8+8+1+4+4+NEXT_ADDRESS_BYTES:], token.PrivateKey[:])
}

func ReadRouteToken(token *RouteToken, buffer []byte) error {
	if len(buffer) < NEXT_ROUTE_TOKEN_BYTES {
		return fmt.Errorf("buffer too small to read route token")
	}
	token.ExpireTimestamp = binary.LittleEndian.Uint64(buffer[0:])
	token.SessionId = binary.LittleEndian.Uint64(buffer[8:])
	token.SessionVersion = buffer[8+8]
	token.KbpsUp = binary.LittleEndian.Uint32(buffer[8+8+1:])
	token.KbpsDown = binary.LittleEndian.Uint32(buffer[8+8+1+4:])
	token.NextAddress = ReadAddress(buffer[8+8+1+4+4:])
	copy(token.PrivateKey[:], buffer[8+8+1+4+4+NEXT_ADDRESS_BYTES:])
	return nil
}

func WriteEncryptedRouteToken(token *RouteToken, tokenData []byte, senderPrivateKey []byte, receiverPublicKey []byte) {
	RandomBytes(tokenData[:NonceBytes])
	WriteRouteToken(token, tokenData[NonceBytes:])
	Encrypt(senderPrivateKey, receiverPublicKey, tokenData[0:NonceBytes], tokenData[NonceBytes:], NEXT_ROUTE_TOKEN_BYTES)
}

func ReadEncryptedRouteToken(token *RouteToken, tokenData []byte, senderPublicKey []byte, receiverPrivateKey []byte) error {
	if len(tokenData) < NEXT_ENCRYPTED_ROUTE_TOKEN_BYTES {
		return fmt.Errorf("not enough bytes for encrypted route token")
	}
	nonce := tokenData[0 : C.crypto_box_NONCEBYTES-1]
	tokenData = tokenData[C.crypto_box_NONCEBYTES:]
	if err := Decrypt(senderPublicKey, receiverPrivateKey, nonce, tokenData, NEXT_ROUTE_TOKEN_BYTES+C.crypto_box_MACBYTES); err != nil {
		return err
	}
	return ReadRouteToken(token, tokenData)
}

func WriteRouteTokens(tokenData []byte, expireTimestamp uint64, sessionId uint64, sessionVersion uint8, kbpsUp uint32, kbpsDown uint32, numNodes int, addresses []*net.UDPAddr, publicKeys [][]byte, masterPrivateKey [KeyBytes]byte) {
	privateKey := [KeyBytes]byte{}
	RandomBytes(privateKey[:])
	for i := 0; i < numNodes; i++ {
		var token RouteToken
		token.ExpireTimestamp = expireTimestamp
		token.SessionId = sessionId
		token.SessionVersion = sessionVersion
		token.KbpsUp = kbpsUp
		token.KbpsDown = kbpsDown
		if i != numNodes-1 {
			token.NextAddress = addresses[i+1]
		}
		copy(token.PrivateKey[:], privateKey[:])
		WriteEncryptedRouteToken(&token, tokenData[i*NEXT_ENCRYPTED_ROUTE_TOKEN_BYTES:], masterPrivateKey[:], publicKeys[i])
	}
}

// -----------------------------------------------------------------------------

func WriteContinueToken(token *ContinueToken, buffer []byte) {
	binary.LittleEndian.PutUint64(buffer[0:], token.ExpireTimestamp)
	binary.LittleEndian.PutUint64(buffer[8:], token.SessionId)
	buffer[8+8] = token.SessionVersion
}

func ReadContinueToken(token *ContinueToken, buffer []byte) error {
	if len(buffer) < NEXT_CONTINUE_TOKEN_BYTES {
		return fmt.Errorf("buffer too small to read continue token")
	}
	token.ExpireTimestamp = binary.LittleEndian.Uint64(buffer[0:])
	token.SessionId = binary.LittleEndian.Uint64(buffer[8:])
	token.SessionVersion = buffer[8+8]
	return nil
}

func WriteEncryptedContinueToken(token *ContinueToken, buffer []byte, senderPrivateKey []byte, receiverPublicKey []byte) {
	RandomBytes(buffer[:NonceBytes])
	WriteContinueToken(token, buffer[NonceBytes:])
	Encrypt(senderPrivateKey, receiverPublicKey, buffer[:NonceBytes], buffer[NonceBytes:], NEXT_CONTINUE_TOKEN_BYTES)
}

func ReadEncryptedContinueToken(token *ContinueToken, tokenData []byte, senderPublicKey []byte, receiverPrivateKey []byte) error {
	if len(tokenData) < NEXT_ENCRYPTED_CONTINUE_TOKEN_BYTES {
		return fmt.Errorf("not enough bytes for encrypted continue token")
	}
	nonce := tokenData[0 : C.crypto_box_NONCEBYTES-1]
	tokenData = tokenData[C.crypto_box_NONCEBYTES:]
	if err := Decrypt(senderPublicKey, receiverPrivateKey, nonce, tokenData, NEXT_CONTINUE_TOKEN_BYTES+C.crypto_box_MACBYTES); err != nil {
		return err
	}
	return ReadContinueToken(token, tokenData)
}

func WriteContinueTokens(tokenData []byte, expireTimestamp uint64, sessionId uint64, sessionVersion uint8, numNodes int, publicKeys [][]byte, masterPrivateKey [KeyBytes]byte) {
	for i := 0; i < numNodes; i++ {
		var token ContinueToken
		token.ExpireTimestamp = expireTimestamp
		token.SessionId = sessionId
		token.SessionVersion = sessionVersion
		WriteEncryptedContinueToken(&token, tokenData[i*NEXT_ENCRYPTED_CONTINUE_TOKEN_BYTES:], masterPrivateKey[:], publicKeys[i])
	}
}

// -----------------------------------------------------------------------------

func GetBestRouteCost(routeMatrix []RouteEntry, fullRelaySet map[int32]bool, sourceRelays []int32, sourceRelayCost []int32, destRelays []int32) int32 {
	bestRouteCost := int32(math.MaxInt32)
	for i := range sourceRelays {
		// IMPORTANT: RTT=255 is used to signal an unroutable source relay
		if sourceRelayCost[i] >= 255 {
			continue
		}
		sourceRelayIndex := sourceRelays[i]

		for j := range destRelays {
			destRelayIndex := destRelays[j]
			if sourceRelayIndex == destRelayIndex {
				continue
			}

			index := TriMatrixIndex(int(sourceRelayIndex), int(destRelayIndex))
			entry := &routeMatrix[index]

			if entry.NumRoutes > 0 {

			routeRelayLoop:
				for k := int32(0); k < entry.NumRoutes; k++ {
					for l := 0; l < len(entry.RouteRelays[0]); l++ {

						// Do not consider routes with full relays
						if _, isRelayFull := fullRelaySet[entry.RouteRelays[k][l]]; isRelayFull {
							continue routeRelayLoop
						}
					}

					cost := sourceRelayCost[i] + entry.RouteCost[k]
					if cost < bestRouteCost {
						bestRouteCost = cost
					}
				}
			}
		}
	}
	if bestRouteCost == int32(math.MaxInt32) {
		return bestRouteCost
	}

	return bestRouteCost + CostBias
}

func ReverseRoute(route []int32) {
	for i, j := 0, len(route)-1; i < j; i, j = i+1, j-1 {
		route[i], route[j] = route[j], route[i]
	}
}

func RouteExists(routeMatrix []RouteEntry, routeNumRelays int32, routeRelays [MaxRelaysPerRoute]int32, debug *string) bool {
	if len(routeMatrix) == 0 {
		return false
	}
	if routeRelays[0] < routeRelays[routeNumRelays-1] {
		ReverseRoute(routeRelays[:routeNumRelays])
	}
	sourceRelayIndex := routeRelays[0]
	destRelayIndex := routeRelays[routeNumRelays-1]
	index := TriMatrixIndex(int(sourceRelayIndex), int(destRelayIndex))
	entry := &routeMatrix[index]
	for i := 0; i < int(entry.NumRoutes); i++ {
		if entry.RouteNumRelays[i] == routeNumRelays {
			found := true
			for j := range routeRelays {
				if entry.RouteRelays[i][j] != routeRelays[j] {
					found = false
					break
				}
			}
			if found {
				return true
			}
		}
	}
	return false
}

func GetCurrentRouteCost(routeMatrix []RouteEntry, routeNumRelays int32, routeRelays [MaxRelaysPerRoute]int32, sourceRelays []int32, sourceRelayCost []int32, destRelays []int32, debug *string) int32 {

	// IMPORTANT: This shouldn't happen. Triaging...
	if len(routeRelays) == 0 {
		if debug != nil {
			*debug += "no route relays?\n"
		}
		return -1
	}

	// IMPORTANT: This can happen. Make sure we handle it without exploding
	if len(routeMatrix) == 0 {
		if debug != nil {
			*debug += "route matrix is empty\n"
		}
		return -1
	}

	// Find the cost to first relay in the route
	// IMPORTANT: A cost of 255 means that the source relay is not routable
	sourceCost := int32(1000)
	for i := range sourceRelays {
		if routeRelays[0] == sourceRelays[i] {
			sourceCost = sourceRelayCost[i]
			break
		}
	}
	if sourceCost >= 255 {
		if debug != nil {
			*debug += "source relay for route is no longer routable\n"
		}
		return -1
	}

	// The route matrix is triangular, so depending on the indices for the
	// source and dest relays in the route, we need to reverse the route
	if routeRelays[0] < routeRelays[routeNumRelays-1] {
		ReverseRoute(routeRelays[:routeNumRelays])
		destRelays, sourceRelays = sourceRelays, destRelays
	}

	// IMPORTANT: We have to handle this. If it's passed in we'll crash out otherwise
	sourceRelayIndex := routeRelays[0]
	destRelayIndex := routeRelays[routeNumRelays-1]
	if sourceRelayIndex == destRelayIndex {
		if debug != nil {
			*debug += "source and dest relays are the same\n"
		}
		return -1
	}

	// Speed things up by hashing the route and comparing that vs. checking route relays manually
	routeHash := RouteHash(routeRelays[:routeNumRelays]...)
	index := TriMatrixIndex(int(sourceRelayIndex), int(destRelayIndex))
	entry := &routeMatrix[index]
	for i := 0; i < int(entry.NumRoutes); i++ {
		if entry.RouteHash[i] != routeHash {
			continue
		}
		if entry.RouteNumRelays[i] != routeNumRelays {
			continue
		}
		return sourceCost + entry.RouteCost[i] + CostBias
	}

	// We didn't find the route :(
	if debug != nil {
		*debug += "could not find route\n"
	}
	return -1
}

type BestRoute struct {
	Cost          int32
	NumRelays     int32
	Relays        [MaxRelaysPerRoute]int32
	NeedToReverse bool
}

func GetBestRoutes(routeMatrix []RouteEntry, fullRelaySet map[int32]bool, sourceRelays []int32, sourceRelayCost []int32, destRelays []int32, maxCost int32, bestRoutes []BestRoute, numBestRoutes *int, routeDiversity *int32) {
	numRoutes := 0
	maxRoutes := len(bestRoutes)
	for i := range sourceRelays {
		// IMPORTANT: RTT = 255 signals the source relay is unroutable
		if sourceRelayCost[i] >= 255 {
			continue
		}
		firstRouteFromThisRelay := true
		for j := range destRelays {
			sourceRelayIndex := sourceRelays[i]
			destRelayIndex := destRelays[j]
			if sourceRelayIndex == destRelayIndex {
				continue
			}

			index := TriMatrixIndex(int(sourceRelayIndex), int(destRelayIndex))
			entry := &routeMatrix[index]

		routeEntryLoop:
			for k := 0; k < int(entry.NumRoutes); k++ {
				cost := entry.RouteCost[k] + sourceRelayCost[i]
				if cost > maxCost {
					break
				}
				bestRoutes[numRoutes].Cost = cost
				bestRoutes[numRoutes].NumRelays = entry.RouteNumRelays[k]

				for l := 0; l < len(entry.RouteRelays[0]); l++ {

					// Skip over any relays that are considered full
					if _, isRelayFull := fullRelaySet[entry.RouteRelays[k][l]]; isRelayFull {
						continue routeEntryLoop
					}

					bestRoutes[numRoutes].Relays[l] = entry.RouteRelays[k][l]
				}
				bestRoutes[numRoutes].NeedToReverse = sourceRelayIndex < destRelayIndex
				numRoutes++
				if firstRouteFromThisRelay {
					*routeDiversity++
					firstRouteFromThisRelay = false
				}
				if numRoutes == maxRoutes {
					*numBestRoutes = numRoutes
					return
				}
			}
		}
	}
	*numBestRoutes = numRoutes
}

// -------------------------------------------

func ReframeRoute(routeState *RouteState, relayIDToIndex map[uint64]int32, routeRelayIds []uint64, out_routeRelays *[MaxRelaysPerRoute]int32) bool {
	for i := range routeRelayIds {
		relayIndex, ok := relayIDToIndex[routeRelayIds[i]]
		if !ok {
			routeState.RelayWentAway = true
			return false
		}
		out_routeRelays[i] = relayIndex
	}
	routeState.RelayWentAway = false
	return true
}

func ReframeRelays(routeShader *RouteShader, routeState *RouteState, relayIDToIndex map[uint64]int32, directLatency int32, directJitter int32, directPacketLoss int32, nextPacketLoss int32, sliceNumber int32, sourceRelayId []uint64, sourceRelayLatency []int32, sourceRelayJitter []int32, sourceRelayPacketLoss []int32, destRelayIds []uint64, out_sourceRelayLatency []int32, out_sourceRelayJitter []int32, out_numDestRelays *int32, out_destRelays []int32) {

	if routeState.NumNearRelays == 0 {
		routeState.NumNearRelays = int32(len(sourceRelayId))
	}

	if directJitter > 255 {
		directJitter = 255
	}

	if directJitter > routeState.DirectJitter {
		routeState.DirectJitter = directJitter
	}

	for i := range sourceRelayLatency {

		// you say your latency is 0ms? I don't believe you!
		if sourceRelayLatency[i] <= 0 {
			routeState.NearRelayRTT[i] = 255
			out_sourceRelayLatency[i] = 255
			continue
		}

		// any source relay with >= 50% PL in the last slice is bad news
		if sourceRelayPacketLoss[i] >= 50 {
			routeState.NearRelayRTT[i] = 255
			out_sourceRelayLatency[i] = 255
			continue
		}

		// any source relay with latency > direct is not helpful to us
		if routeState.NearRelayRTT[i] != 255 && routeState.NearRelayRTT[i] > directLatency+10 {
			routeState.NearRelayRTT[i] = 255
			out_sourceRelayLatency[i] = 255
			continue
		}

		// any source relay that no longer exists cannot be routed through
		_, ok := relayIDToIndex[sourceRelayId[i]]
		if !ok {
			routeState.NearRelayRTT[i] = 255
			out_sourceRelayLatency[i] = 255
			continue
		}

		rtt := sourceRelayLatency[i]
		jitter := sourceRelayJitter[i]

		if rtt > 255 {
			rtt = 255
		}

		if jitter > 255 {
			jitter = 255
		}

		if rtt > routeState.NearRelayRTT[i] {
			routeState.NearRelayRTT[i] = rtt
		}

		if jitter > routeState.NearRelayJitter[i] {
			routeState.NearRelayJitter[i] = jitter
		}

		out_sourceRelayLatency[i] = routeState.NearRelayRTT[i]
		out_sourceRelayJitter[i] = routeState.NearRelayJitter[i]
	}

	// exclude near relays with higher number of packet loss events than direct (sporadic packet loss)

	if directPacketLoss > 0 {
		routeState.DirectPLCount++
	}

	// IMPORTANT: Only run for nonexistent or sporadic direct PL
	if int32(routeState.DirectPLCount*10) <= sliceNumber {

		for i := range sourceRelayPacketLoss {

			if sourceRelayPacketLoss[i] > 0 {
				routeState.NearRelayPLCount[i]++
			}

			if routeState.NearRelayPLCount[i] > routeState.DirectPLCount {
				out_sourceRelayLatency[i] = 255
			}
		}
	}

	// exclude near relays with a history of packet loss values worse than direct (continuous packet loss)

	routeState.PLHistorySamples++
	if routeState.PLHistorySamples > 8 {
		routeState.PLHistorySamples = 8
	}

	index := routeState.PLHistoryIndex

	samples := routeState.PLHistorySamples

	temp_threshold := samples / 2

	if directPacketLoss > 0 {
		routeState.DirectPLHistory |= (1 << index)
	} else {
		routeState.DirectPLHistory &= ^(1 << index)
	}

	for i := range sourceRelayPacketLoss {

		if sourceRelayPacketLoss[i] > directPacketLoss {
			routeState.NearRelayPLHistory[i] |= (1 << index)
		} else {
			routeState.NearRelayPLHistory[i] &= ^(1 << index)
		}

		plCount := int32(0)
		for j := 0; j < int(samples); j++ {
			if (routeState.NearRelayPLHistory[i] & (1 << j)) != 0 {
				plCount++
			}
		}

		if plCount > temp_threshold {
			out_sourceRelayLatency[i] = 255
		}
	}

	routeState.PLHistoryIndex = (routeState.PLHistoryIndex + 1) % 8

	// exclude near relays with (significantly) higher jitter than direct

	for i := range sourceRelayLatency {

		if routeState.NearRelayJitter[i] > routeState.DirectJitter+JitterThreshold {
			out_sourceRelayLatency[i] = 255
		}
	}

	// exclude near relays with (significantly) higher than average jitter

	count := 0
	totalJitter := 0.0
	for i := range sourceRelayLatency {
		if out_sourceRelayLatency[i] != 255 {
			totalJitter += float64(out_sourceRelayJitter[i])
			count++
		}
	}

	if count > 0 {
		averageJitter := int32(math.Ceil(totalJitter / float64(count)))
		for i := range sourceRelayLatency {
			if out_sourceRelayLatency[i] == 255 {
				continue
			}
			if out_sourceRelayJitter[i] > averageJitter+JitterThreshold {
				out_sourceRelayLatency[i] = 255
			}
		}
	}

	// extra safety. don't let any relay report latency of zero

	for i := range sourceRelayLatency {

		if sourceRelayLatency[i] <= 0 || out_sourceRelayLatency[i] <= 0 {
			routeState.NearRelayRTT[i] = 255
			out_sourceRelayLatency[i] = 255
			continue
		}
	}

	// exclude any dest relays that no longer exist in the route matrix

	numDestRelays := int32(0)

	for i := range destRelayIds {
		destRelayIndex, ok := relayIDToIndex[destRelayIds[i]]
		if !ok {
			continue
		}
		out_destRelays[numDestRelays] = destRelayIndex
		numDestRelays++
	}

	*out_numDestRelays = numDestRelays
}

// ----------------------------------------------

func GetRandomBestRoute(routeMatrix []RouteEntry, fullRelaySet map[int32]bool, sourceRelays []int32, sourceRelayCost []int32, destRelays []int32, maxCost int32, threshold int32, out_bestRouteCost *int32, out_bestRouteNumRelays *int32, out_bestRouteRelays *[MaxRelaysPerRoute]int32, debug *string) (foundRoute bool, routeDiversity int32) {

	foundRoute = false
	routeDiversity = 0

	if maxCost == -1 {
		return
	}

	bestRouteCost := GetBestRouteCost(routeMatrix, fullRelaySet, sourceRelays, sourceRelayCost, destRelays)
	if debug != nil {
		*debug += fmt.Sprintf("best route cost is %d\n", bestRouteCost)
	}

	if bestRouteCost > maxCost {
		if debug != nil {
			*debug += fmt.Sprintf("could not find any next route <= max cost %d\n", maxCost)
		}
		*out_bestRouteCost = bestRouteCost
		return
	}

	numBestRoutes := 0
	bestRoutes := make([]BestRoute, 1024)
	GetBestRoutes(routeMatrix, fullRelaySet, sourceRelays, sourceRelayCost, destRelays, bestRouteCost+threshold, bestRoutes, &numBestRoutes, &routeDiversity)
	if numBestRoutes == 0 {
		if debug != nil {
			*debug += "could not find any next routes\n"
		}
		return
	}

	if debug != nil {
		numNearRelays := 0
		for i := range sourceRelays {
			if sourceRelayCost[i] != 255 {
				numNearRelays++
			}
		}
		*debug += fmt.Sprintf("found %d suitable routes in [%d,%d] from %d/%d near relays\n", numBestRoutes, bestRouteCost, bestRouteCost+threshold, numNearRelays, len(sourceRelays))
	}

	randomIndex := rand.Intn(numBestRoutes)

	*out_bestRouteCost = bestRoutes[randomIndex].Cost + CostBias
	*out_bestRouteNumRelays = bestRoutes[randomIndex].NumRelays

	if !bestRoutes[randomIndex].NeedToReverse {
		copy(out_bestRouteRelays[:], bestRoutes[randomIndex].Relays[:bestRoutes[randomIndex].NumRelays])
	} else {
		numRouteRelays := bestRoutes[randomIndex].NumRelays
		for i := int32(0); i < numRouteRelays; i++ {
			out_bestRouteRelays[numRouteRelays-1-i] = bestRoutes[randomIndex].Relays[i]
		}
	}

	foundRoute = true

	return
}

func GetBestRoute_Initial(routeMatrix []RouteEntry, fullRelaySet map[int32]bool, sourceRelays []int32, sourceRelayCost []int32, destRelays []int32, maxCost int32, selectThreshold int32, out_bestRouteCost *int32, out_bestRouteNumRelays *int32, out_bestRouteRelays *[MaxRelaysPerRoute]int32, debug *string) (hasRoute bool, routeDiversity int32) {

	return GetRandomBestRoute(routeMatrix, fullRelaySet, sourceRelays, sourceRelayCost, destRelays, maxCost, selectThreshold, out_bestRouteCost, out_bestRouteNumRelays, out_bestRouteRelays, debug)
}

func GetBestRoute_Update(routeMatrix []RouteEntry, fullRelaySet map[int32]bool, sourceRelays []int32, sourceRelayCost []int32, destRelays []int32, maxCost int32, selectThreshold int32, switchThreshold int32, currentRouteNumRelays int32, currentRouteRelays [MaxRelaysPerRoute]int32, out_updatedRouteCost *int32, out_updatedRouteNumRelays *int32, out_updatedRouteRelays *[MaxRelaysPerRoute]int32, debug *string) (routeChanged bool, routeLost bool) {

	// if the current route no longer exists, pick a new route

	currentRouteCost := GetCurrentRouteCost(routeMatrix, currentRouteNumRelays, currentRouteRelays, sourceRelays, sourceRelayCost, destRelays, debug)

	if currentRouteCost < 0 {
		if debug != nil {
			*debug += "current route no longer exists. picking a new random route\n"
		}
		GetRandomBestRoute(routeMatrix, fullRelaySet, sourceRelays, sourceRelayCost, destRelays, maxCost, selectThreshold, out_updatedRouteCost, out_updatedRouteNumRelays, out_updatedRouteRelays, debug)
		routeChanged = true
		routeLost = true
		return
	}

	// if the current route is no longer within threshold of the best route, pick a new the route

	bestRouteCost := GetBestRouteCost(routeMatrix, fullRelaySet, sourceRelays, sourceRelayCost, destRelays)

	if int64(currentRouteCost) > int64(bestRouteCost)+int64(switchThreshold) {
		if debug != nil {
			*debug += fmt.Sprintf("current route no longer within switch threshold of best route. picking a new random route.\ncurrent route cost = %d, best route cost = %d, route switch threshold = %d\n", currentRouteCost, bestRouteCost, switchThreshold)
		}
		GetRandomBestRoute(routeMatrix, fullRelaySet, sourceRelays, sourceRelayCost, destRelays, bestRouteCost, selectThreshold, out_updatedRouteCost, out_updatedRouteNumRelays, out_updatedRouteRelays, debug)
		routeChanged = true
		return
	}

	// hold current route

	*out_updatedRouteCost = currentRouteCost
	*out_updatedRouteNumRelays = currentRouteNumRelays
	copy(out_updatedRouteRelays[:], currentRouteRelays[:])
	return
}

type RouteShader struct {
	DisableNetworkNext        bool
	AnalysisOnly              bool
	SelectionPercent          int
	ABTest                    bool
	ProMode                   bool
	ReduceLatency             bool
	ReduceJitter              bool
	ReducePacketLoss          bool
	Multipath                 bool
	AcceptableLatency         int32
	LatencyThreshold          int32
	AcceptablePacketLoss      float32
	BandwidthEnvelopeUpKbps   int32
	BandwidthEnvelopeDownKbps int32
	BannedUsers               map[uint64]bool
	PacketLossSustained       float32
}

func NewRouteShader() RouteShader {
	return RouteShader{
		DisableNetworkNext:        false,
		AnalysisOnly:              true,
		SelectionPercent:          100,
		ABTest:                    false,
		ReduceLatency:             true,
		ReduceJitter:              true,
		ReducePacketLoss:          true,
		Multipath:                 false,
		ProMode:                   false,
		AcceptableLatency:         0,
		LatencyThreshold:          10,
		AcceptablePacketLoss:      1.0,
		BandwidthEnvelopeUpKbps:   1024,
		BandwidthEnvelopeDownKbps: 1024,
		BannedUsers:               make(map[uint64]bool),
		PacketLossSustained:       100,
	}
}

type RouteState struct {
	UserID              uint64
	Next                bool
	Veto                bool
	Banned              bool
	Disabled            bool
	NotSelected         bool
	ABTest              bool
	A                   bool
	B                   bool
	ForcedNext          bool
	ReduceLatency       bool
	ReducePacketLoss    bool
	ProMode             bool
	Multipath           bool
	Committed           bool
	CommitVeto          bool
	CommitCounter       int32
	LatencyWorse        bool
	LocationVeto        bool
	MultipathOverload   bool
	NoRoute             bool
	NextLatencyTooHigh  bool
	NumNearRelays       int32
	NearRelayRTT        [MaxNearRelays]int32
	NearRelayJitter     [MaxNearRelays]int32
	NearRelayPLHistory  [MaxNearRelays]uint32
	NearRelayPLCount    [MaxNearRelays]uint32
	DirectPLHistory     uint32
	DirectPLCount       uint32
	PLHistoryIndex      int32
	PLHistorySamples    int32
	RelayWentAway       bool
	RouteLost           bool
	DirectJitter        int32
	Mispredict          bool
	LackOfDiversity     bool
	MispredictCounter   uint32
	LatencyWorseCounter uint32
	MultipathRestricted bool
	PLSustainedCounter  int32
}

type InternalConfig struct {
	RouteSelectThreshold           int32
	RouteSwitchThreshold           int32
	MaxLatencyTradeOff             int32
	RTTVeto_Default                int32
	RTTVeto_Multipath              int32
	RTTVeto_PacketLoss             int32
	MultipathOverloadThreshold     int32
	TryBeforeYouBuy                bool
	ForceNext                      bool
	LargeCustomer                  bool
	Uncommitted                    bool
	MaxRTT                         int32
	HighFrequencyPings             bool
	RouteDiversity                 int32
	MultipathThreshold             int32
	EnableVanityMetrics            bool
	ReducePacketLossMinSliceNumber int32
}

func NewInternalConfig() InternalConfig {
	return InternalConfig{
		RouteSelectThreshold:           2,
		RouteSwitchThreshold:           5,
		MaxLatencyTradeOff:             20,
		RTTVeto_Default:                -10,
		RTTVeto_Multipath:              -20,
		RTTVeto_PacketLoss:             -30,
		MultipathOverloadThreshold:     500,
		TryBeforeYouBuy:                false,
		ForceNext:                      false,
		LargeCustomer:                  false,
		Uncommitted:                    false,
		MaxRTT:                         300,
		HighFrequencyPings:             true,
		RouteDiversity:                 0,
		MultipathThreshold:             25,
		EnableVanityMetrics:            false,
		ReducePacketLossMinSliceNumber: 0,
	}
}

func EarlyOutDirect(routeShader *RouteShader, routeState *RouteState) bool {

	if routeState.Veto || routeState.LocationVeto || routeState.Banned || routeState.Disabled || routeState.NotSelected || routeState.B {
		return true
	}

	if routeShader.DisableNetworkNext || routeShader.AnalysisOnly {
		routeState.Disabled = true
		return true
	}

	if routeShader.SelectionPercent == 0 || (routeState.UserID%100) > uint64(routeShader.SelectionPercent) {
		routeState.NotSelected = true
		return true
	}

	if routeShader.ABTest {
		routeState.ABTest = true
		if (routeState.UserID % 2) == 1 {
			routeState.B = true
			return true
		} else {
			routeState.A = true
		}
	}

	if routeShader.BannedUsers[routeState.UserID] {
		routeState.Banned = true
		return true
	}

	return false
}

func TryBeforeYouBuy(routeState *RouteState, internal *InternalConfig, directLatency int32, nextLatency int32, directPacketLoss float32, nextPacketLoss float32) bool {

	// don't do anything unless try before you buy is enabled

	if !internal.TryBeforeYouBuy {
		return true
	}

	// don't do anything if we have already committed

	if routeState.Committed {
		return true
	}

	// veto the route if we don't see improvement after three slices

	routeState.CommitCounter++
	if routeState.CommitCounter > 3 {
		routeState.CommitVeto = true
		return false
	}

	// if we are reducing packet loss. commit if RTT is within tolerance and packet loss is not worse

	if routeState.ReducePacketLoss {
		if nextLatency <= directLatency-internal.RTTVeto_PacketLoss && nextPacketLoss <= directPacketLoss {
			routeState.Committed = true
		}
		return true
	}

	// we are reducing latency. commit if latency and packet loss are not worse.

	if nextLatency <= directLatency && nextPacketLoss <= directPacketLoss {
		routeState.Committed = true
		return true
	}

	return true
}

func MakeRouteDecision_TakeNetworkNext(routeMatrix []RouteEntry, fullRelaySet map[int32]bool, routeShader *RouteShader, routeState *RouteState, multipathVetoUsers map[uint64]bool, internal *InternalConfig, directLatency int32, directPacketLoss float32, sourceRelays []int32, sourceRelayCost []int32, destRelays []int32, out_routeCost *int32, out_routeNumRelays *int32, out_routeRelays []int32, out_routeDiversity *int32, debug *string, sliceNumber int32) bool {

	if EarlyOutDirect(routeShader, routeState) {
		return false
	}

	maxCost := directLatency

	// apply safety to source relay cost

	for i := range sourceRelayCost {
		if sourceRelayCost[i] <= 0 {
			sourceRelayCost[i] = 255
		}
	}

	// should we try to reduce latency?

	reduceLatency := false
	if routeShader.ReduceLatency {
		if directLatency > routeShader.AcceptableLatency {
			if debug != nil {
				*debug += "try to reduce latency\n"
			}
			maxCost = directLatency - (routeShader.LatencyThreshold + internal.RouteSelectThreshold)
			reduceLatency = true
		} else {
			if debug != nil {
				*debug += fmt.Sprintf("direct latency is already acceptable. direct latency = %d, latency threshold = %d\n", directLatency, routeShader.LatencyThreshold)
			}
			maxCost = -1
		}
	}

	// should we try to reduce packet loss?

	// Check if the session is seeing sustained packet loss and increment/reset the counter

	if directPacketLoss >= routeShader.PacketLossSustained {
		if routeState.PLSustainedCounter < 3 {
			routeState.PLSustainedCounter = routeState.PLSustainedCounter + 1
		}
	}

	if directPacketLoss < routeShader.PacketLossSustained {
		routeState.PLSustainedCounter = 0
	}

	reducePacketLoss := false
	if routeShader.ReducePacketLoss && ((directPacketLoss > routeShader.AcceptablePacketLoss && sliceNumber >= internal.ReducePacketLossMinSliceNumber) || routeState.PLSustainedCounter == 3) {
		if debug != nil {
			*debug += "try to reduce packet loss\n"
		}
		maxCost = directLatency + internal.MaxLatencyTradeOff - internal.RouteSelectThreshold
		reducePacketLoss = true
	}

	// should we enable pro mode?

	routeState.MultipathRestricted = multipathVetoUsers[routeState.UserID]

	proMode := false
	if routeShader.ProMode && !routeState.MultipathRestricted {
		if debug != nil {
			*debug += "pro mode\n"
		}
		maxCost = directLatency + internal.MaxLatencyTradeOff - internal.RouteSelectThreshold
		proMode = true
		reduceLatency = false
		reducePacketLoss = false
	}

	// if we are forcing a network next route, set the max cost to max 32 bit integer to accept all routes

	if internal.ForceNext {
		if debug != nil {
			*debug += "forcing network next\n"
		}
		maxCost = math.MaxInt32
		routeState.ForcedNext = true
	}

	// get the initial best route

	bestRouteCost := int32(0)
	bestRouteNumRelays := int32(0)
	bestRouteRelays := [MaxRelaysPerRoute]int32{}

	selectThreshold := internal.RouteSelectThreshold

	hasRoute, routeDiversity := GetBestRoute_Initial(routeMatrix, fullRelaySet, sourceRelays, sourceRelayCost, destRelays, maxCost, selectThreshold, &bestRouteCost, &bestRouteNumRelays, &bestRouteRelays, debug)

	*out_routeCost = bestRouteCost
	*out_routeNumRelays = bestRouteNumRelays
	*out_routeDiversity = routeDiversity
	copy(out_routeRelays, bestRouteRelays[:bestRouteNumRelays])

	if debug != nil && hasRoute {
		*debug += fmt.Sprintf("route diversity %d\n", routeDiversity)
	}

	// if we don't have enough route diversity, we can't take network next

	if routeDiversity < internal.RouteDiversity {
		if debug != nil {
			*debug += fmt.Sprintf("not enough route diversity. %d < %d\n", routeDiversity, internal.RouteDiversity)
		}
		routeState.LackOfDiversity = true
		return false
	}

	// if we don't have a network next route, we can't take network next

	if !hasRoute {
		if debug != nil {
			*debug += "not taking network next. no next route available within parameters\n"
		}
		return false
	}

	// if the next route RTT is too high, don't take it

	if bestRouteCost > internal.MaxRTT {
		if debug != nil {
			*debug += fmt.Sprintf("not taking network next. best route is higher than max rtt %d\n", internal.MaxRTT)
		}
		return false
	}

	// don't multipath if we are reducing latency more than the multipath threshold

	multipath := (proMode || routeShader.Multipath) && !routeState.MultipathRestricted

	if internal.MultipathThreshold > 0 {
		difference := directLatency - bestRouteCost
		if difference > internal.MultipathThreshold {
			multipath = false
		}
	}

	// take the network next route

	routeState.Next = true
	routeState.ReduceLatency = reduceLatency
	routeState.ReducePacketLoss = reducePacketLoss
	routeState.ProMode = proMode
	routeState.Multipath = multipath

	// should we commit to sending packets across network next?

	routeState.Committed = !internal.Uncommitted && (!internal.TryBeforeYouBuy || routeState.Multipath)

	return true
}

func MakeRouteDecision_StayOnNetworkNext_Internal(routeMatrix []RouteEntry, fullRelaySet map[int32]bool, relayNames []string, routeShader *RouteShader, routeState *RouteState, internal *InternalConfig, directLatency int32, nextLatency int32, predictedLatency int32, directPacketLoss float32, nextPacketLoss float32, currentRouteNumRelays int32, currentRouteRelays [MaxRelaysPerRoute]int32, sourceRelays []int32, sourceRelayCost []int32, destRelays []int32, out_updatedRouteCost *int32, out_updatedRouteNumRelays *int32, out_updatedRouteRelays []int32, debug *string) (bool, bool) {

	// if we early out, go direct

	if EarlyOutDirect(routeShader, routeState) {
		return false, false
	}

	// apply safety to source relay cost

	for i := range sourceRelayCost {
		if sourceRelayCost[i] <= 0 {
			sourceRelayCost[i] = 255
		}
	}

	// if we mispredict RTT by 10ms or more, 3 slices in a row, leave network next

	if predictedLatency > 0 && nextLatency >= predictedLatency+10 {
		routeState.MispredictCounter++
		if routeState.MispredictCounter == 3 {
			if debug != nil {
				*debug += fmt.Sprintf("mispredict: next rtt = %d, predicted rtt = %d\n", nextLatency, predictedLatency)
			}
			routeState.Mispredict = true
			return false, false
		}
	} else {
		routeState.MispredictCounter = 0
	}

	// if we overload the connection in multipath, leave network next

	if routeState.Multipath && directLatency >= internal.MultipathOverloadThreshold {
		if debug != nil {
			*debug += fmt.Sprintf("multipath overload: direct rtt = %d > threshold %d\n", directLatency, internal.MultipathOverloadThreshold)
		}
		routeState.MultipathOverload = true
		return false, false
	}

	// if we make rtt significantly worse leave network next

	maxCost := int32(math.MaxInt32)

	if !internal.ForceNext {

		rttVeto := internal.RTTVeto_Default

		if routeState.ReducePacketLoss {
			rttVeto = internal.RTTVeto_PacketLoss
		}

		if routeState.Multipath {
			rttVeto = internal.RTTVeto_Multipath
		}

		// IMPORTANT: Here is where we abort the network next route if we see that we have
		// made latency worse on the previous slice. This is disabled while we are not committed,
		// so we can properly evaluate the route in try before you buy instead of vetoing it right away

		if routeState.Committed {

			if !routeState.Multipath {

				// If we make latency worse and we are not in multipath, leave network next right away

				if nextLatency > (directLatency - rttVeto) {
					if debug != nil {
						*debug += fmt.Sprintf("aborting route because we made latency worse: next rtt = %d, direct rtt = %d, veto rtt = %d\n", nextLatency, directLatency, directLatency-rttVeto)
					}
					routeState.LatencyWorse = true
					return false, false
				}

			} else {

				// If we are in multipath, only leave network next if we make latency worse three slices in a row

				if nextLatency > (directLatency - rttVeto) {
					routeState.LatencyWorseCounter++
					if routeState.LatencyWorseCounter == 3 {
						if debug != nil {
							*debug += fmt.Sprintf("aborting route because we made latency worse 3X: next rtt = %d, direct rtt = %d, veto rtt = %d\n", nextLatency, directLatency, directLatency-rttVeto)
						}
						routeState.LatencyWorse = true
						return false, false
					}
				} else {
					routeState.LatencyWorseCounter = 0
				}

			}
		}

		maxCost = directLatency - rttVeto
	}

	// update the current best route

	bestRouteCost := int32(0)
	bestRouteNumRelays := int32(0)
	bestRouteRelays := [MaxRelaysPerRoute]int32{}

	routeSwitched, routeLost := GetBestRoute_Update(routeMatrix, fullRelaySet, sourceRelays, sourceRelayCost, destRelays, maxCost, internal.RouteSelectThreshold, internal.RouteSwitchThreshold, currentRouteNumRelays, currentRouteRelays, &bestRouteCost, &bestRouteNumRelays, &bestRouteRelays, debug)

	routeState.RouteLost = routeLost

	// if we don't have a network next route, leave network next

	if bestRouteNumRelays == 0 {
		if debug != nil {
			*debug += fmt.Sprintf("leaving network next because we no longer have a suitable next route\n")
		}
		routeState.NoRoute = true
		return false, false
	}

	// if the next route RTT is too high, leave network next

	if bestRouteCost > internal.MaxRTT {
		if debug != nil {
			*debug += fmt.Sprintf("next latency is too high. next rtt = %d, threshold = %d\n", bestRouteCost, internal.MaxRTT)
		}
		routeState.NextLatencyTooHigh = true
		return false, false
	}

	// run try before you buy logic

	if !TryBeforeYouBuy(routeState, internal, directLatency, nextLatency, directPacketLoss, nextPacketLoss) {
		if debug != nil {
			*debug += "leaving network next because try before you buy vetoed the session\n"
		}
		return false, false
	}

	// stay on network next

	*out_updatedRouteCost = bestRouteCost
	*out_updatedRouteNumRelays = bestRouteNumRelays
	copy(out_updatedRouteRelays, bestRouteRelays[:bestRouteNumRelays])

	// print the network next route to debug

	if debug != nil {
		for i := 0; i < int(bestRouteNumRelays); i++ {
			if i != int(bestRouteNumRelays-1) {
				*debug += fmt.Sprintf("%s - ", relayNames[bestRouteRelays[i]])
			} else {
				*debug += fmt.Sprintf("%s\n", relayNames[bestRouteRelays[i]])
			}
		}
	}

	return true, routeSwitched
}

func MakeRouteDecision_StayOnNetworkNext(routeMatrix []RouteEntry, fullRelaySet map[int32]bool, relayNames []string, routeShader *RouteShader, routeState *RouteState, internal *InternalConfig, directLatency int32, nextLatency int32, predictedLatency int32, directPacketLoss float32, nextPacketLoss float32, currentRouteNumRelays int32, currentRouteRelays [MaxRelaysPerRoute]int32, sourceRelays []int32, sourceRelayCost []int32, destRelays []int32, out_updatedRouteCost *int32, out_updatedRouteNumRelays *int32, out_updatedRouteRelays []int32, debug *string) (bool, bool) {

	stayOnNetworkNext, nextRouteSwitched := MakeRouteDecision_StayOnNetworkNext_Internal(routeMatrix, fullRelaySet, relayNames, routeShader, routeState, internal, directLatency, nextLatency, predictedLatency, directPacketLoss, nextPacketLoss, currentRouteNumRelays, currentRouteRelays, sourceRelays, sourceRelayCost, destRelays, out_updatedRouteCost, out_updatedRouteNumRelays, out_updatedRouteRelays, debug)

	if routeState.Next && !stayOnNetworkNext {
		routeState.Next = false
		routeState.Veto = true
	}

	return stayOnNetworkNext, nextRouteSwitched
}

// ------------------------------------------------------

func GeneratePittle(output []byte, fromAddress []byte, fromPort uint16, toAddress []byte, toPort uint16, packetLength int) {

	var fromPortData [2]byte
	binary.LittleEndian.PutUint16(fromPortData[:], fromPort)

	var toPortData [2]byte
	binary.LittleEndian.PutUint16(toPortData[:], toPort)

	var packetLengthData [4]byte
	binary.LittleEndian.PutUint32(packetLengthData[:], uint32(packetLength))

	sum := uint16(0)

	for i := 0; i < len(fromAddress); i++ {
		sum += uint16(fromAddress[i])
	}

	sum += uint16(fromPortData[0])
	sum += uint16(fromPortData[1])

	for i := 0; i < len(toAddress); i++ {
		sum += uint16(toAddress[i])
	}

	sum += uint16(toPortData[0])
	sum += uint16(toPortData[1])

	sum += uint16(packetLengthData[0])
	sum += uint16(packetLengthData[1])
	sum += uint16(packetLengthData[2])
	sum += uint16(packetLengthData[3])

	var sumData [2]byte
	binary.LittleEndian.PutUint16(sumData[:], sum)

	output[0] = 1 | (sumData[0] ^ sumData[1] ^ 193)
	output[1] = 1 | ((255 - output[0]) ^ 113)
}

func GenerateChonkle(output []byte, magic []byte, fromAddressData []byte, fromPort uint16, toAddressData []byte, toPort uint16, packetLength int) {

	var fromPortData [2]byte
	binary.LittleEndian.PutUint16(fromPortData[:], fromPort)

	var toPortData [2]byte
	binary.LittleEndian.PutUint16(toPortData[:], toPort)

	var packetLengthData [4]byte
	binary.LittleEndian.PutUint32(packetLengthData[:], uint32(packetLength))

	hash := fnv.New64a()
	hash.Write(magic)
	hash.Write(fromAddressData)
	hash.Write(fromPortData[:])
	hash.Write(toAddressData)
	hash.Write(toPortData[:])
	hash.Write(packetLengthData[:])
	hashValue := hash.Sum64()

	var data [8]byte
	binary.LittleEndian.PutUint64(data[:], uint64(hashValue))

	output[0] = ((data[6] & 0xC0) >> 6) + 42
	output[1] = (data[3] & 0x1F) + 200
	output[2] = ((data[2] & 0xFC) >> 2) + 5
	output[3] = data[0]
	output[4] = (data[2] & 0x03) + 78
	output[5] = (data[4] & 0x7F) + 96
	output[6] = ((data[1] & 0xFC) >> 2) + 100
	if (data[7] & 1) == 0 {
		output[7] = 79
	} else {
		output[7] = 7
	}
	if (data[4] & 0x80) == 0 {
		output[8] = 37
	} else {
		output[8] = 83
	}
	output[9] = (data[5] & 0x07) + 124
	output[10] = ((data[1] & 0xE0) >> 5) + 175
	output[11] = (data[6] & 0x3F) + 33
	value := (data[1] & 0x03)
	if value == 0 {
		output[12] = 97
	} else if value == 1 {
		output[12] = 5
	} else if value == 2 {
		output[12] = 43
	} else {
		output[12] = 13
	}
	output[13] = ((data[5] & 0xF8) >> 3) + 210
	output[14] = ((data[7] & 0xFE) >> 1) + 17
}

func BasicPacketFilter(data []byte, packetLength int) bool {

	if packetLength < 18 {
		return false
	}

	if data[0] < 0x01 || data[0] > 0x63 {
		return false
	}

	if data[1] < 0x2A || data[1] > 0x2D {
		return false
	}

	if data[2] < 0xC8 || data[2] > 0xE7 {
		return false
	}

	if data[3] < 0x05 || data[3] > 0x44 {
		return false
	}

	if data[5] < 0x4E || data[5] > 0x51 {
		return false
	}

	if data[6] < 0x60 || data[6] > 0xDF {
		return false
	}

	if data[7] < 0x64 || data[7] > 0xE3 {
		return false
	}

	if data[8] != 0x07 && data[8] != 0x4F {
		return false
	}

	if data[9] != 0x25 && data[9] != 0x53 {
		return false
	}

	if data[10] < 0x7C || data[10] > 0x83 {
		return false
	}

	if data[11] < 0xAF || data[11] > 0xB6 {
		return false
	}

	if data[12] < 0x21 || data[12] > 0x60 {
		return false
	}

	if data[13] != 0x61 && data[13] != 0x05 && data[13] != 0x2B && data[13] != 0x0D {
		return false
	}

	if data[14] < 0xD2 || data[14] > 0xF1 {
		return false
	}

	if data[15] < 0x11 || data[15] > 0x90 {
		return false
	}

	return true
}

func AdvancedPacketFilter(data []byte, magic []byte, fromAddress []byte, fromPort uint16, toAddress []byte, toPort uint16, packetLength int) bool {
	if packetLength < 18 {
		return false
	}
	var a [15]byte
	var b [2]byte
	GenerateChonkle(a[:], magic, fromAddress, fromPort, toAddress, toPort, packetLength)
	GeneratePittle(b[:], fromAddress, fromPort, toAddress, toPort, packetLength)
	if bytes.Compare(a[0:15], data[1:16]) != 0 {
		return false
	}
	if bytes.Compare(b[0:2], data[packetLength-2:packetLength]) != 0 {
		return false
	}
	return true
}

// TODO: Get this working for IPv6
func GetAddressData(address *net.UDPAddr, addressBuffer []byte) ([]byte, uint16) {

	// this works only for IPv4
	addressData := address.IP[12:16]
	addressPort := uint16(address.Port)
	return addressData, addressPort

	/*
<<<<<<< HEAD
	   next_assert( address );
	   if ( address->type == NEXT_ADDRESS_IPV4 )
	   {
	       address_data[0] = address->data.ipv4[0];
	       address_data[1] = address->data.ipv4[1];
	       address_data[2] = address->data.ipv4[2];
	       address_data[3] = address->data.ipv4[3];
	       *address_bytes = 4;
	   }
	   else if ( address->type == NEXT_ADDRESS_IPV6 )
	   {
	       for ( int i = 0; i < 8; ++i )
	       {
	           address_data[i*2]   = address->data.ipv6[i] >> 8;
	           address_data[i*2+1] = address->data.ipv6[i] & 0xFF;
	       }
	       *address_bytes = 16;
	   }
	   else
	   {
	       *address_bytes = 0;
	   }
	   *address_port = address->port;
=======
		next_assert( address );
		if ( address->type == NEXT_ADDRESS_IPV4 )
		{
		   address_data[0] = address->data.ipv4[0];
		   address_data[1] = address->data.ipv4[1];
		   address_data[2] = address->data.ipv4[2];
		   address_data[3] = address->data.ipv4[3];
		   *address_bytes = 4;
		}
		else if ( address->type == NEXT_ADDRESS_IPV6 )
		{
		   for ( int i = 0; i < 8; ++i )
		   {
		       address_data[i*2]   = address->data.ipv6[i] >> 8;
		       address_data[i*2+1] = address->data.ipv6[i] & 0xFF;
		   }
		   *address_bytes = 16;
		}
		else
		{
		   *address_bytes = 0;
		}
		*address_port = address->port;
>>>>>>> 0dca05dd
	*/
}<|MERGE_RESOLUTION|>--- conflicted
+++ resolved
@@ -2197,31 +2197,6 @@
 	return addressData, addressPort
 
 	/*
-<<<<<<< HEAD
-	   next_assert( address );
-	   if ( address->type == NEXT_ADDRESS_IPV4 )
-	   {
-	       address_data[0] = address->data.ipv4[0];
-	       address_data[1] = address->data.ipv4[1];
-	       address_data[2] = address->data.ipv4[2];
-	       address_data[3] = address->data.ipv4[3];
-	       *address_bytes = 4;
-	   }
-	   else if ( address->type == NEXT_ADDRESS_IPV6 )
-	   {
-	       for ( int i = 0; i < 8; ++i )
-	       {
-	           address_data[i*2]   = address->data.ipv6[i] >> 8;
-	           address_data[i*2+1] = address->data.ipv6[i] & 0xFF;
-	       }
-	       *address_bytes = 16;
-	   }
-	   else
-	   {
-	       *address_bytes = 0;
-	   }
-	   *address_port = address->port;
-=======
 		next_assert( address );
 		if ( address->type == NEXT_ADDRESS_IPV4 )
 		{
@@ -2245,6 +2220,5 @@
 		   *address_bytes = 0;
 		}
 		*address_port = address->port;
->>>>>>> 0dca05dd
 	*/
 }