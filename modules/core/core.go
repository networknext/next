package core

// #cgo pkg-config: libsodium
// #include <sodium.h>
import "C"

import (
	"crypto/ed25519"
	"encoding/binary"
	"fmt"
	"math"
	"math/rand"
	"net"
	"strconv"
	"sync"
	"unsafe"
)

const CostBias = 3
const MaxNearRelays = 32
const MaxRelaysPerRoute = 5
const MaxRoutesPerEntry = 64
const JitterThreshold = 5

const NEXT_MAX_NODES = 7
const NEXT_ADDRESS_BYTES = 19
const NEXT_ROUTE_TOKEN_BYTES = 76
const NEXT_ENCRYPTED_ROUTE_TOKEN_BYTES = 116
const NEXT_CONTINUE_TOKEN_BYTES = 17
const NEXT_ENCRYPTED_CONTINUE_TOKEN_BYTES = 57
const NEXT_PRIVATE_KEY_BYTES = 32

func ProtocolVersionAtLeast(serverMajor uint32, serverMinor uint32, serverPatch uint32, targetMajor uint32, targetMinor uint32, targetPatch uint32) bool {
	serverVersion := ((serverMajor & 0xFF) << 16) | ((serverMinor & 0xFF) << 8) | (serverPatch & 0xFF)
	targetVersion := ((targetMajor & 0xFF) << 16) | ((targetMinor & 0xFF) << 8) | (targetPatch & 0xFF)
	return serverVersion >= targetVersion
}

func HaversineDistance(lat1 float64, long1 float64, lat2 float64, long2 float64) float64 {
	lat1 *= math.Pi / 180
	lat2 *= math.Pi / 180
	long1 *= math.Pi / 180
	long2 *= math.Pi / 180
	delta_lat := lat2 - lat1
	delta_long := long2 - long1
	lat_sine := math.Sin(delta_lat / 2)
	long_sine := math.Sin(delta_long / 2)
	a := lat_sine*lat_sine + math.Cos(lat1)*math.Cos(lat2)*long_sine*long_sine
	c := 2 * math.Atan2(math.Sqrt(a), math.Sqrt(1-a))
	r := 6371.0
	d := r * c
	return d // kilometers
}

func TriMatrixLength(size int) int {
	return (size * (size - 1)) / 2
}

func TriMatrixIndex(i, j int) int {
	if i > j {
		return i*(i+1)/2 - i + j
	} else {
		return j*(j+1)/2 - j + i
	}
}

func GenerateRelayKeyPair() ([]byte, []byte, error) {
	publicKey, privateKey, err := ed25519.GenerateKey(nil)
	return publicKey, privateKey, err
}

func ParseAddress(input string) *net.UDPAddr {
	address := &net.UDPAddr{}
	ip_string, port_string, err := net.SplitHostPort(input)
	if err != nil {
		address.IP = net.ParseIP(input)
		address.Port = 0
		return address
	}
	address.IP = net.ParseIP(ip_string)
	address.Port, _ = strconv.Atoi(port_string)
	return address
}

const (
	ADDRESS_NONE = 0
	ADDRESS_IPV4 = 1
	ADDRESS_IPV6 = 2
)

func WriteAddress(buffer []byte, address *net.UDPAddr) {
	if address == nil {
		buffer[0] = ADDRESS_NONE
		return
	}
	ipv4 := address.IP.To4()
	port := address.Port
	if ipv4 != nil {
		buffer[0] = ADDRESS_IPV4
		buffer[1] = ipv4[0]
		buffer[2] = ipv4[1]
		buffer[3] = ipv4[2]
		buffer[4] = ipv4[3]
		buffer[5] = (byte)(port & 0xFF)
		buffer[6] = (byte)(port >> 8)
	} else {
		buffer[0] = ADDRESS_IPV6
		copy(buffer[1:], address.IP)
		buffer[17] = (byte)(port & 0xFF)
		buffer[18] = (byte)(port >> 8)
	}
}

func ReadAddress(buffer []byte) *net.UDPAddr {
	addressType := buffer[0]
	if addressType == ADDRESS_IPV4 {
		return &net.UDPAddr{IP: net.IPv4(buffer[1], buffer[2], buffer[3], buffer[4]), Port: ((int)(binary.LittleEndian.Uint16(buffer[5:])))}
	} else if addressType == ADDRESS_IPV6 {
		return &net.UDPAddr{IP: buffer[1:17], Port: ((int)(binary.LittleEndian.Uint16(buffer[17:19])))}
	}
	return nil
}

// ---------------------------------------------------

type RouteManager struct {
	NumRoutes       int
	RouteCost       [MaxRoutesPerEntry]int32
	RouteHash       [MaxRoutesPerEntry]uint32
	RouteNumRelays  [MaxRoutesPerEntry]int32
	RouteRelays     [MaxRoutesPerEntry][MaxRelaysPerRoute]int32
	RelayDatacenter []uint64
}

func (manager *RouteManager) AddRoute(cost int32, relays ...int32) {

	// IMPORTANT: Filter out routes with loops. They can happen *very* occasionally.
	loopCheck := make(map[int32]int, len(relays))
	for i := range relays {
		if _, exists := loopCheck[relays[i]]; exists {
			return
		}
		loopCheck[relays[i]] = 1
	}

	// IMPORTANT: Filter out any route with two relays in the same datacenter. These routes are redundant.
	datacenterCheck := make(map[uint64]int, len(relays))
	for i := range relays {
		if _, exists := datacenterCheck[manager.RelayDatacenter[relays[i]]]; exists {
			return
		}
		datacenterCheck[manager.RelayDatacenter[relays[i]]] = 1
	}

	if manager.NumRoutes == 0 {

		// no routes yet. add the route

		manager.NumRoutes = 1
		manager.RouteCost[0] = cost
		manager.RouteHash[0] = RouteHash(relays...)
		manager.RouteNumRelays[0] = int32(len(relays))
		for i := range relays {
			manager.RouteRelays[0][i] = relays[i]
		}

	} else if manager.NumRoutes < MaxRoutesPerEntry {

		// not at max routes yet. insert according cost sort order

		hash := RouteHash(relays...)
		for i := 0; i < manager.NumRoutes; i++ {
			if hash == manager.RouteHash[i] {
				return
			}
		}

		if cost >= manager.RouteCost[manager.NumRoutes-1] {

			// cost is greater than existing entries. append.

			manager.RouteCost[manager.NumRoutes] = cost
			manager.RouteHash[manager.NumRoutes] = hash
			manager.RouteNumRelays[manager.NumRoutes] = int32(len(relays))
			for i := range relays {
				manager.RouteRelays[manager.NumRoutes][i] = relays[i]
			}
			manager.NumRoutes++

		} else {

			// cost is lower than at least one entry. insert.

			insertIndex := manager.NumRoutes - 1
			for {
				if insertIndex == 0 || cost > manager.RouteCost[insertIndex-1] {
					break
				}
				insertIndex--
			}
			manager.NumRoutes++
			for i := manager.NumRoutes - 1; i > insertIndex; i-- {
				manager.RouteCost[i] = manager.RouteCost[i-1]
				manager.RouteHash[i] = manager.RouteHash[i-1]
				manager.RouteNumRelays[i] = manager.RouteNumRelays[i-1]
				for j := 0; j < int(manager.RouteNumRelays[i]); j++ {
					manager.RouteRelays[i][j] = manager.RouteRelays[i-1][j]
				}
			}
			manager.RouteCost[insertIndex] = cost
			manager.RouteHash[insertIndex] = hash
			manager.RouteNumRelays[insertIndex] = int32(len(relays))
			for i := range relays {
				manager.RouteRelays[insertIndex][i] = relays[i]
			}

		}

	} else {

		// route set is full. only insert if lower cost than at least one current route.

		if cost >= manager.RouteCost[manager.NumRoutes-1] {
			return
		}

		hash := RouteHash(relays...)
		for i := 0; i < manager.NumRoutes; i++ {
			if hash == manager.RouteHash[i] {
				return
			}
		}

		insertIndex := manager.NumRoutes - 1
		for {
			if insertIndex == 0 || cost > manager.RouteCost[insertIndex-1] {
				break
			}
			insertIndex--
		}

		for i := manager.NumRoutes - 1; i > insertIndex; i-- {
			manager.RouteCost[i] = manager.RouteCost[i-1]
			manager.RouteHash[i] = manager.RouteHash[i-1]
			manager.RouteNumRelays[i] = manager.RouteNumRelays[i-1]
			for j := 0; j < int(manager.RouteNumRelays[i]); j++ {
				manager.RouteRelays[i][j] = manager.RouteRelays[i-1][j]
			}
		}

		manager.RouteCost[insertIndex] = cost
		manager.RouteHash[insertIndex] = hash
		manager.RouteNumRelays[insertIndex] = int32(len(relays))

		for i := range relays {
			manager.RouteRelays[insertIndex][i] = relays[i]
		}

	}
}

func RouteHash(relays ...int32) uint32 {
	const prime = uint32(16777619)
	const offset = uint32(2166136261)
	hash := uint32(0)
	for i := range relays {
		hash ^= uint32(relays[i]>>24) & 0xFF
		hash *= prime
		hash ^= uint32(relays[i]>>16) & 0xFF
		hash *= prime
		hash ^= uint32(relays[i]>>8) & 0xFF
		hash *= prime
		hash ^= uint32(relays[i]) & 0xFF
		hash *= prime
	}
	return hash
}

type RouteEntry struct {
	DirectCost     int32
	NumRoutes      int32
	RouteCost      [MaxRoutesPerEntry]int32
	RouteNumRelays [MaxRoutesPerEntry]int32
	RouteRelays    [MaxRoutesPerEntry][MaxRelaysPerRoute]int32
	RouteHash      [MaxRoutesPerEntry]uint32
}

func Optimize(numRelays int, numSegments int, cost []int32, costThreshold int32, relayDatacenter []uint64) []RouteEntry {

	// build a matrix of indirect routes from relays i -> j that have lower cost than direct, eg. i -> (x) -> j, where x is every other relay

	type Indirect struct {
		relay int32
		cost  int32
	}

	indirect := make([][][]Indirect, numRelays)

	var wg sync.WaitGroup

	wg.Add(numSegments)

	for segment := 0; segment < numSegments; segment++ {

		startIndex := segment * numRelays / numSegments
		endIndex := (segment+1)*numRelays/numSegments - 1
		if segment == numSegments-1 {
			endIndex = numRelays - 1
		}

		go func(startIndex int, endIndex int) {

			defer wg.Done()

			working := make([]Indirect, numRelays)

			for i := startIndex; i <= endIndex; i++ {

				indirect[i] = make([][]Indirect, numRelays)

				for j := 0; j < numRelays; j++ {

					// can't route to self
					if i == j {
						continue
					}

					ijIndex := TriMatrixIndex(i, j)

					numRoutes := 0
					costDirect := cost[ijIndex]

					if costDirect < 0 {

						// no direct route exists between i,j. subdivide valid routes so we don't miss indirect paths.

						for k := 0; k < numRelays; k++ {
							if k == i || k == j {
								continue
							}
							ikIndex := TriMatrixIndex(i, k)
							kjIndex := TriMatrixIndex(k, j)
							ikCost := cost[ikIndex]
							kjCost := cost[kjIndex]
							if ikCost < 0 || kjCost < 0 {
								continue
							}
							working[numRoutes].relay = int32(k)
							working[numRoutes].cost = int32(ikCost + kjCost)
							numRoutes++
						}

					} else {

						// direct route exists between i,j. subdivide only when a significant cost reduction occurs.

						for k := 0; k < numRelays; k++ {
							if k == i || k == j {
								continue
							}
							ikIndex := TriMatrixIndex(i, k)
							ikCost := cost[ikIndex]
							if ikCost < 0 {
								continue
							}
							kjIndex := TriMatrixIndex(k, j)
							kjCost := cost[kjIndex]
							if kjCost < 0 {
								continue
							}
							indirectCost := ikCost + kjCost
							if indirectCost > costDirect-costThreshold {
								continue
							}
							working[numRoutes].relay = int32(k)
							working[numRoutes].cost = indirectCost
							numRoutes++
						}

					}

					if numRoutes > 0 {
						indirect[i][j] = make([]Indirect, numRoutes)
						copy(indirect[i][j], working)
					}
				}
			}

		}(startIndex, endIndex)
	}

	wg.Wait()

	// use the indirect matrix to subdivide a route up to 5 hops

	entryCount := TriMatrixLength(numRelays)

	routes := make([]RouteEntry, entryCount)

	wg.Add(numSegments)

	for segment := 0; segment < numSegments; segment++ {

		startIndex := segment * numRelays / numSegments
		endIndex := (segment+1)*numRelays/numSegments - 1
		if segment == numSegments-1 {
			endIndex = numRelays - 1
		}

		go func(startIndex int, endIndex int) {

			defer wg.Done()

			for i := startIndex; i <= endIndex; i++ {

				for j := 0; j < i; j++ {

					ijIndex := TriMatrixIndex(i, j)

					if indirect[i][j] == nil {

						if cost[ijIndex] >= 0 {

							// only direct route from i -> j exists, and it is suitable

							routes[ijIndex].DirectCost = cost[ijIndex]
							routes[ijIndex].NumRoutes = 1
							routes[ijIndex].RouteCost[0] = cost[ijIndex]
							routes[ijIndex].RouteNumRelays[0] = 2
							routes[ijIndex].RouteRelays[0][0] = int32(i)
							routes[ijIndex].RouteRelays[0][1] = int32(j)
							routes[ijIndex].RouteHash[0] = RouteHash(int32(i), int32(j))

						} else {

							// no route exists from i -> j

						}

					} else {

						// subdivide routes from i -> j as follows: i -> (x) -> (y) -> (z) -> j, where the subdivision improves significantly on cost

						var routeManager RouteManager

						routeManager.RelayDatacenter = relayDatacenter

						for k := range indirect[i][j] {

							if cost[ijIndex] >= 0 {
								routeManager.AddRoute(cost[ijIndex], int32(i), int32(j))
							}

							y := indirect[i][j][k]

							routeManager.AddRoute(y.cost, int32(i), y.relay, int32(j))

							var x *Indirect
							if indirect[i][y.relay] != nil {
								x = &indirect[i][y.relay][0]
							}

							var z *Indirect
							if indirect[j][y.relay] != nil {
								z = &indirect[j][y.relay][0]
							}

							if x != nil {
								ixIndex := TriMatrixIndex(i, int(x.relay))
								xyIndex := TriMatrixIndex(int(x.relay), int(y.relay))
								yjIndex := TriMatrixIndex(int(y.relay), j)

								routeManager.AddRoute(cost[ixIndex]+cost[xyIndex]+cost[yjIndex], int32(i), x.relay, y.relay, int32(j))
							}

							if z != nil {
								iyIndex := TriMatrixIndex(i, int(y.relay))
								yzIndex := TriMatrixIndex(int(y.relay), int(z.relay))
								zjIndex := TriMatrixIndex(int(z.relay), j)

								routeManager.AddRoute(cost[iyIndex]+cost[yzIndex]+cost[zjIndex], int32(i), y.relay, z.relay, int32(j))
							}

							if x != nil && z != nil {
								ixIndex := TriMatrixIndex(i, int(x.relay))
								xyIndex := TriMatrixIndex(int(x.relay), int(y.relay))
								yzIndex := TriMatrixIndex(int(y.relay), int(z.relay))
								zjIndex := TriMatrixIndex(int(z.relay), j)

								routeManager.AddRoute(cost[ixIndex]+cost[xyIndex]+cost[yzIndex]+cost[zjIndex], int32(i), x.relay, y.relay, z.relay, int32(j))
							}

							numRoutes := routeManager.NumRoutes

							routes[ijIndex].DirectCost = cost[ijIndex]

							routes[ijIndex].NumRoutes = int32(numRoutes)

							for u := 0; u < numRoutes; u++ {
								routes[ijIndex].RouteCost[u] = routeManager.RouteCost[u]
								routes[ijIndex].RouteNumRelays[u] = routeManager.RouteNumRelays[u]
								numRelays := int(routes[ijIndex].RouteNumRelays[u])
								for v := 0; v < numRelays; v++ {
									routes[ijIndex].RouteRelays[u][v] = routeManager.RouteRelays[u][v]
								}
								routes[ijIndex].RouteHash[u] = routeManager.RouteHash[u]
							}
						}
					}
				}
			}

		}(startIndex, endIndex)
	}

	wg.Wait()

	return routes
}

// ---------------------------------------------------

type RouteToken struct {
	ExpireTimestamp uint64
	SessionId       uint64
	SessionVersion  uint8
	KbpsUp          uint32
	KbpsDown        uint32
	NextAddress     *net.UDPAddr
	PrivateKey      [NEXT_PRIVATE_KEY_BYTES]byte
}

type ContinueToken struct {
	ExpireTimestamp uint64
	SessionId       uint64
	SessionVersion  uint8
}

const Crypto_kx_PUBLICKEYBYTES = C.crypto_kx_PUBLICKEYBYTES
const Crypto_box_PUBLICKEYBYTES = C.crypto_box_PUBLICKEYBYTES

const KeyBytes = 32
const NonceBytes = 24
const MacBytes = C.crypto_box_MACBYTES
const SignatureBytes = C.crypto_sign_BYTES
const PublicKeyBytes = C.crypto_sign_PUBLICKEYBYTES

func Encrypt(senderPrivateKey []byte, receiverPublicKey []byte, nonce []byte, buffer []byte, bytes int) int {
	C.crypto_box_easy((*C.uchar)(&buffer[0]),
		(*C.uchar)(&buffer[0]),
		C.ulonglong(bytes),
		(*C.uchar)(&nonce[0]),
		(*C.uchar)(&receiverPublicKey[0]),
		(*C.uchar)(&senderPrivateKey[0]))
	return bytes + C.crypto_box_MACBYTES
}

func Decrypt(senderPublicKey []byte, receiverPrivateKey []byte, nonce []byte, buffer []byte, bytes int) error {
	result := C.crypto_box_open_easy(
		(*C.uchar)(&buffer[0]),
		(*C.uchar)(&buffer[0]),
		C.ulonglong(bytes),
		(*C.uchar)(&nonce[0]),
		(*C.uchar)(&senderPublicKey[0]),
		(*C.uchar)(&receiverPrivateKey[0]))
	if result != 0 {
		return fmt.Errorf("failed to decrypt: result = %d", result)
	} else {
		return nil
	}
}

func RandomBytes(buffer []byte) {
	C.randombytes_buf(unsafe.Pointer(&buffer[0]), C.size_t(len(buffer)))
}

// -----------------------------------------------------------------------------

func WriteRouteToken(token *RouteToken, buffer []byte) {
	binary.LittleEndian.PutUint64(buffer[0:], token.ExpireTimestamp)
	binary.LittleEndian.PutUint64(buffer[8:], token.SessionId)
	buffer[8+8] = token.SessionVersion
	binary.LittleEndian.PutUint32(buffer[8+8+1:], token.KbpsUp)
	binary.LittleEndian.PutUint32(buffer[8+8+1+4:], token.KbpsDown)
	WriteAddress(buffer[8+8+1+4+4:], token.NextAddress)
	copy(buffer[8+8+1+4+4+NEXT_ADDRESS_BYTES:], token.PrivateKey[:])
}

func ReadRouteToken(token *RouteToken, buffer []byte) error {
	if len(buffer) < NEXT_ROUTE_TOKEN_BYTES {
		return fmt.Errorf("buffer too small to read route token")
	}
	token.ExpireTimestamp = binary.LittleEndian.Uint64(buffer[0:])
	token.SessionId = binary.LittleEndian.Uint64(buffer[8:])
	token.SessionVersion = buffer[8+8]
	token.KbpsUp = binary.LittleEndian.Uint32(buffer[8+8+1:])
	token.KbpsDown = binary.LittleEndian.Uint32(buffer[8+8+1+4:])
	token.NextAddress = ReadAddress(buffer[8+8+1+4+4:])
	copy(token.PrivateKey[:], buffer[8+8+1+4+4+NEXT_ADDRESS_BYTES:])
	return nil
}

func WriteEncryptedRouteToken(token *RouteToken, tokenData []byte, senderPrivateKey []byte, receiverPublicKey []byte) {
	RandomBytes(tokenData[:NonceBytes])
	WriteRouteToken(token, tokenData[NonceBytes:])
	Encrypt(senderPrivateKey, receiverPublicKey, tokenData[0:NonceBytes], tokenData[NonceBytes:], NEXT_ROUTE_TOKEN_BYTES)
}

func ReadEncryptedRouteToken(token *RouteToken, tokenData []byte, senderPublicKey []byte, receiverPrivateKey []byte) error {
	if len(tokenData) < NEXT_ENCRYPTED_ROUTE_TOKEN_BYTES {
		return fmt.Errorf("not enough bytes for encrypted route token")
	}
	nonce := tokenData[0 : C.crypto_box_NONCEBYTES-1]
	tokenData = tokenData[C.crypto_box_NONCEBYTES:]
	if err := Decrypt(senderPublicKey, receiverPrivateKey, nonce, tokenData, NEXT_ROUTE_TOKEN_BYTES+C.crypto_box_MACBYTES); err != nil {
		return err
	}
	return ReadRouteToken(token, tokenData)
}

func WriteRouteTokens(tokenData []byte, expireTimestamp uint64, sessionId uint64, sessionVersion uint8, kbpsUp uint32, kbpsDown uint32, numNodes int, addresses []*net.UDPAddr, publicKeys [][]byte, masterPrivateKey [KeyBytes]byte) {
	privateKey := [KeyBytes]byte{}
	RandomBytes(privateKey[:])
	for i := 0; i < numNodes; i++ {
		var token RouteToken
		token.ExpireTimestamp = expireTimestamp
		token.SessionId = sessionId
		token.SessionVersion = sessionVersion
		token.KbpsUp = kbpsUp
		token.KbpsDown = kbpsDown
		if i != numNodes-1 {
			token.NextAddress = addresses[i+1]
		}
		copy(token.PrivateKey[:], privateKey[:])
		WriteEncryptedRouteToken(&token, tokenData[i*NEXT_ENCRYPTED_ROUTE_TOKEN_BYTES:], masterPrivateKey[:], publicKeys[i])
	}
}

// -----------------------------------------------------------------------------

func WriteContinueToken(token *ContinueToken, buffer []byte) {
	binary.LittleEndian.PutUint64(buffer[0:], token.ExpireTimestamp)
	binary.LittleEndian.PutUint64(buffer[8:], token.SessionId)
	buffer[8+8] = token.SessionVersion
}

func ReadContinueToken(token *ContinueToken, buffer []byte) error {
	if len(buffer) < NEXT_CONTINUE_TOKEN_BYTES {
		return fmt.Errorf("buffer too small to read continue token")
	}
	token.ExpireTimestamp = binary.LittleEndian.Uint64(buffer[0:])
	token.SessionId = binary.LittleEndian.Uint64(buffer[8:])
	token.SessionVersion = buffer[8+8]
	return nil
}

func WriteEncryptedContinueToken(token *ContinueToken, buffer []byte, senderPrivateKey []byte, receiverPublicKey []byte) {
	RandomBytes(buffer[:NonceBytes])
	WriteContinueToken(token, buffer[NonceBytes:])
	Encrypt(senderPrivateKey, receiverPublicKey, buffer[:NonceBytes], buffer[NonceBytes:], NEXT_CONTINUE_TOKEN_BYTES)
}

func ReadEncryptedContinueToken(token *ContinueToken, tokenData []byte, senderPublicKey []byte, receiverPrivateKey []byte) error {
	if len(tokenData) < NEXT_ENCRYPTED_CONTINUE_TOKEN_BYTES {
		return fmt.Errorf("not enough bytes for encrypted continue token")
	}
	nonce := tokenData[0 : C.crypto_box_NONCEBYTES-1]
	tokenData = tokenData[C.crypto_box_NONCEBYTES:]
	if err := Decrypt(senderPublicKey, receiverPrivateKey, nonce, tokenData, NEXT_CONTINUE_TOKEN_BYTES+C.crypto_box_MACBYTES); err != nil {
		return err
	}
	return ReadContinueToken(token, tokenData)
}

func WriteContinueTokens(tokenData []byte, expireTimestamp uint64, sessionId uint64, sessionVersion uint8, numNodes int, publicKeys [][]byte, masterPrivateKey [KeyBytes]byte) {
	for i := 0; i < numNodes; i++ {
		var token ContinueToken
		token.ExpireTimestamp = expireTimestamp
		token.SessionId = sessionId
		token.SessionVersion = sessionVersion
		WriteEncryptedContinueToken(&token, tokenData[i*NEXT_ENCRYPTED_CONTINUE_TOKEN_BYTES:], masterPrivateKey[:], publicKeys[i])
	}
}

// -----------------------------------------------------------------------------

func GetBestRouteCost(routeMatrix []RouteEntry, sourceRelays []int32, sourceRelayCost []int32, destRelays []int32) int32 {
	bestRouteCost := int32(math.MaxInt32)
	for i := range sourceRelays {
		// IMPORTANT: RTT=255 is used to signal an unroutable source relay
		if sourceRelayCost[i] >= 255 {
			continue
		}
		sourceRelayIndex := sourceRelays[i]
		for j := range destRelays {
			destRelayIndex := destRelays[j]
			if sourceRelayIndex == destRelayIndex {
				continue
			}
			index := TriMatrixIndex(int(sourceRelayIndex), int(destRelayIndex))
			entry := &routeMatrix[index]
			if entry.NumRoutes > 0 {
				cost := sourceRelayCost[i] + entry.RouteCost[0]
				if cost < bestRouteCost {
					bestRouteCost = cost
				}
			}
		}
	}
	if bestRouteCost == int32(math.MaxInt32) {
		return bestRouteCost
	}
	return bestRouteCost + CostBias
}

func ReverseRoute(route []int32) {
	for i, j := 0, len(route)-1; i < j; i, j = i+1, j-1 {
		route[i], route[j] = route[j], route[i]
	}
}

func RouteExists(routeMatrix []RouteEntry, routeNumRelays int32, routeRelays [MaxRelaysPerRoute]int32, debug *string) bool {
	if len(routeMatrix) == 0 {
		return false
	}
	if routeRelays[0] < routeRelays[routeNumRelays-1] {
		ReverseRoute(routeRelays[:routeNumRelays])
	}
	sourceRelayIndex := routeRelays[0]
	destRelayIndex := routeRelays[routeNumRelays-1]
	index := TriMatrixIndex(int(sourceRelayIndex), int(destRelayIndex))
	entry := &routeMatrix[index]
	for i := 0; i < int(entry.NumRoutes); i++ {
		if entry.RouteNumRelays[i] == routeNumRelays {
			found := true
			for j := range routeRelays {
				if entry.RouteRelays[i][j] != routeRelays[j] {
					found = false
					break
				}
			}
			if found {
				return true
			}
		}
	}
	return false
}

func GetCurrentRouteCost(routeMatrix []RouteEntry, routeNumRelays int32, routeRelays [MaxRelaysPerRoute]int32, sourceRelays []int32, sourceRelayCost []int32, destRelays []int32, debug *string) int32 {

	// IMPORTANT: This can happen. Make sure we handle it without exploding
	if len(routeMatrix) == 0 {
		if debug != nil {
			*debug += "route matrix is empty\n"
		}
		return -1
	}

	// Find the cost to first relay in the route
	// IMPORTANT: A cost of 255 means that the source relay is not routable
	sourceCost := int32(1000)
	for i := range sourceRelays {
		if routeRelays[0] == sourceRelays[i] {
			sourceCost = sourceRelayCost[i]
			break
		}
	}
	if sourceCost >= 255 {
		if debug != nil {
			*debug += "source relay for route is no longer routable\n"
		}
		return -1
	}

	// The route matrix is triangular, so depending on the indices for the
	// source and dest relays in the route, we need to reverse the route
	if routeRelays[0] < routeRelays[routeNumRelays-1] {
		ReverseRoute(routeRelays[:routeNumRelays])
		destRelays, sourceRelays = sourceRelays, destRelays
	}

	// IMPORTANT: We have to handle this. If it's passed in we'll crash out otherwise
	sourceRelayIndex := routeRelays[0]
	destRelayIndex := routeRelays[routeNumRelays-1]
	if sourceRelayIndex == destRelayIndex {
		if debug != nil {
			*debug += "source and dest relays are the same\n"
		}
		return -1
	}

	// Speed things up by hashing the route and comparing that vs. checking route relays manually
	routeHash := RouteHash(routeRelays[:routeNumRelays]...)
	index := TriMatrixIndex(int(sourceRelayIndex), int(destRelayIndex))
	entry := &routeMatrix[index]
	for i := 0; i < int(entry.NumRoutes); i++ {
		if entry.RouteHash[i] != routeHash {
			continue
		}
		if entry.RouteNumRelays[i] != routeNumRelays {
			continue
		}
		return sourceCost + entry.RouteCost[i] + CostBias
	}

	// We didn't find the route :(
	if debug != nil {
		*debug += "could not find route\n"
	}
	return -1
}

type BestRoute struct {
	Cost          int32
	NumRelays     int32
	Relays        [MaxRelaysPerRoute]int32
	NeedToReverse bool
}

func GetBestRoutes(routeMatrix []RouteEntry, sourceRelays []int32, sourceRelayCost []int32, destRelays []int32, maxCost int32, bestRoutes []BestRoute, numBestRoutes *int) {
	numRoutes := 0
	maxRoutes := len(bestRoutes)
	for i := range sourceRelays {
		// IMPORTANT: RTT = 255 signals the source relay is unroutable
		if sourceRelayCost[i] >= 255 {
			continue
		}
		for j := range destRelays {
			sourceRelayIndex := sourceRelays[i]
			destRelayIndex := destRelays[j]
			if sourceRelayIndex == destRelayIndex {
				continue
			}
			index := TriMatrixIndex(int(sourceRelayIndex), int(destRelayIndex))
			entry := &routeMatrix[index]
			for k := 0; k < int(entry.NumRoutes); k++ {
				cost := entry.RouteCost[k] + sourceRelayCost[i]
				if cost > maxCost {
					break
				}
				bestRoutes[numRoutes].Cost = cost
				bestRoutes[numRoutes].NumRelays = entry.RouteNumRelays[k]
				for l := int32(0); l < bestRoutes[numRoutes].NumRelays; l++ {
					bestRoutes[numRoutes].Relays[l] = entry.RouteRelays[k][l]
				}
				bestRoutes[numRoutes].NeedToReverse = sourceRelayIndex < destRelayIndex
				numRoutes++
				if numRoutes == maxRoutes {
					*numBestRoutes = numRoutes
					return
				}
			}
		}
	}
	*numBestRoutes = numRoutes
}

// -------------------------------------------

func ReframeRoute(routeState *RouteState, relayIdToIndex map[uint64]int32, routeRelayIds []uint64, out_routeRelays *[MaxRelaysPerRoute]int32) bool {
	for i := range routeRelayIds {
		relayIndex, ok := relayIdToIndex[routeRelayIds[i]]
		if !ok {

			routeState.RelayWentAway = true
			return false
		}
		out_routeRelays[i] = relayIndex
	}
	routeState.RelayWentAway = false
	return true
}

<<<<<<< HEAD
func ReframeRelays(routeShader *RouteShader, routeState *RouteState, relayIdToIndex map[uint64]int32, relayNames []string, directJitter int32, directPacketLoss int32, sourceRelayId []uint64, sourceRelayLatency []int32, sourceRelayJitter []int32, sourceRelayPacketLoss []int32, destRelayIds []uint64, out_sourceRelayLatency []int32, out_sourceRelayJitter []int32, out_numDestRelays *int32, out_destRelays []int32, debug *string) {
=======
func ReframeRelays(routeShader *RouteShader, routeState *RouteState, relayIDToIndex map[uint64]int32, directJitter int32, directPacketLoss int32, sourceRelayId []uint64, sourceRelayLatency []int32, sourceRelayJitter []int32, sourceRelayPacketLoss []int32, destRelayIds []uint64, out_sourceRelayLatency []int32, out_sourceRelayJitter []int32, out_numDestRelays *int32, out_destRelays []int32) {
>>>>>>> 8101a5a4

	if routeState.NumNearRelays == 0 {
		routeState.NumNearRelays = int32(len(sourceRelayId))
	}

	if int(routeState.NumNearRelays) != len(sourceRelayId) {
		// IMPORTANT: This should not happen, but if it does, nuke all near relays as RTT 255 (unroutable) and bail :)
		for i := 0; i < int(routeState.NumNearRelays); i++ {
			routeState.NearRelayRTT[i] = 255
			out_sourceRelayLatency[i] = 255
		}
		*out_numDestRelays = int32(0)
		return
	}

	if directJitter > 255 {
		directJitter = 255
	}

	if directJitter > routeState.DirectJitter {
		routeState.DirectJitter = directJitter
	}

	if debug != nil {
		*debug += fmt.Sprintf("direct jitter %d, max %d\n", directJitter, routeState.DirectJitter)
	}

	for i := range sourceRelayLatency {

		// any source relay that no longer exists cannot be routed through
		relayIndex, ok := relayIdToIndex[sourceRelayId[i]]
		if !ok {
			if debug != nil {
				if routeState.NearRelayRTT[i] != 255 {
					*debug += fmt.Sprintf("%x excluded, does not exist\n", sourceRelayId[i])
				}
			}
			routeState.NearRelayRTT[i] = 255
			out_sourceRelayLatency[i] = 255
			continue
		}

		// you say your latency is 0ms? I don't believe you!
		if sourceRelayLatency[i] <= 0 {
			if debug != nil {
				if routeState.NearRelayRTT[i] != 255 {
					*debug += fmt.Sprintf("%s excluded, rtt=0\n", relayNames[relayIndex])
				}
			}
			routeState.NearRelayRTT[i] = 255
			out_sourceRelayLatency[i] = 255
			continue
		}

<<<<<<< HEAD
		// any source relay with >= 50% PL in the last slice is bad news
		if sourceRelayPacketLoss[i] >= 50 {
			if debug != nil {
				if routeState.NearRelayRTT[i] != 255 {
					*debug += fmt.Sprintf("%s excluded, pl>=50%%\n", relayNames[relayIndex])
				}
			}
=======
		// any source relay that no longer exists cannot be routed through
		_, ok := relayIDToIndex[sourceRelayId[i]]
		if !ok {
>>>>>>> 8101a5a4
			routeState.NearRelayRTT[i] = 255
			out_sourceRelayLatency[i] = 255
			continue
		}

		rtt := sourceRelayLatency[i]
		jitter := sourceRelayJitter[i]

		if rtt > 255 {
			rtt = 255
		}

		if jitter > 255 {
			jitter = 255
		}

		if rtt > routeState.NearRelayRTT[i] {
			routeState.NearRelayRTT[i] = rtt
		}

		if jitter > routeState.NearRelayJitter[i] {
			routeState.NearRelayJitter[i] = jitter
		}

		out_sourceRelayLatency[i] = routeState.NearRelayRTT[i]
		out_sourceRelayJitter[i] = routeState.NearRelayJitter[i]
	}

	// reduce jitter by excluding near relays with high jitter

	if routeShader.ReduceJitter {

		for i := range sourceRelayLatency {

			if routeState.DirectJitter > JitterThreshold && routeState.NearRelayJitter[i] > routeState.DirectJitter {
				if routeState.NearRelayRTT[i] != 255 {
					if debug != nil {
						relayIndex, _ := relayIdToIndex[sourceRelayId[i]]
						*debug += fmt.Sprintf("%s temp excluded, high jitter (1). %d > %d\n", relayNames[relayIndex], routeState.NearRelayJitter[i], routeState.DirectJitter)
					}
					out_sourceRelayLatency[i] = 255
				}
			}

			if routeState.DirectJitter <= JitterThreshold && routeState.NearRelayJitter[i] > JitterThreshold {
				if routeState.NearRelayRTT[i] != 255 {
					if debug != nil {
						relayIndex, _ := relayIdToIndex[sourceRelayId[i]]
						*debug += fmt.Sprintf("%s temp excluded, high jitter (2). %d > %d\n", relayNames[relayIndex], routeState.NearRelayJitter[i], JitterThreshold)
					}
					out_sourceRelayLatency[i] = 255
				}
			}
		}

		// exclude any relays with higher than average jitter

		count := 0
		totalJitter := 0.0
		for i := range sourceRelayLatency {
			if out_sourceRelayLatency[i] != 255 {
				totalJitter += float64(out_sourceRelayJitter[i])
				count++
			}
		}

		if count > 0 {
			averageJitter := int32(math.Ceil(totalJitter / float64(count)))
			for i := range sourceRelayLatency {
				if out_sourceRelayLatency[i] == 255 {
					continue
				}
				if out_sourceRelayJitter[i] > JitterThreshold && out_sourceRelayJitter[i] > averageJitter {
					if routeState.NearRelayRTT[i] != 255 {
						if debug != nil {
							relayIndex, _ := relayIdToIndex[sourceRelayId[i]]
							*debug += fmt.Sprintf("%s temp excluded, above avg jitter. %d > %d\n", relayNames[relayIndex], out_sourceRelayJitter[i], averageJitter)
						}
						out_sourceRelayLatency[i] = 255
					}
				}
			}
		}
	}

	// reduce packet loss by excluding near relays with high packet loss

	if routeShader.ReducePacketLoss {

		routeState.PLHistorySamples++
		if routeState.PLHistorySamples > 8 {
			routeState.PLHistorySamples = 8
		}

		index := routeState.PLHistoryIndex

		samples := routeState.PLHistorySamples

		threshold := samples / 2

		if directPacketLoss > 0 {
			routeState.DirectPLHistory |= (1 << index)
		} else {
			routeState.DirectPLHistory &= ^(1 << index)
		}

		for i := range sourceRelayPacketLoss {

			if routeState.NearRelayRTT[i] == 255 {
				continue
			}

			if sourceRelayPacketLoss[i] > directPacketLoss {
				routeState.NearRelayPLHistory[i] |= (1 << index)
			} else {
				routeState.NearRelayPLHistory[i] &= ^(1 << index)
			}

			// exclude near relays with a history of worse packet loss

			plCount := int32(0)
			for j := 0; j < int(samples); j++ {
				if (routeState.NearRelayPLHistory[i] & (1 << j)) != 0 {
					plCount++
				}
			}

			if plCount > threshold {
				if debug != nil {
					relayIndex, _ := relayIdToIndex[sourceRelayId[i]]					
					*debug += fmt.Sprintf("%s temp excluded, history of pl (%d>%d)\n", relayNames[relayIndex], plCount, threshold)
				}
				out_sourceRelayLatency[i] = 255
				continue
			}

			// if direct has no history of packet loss, exclude near relays with packet loss

			if routeState.DirectPLHistory == 0 && routeState.NearRelayPLHistory[i] != 0 {
				if debug != nil {
					relayIndex, _ := relayIdToIndex[sourceRelayId[i]]					
					*debug += fmt.Sprintf("%s temp excluded, has pl but direct has none\n", relayNames[relayIndex])
				}
				out_sourceRelayLatency[i] = 255
				continue
			}
		}

		routeState.PLHistoryIndex = (routeState.PLHistoryIndex + 1) % 8

		// if some relays have packet loss, while others don't, prefer the relays with no packet loss

		numRelaysWithPacketLoss := 0
		numRelaysWithoutPacketLoss := 0

		for i := range sourceRelayPacketLoss {
			if routeState.NearRelayPLHistory[i] != 0 {
				numRelaysWithPacketLoss++
			} else {
				numRelaysWithoutPacketLoss++
			}
		}

		if numRelaysWithPacketLoss > 0 && numRelaysWithoutPacketLoss > 0 {
			for i := range sourceRelayPacketLoss {
				if routeState.NearRelayRTT[i] == 255 {
					continue
				}
				if routeState.NearRelayPLHistory[i] != 0 {
					if debug != nil {
						relayIndex, _ := relayIdToIndex[sourceRelayId[i]]					
						*debug += fmt.Sprintf("%s temp excluded, has pl but other near relays don't\n", relayNames[relayIndex])
					}
					out_sourceRelayLatency[i] = 255
				}
			}
		}
	}

	// exclude any dest relays that no longer exist in the route matrix

	numDestRelays := int32(0)

	for i := range destRelayIds {
		destRelayIndex, ok := relayIdToIndex[destRelayIds[i]]
		if !ok {
			continue
		}
		out_destRelays[numDestRelays] = destRelayIndex
		numDestRelays++
	}

	*out_numDestRelays = numDestRelays
}

// ----------------------------------------------

func GetRandomBestRoute(routeMatrix []RouteEntry, sourceRelays []int32, sourceRelayCost []int32, destRelays []int32, maxCost int32, threshold int32, out_bestRouteCost *int32, out_bestRouteNumRelays *int32, out_bestRouteRelays *[MaxRelaysPerRoute]int32, debug *string) bool {

	if maxCost == -1 {
		return false
	}

	bestRouteCost := GetBestRouteCost(routeMatrix, sourceRelays, sourceRelayCost, destRelays)

	if debug != nil {
		*debug += fmt.Sprintf("best route cost is %d\n", bestRouteCost)
	}

	if bestRouteCost > maxCost {
		if debug != nil {
			*debug += fmt.Sprintf("could not find any next route <= max cost %d\n", maxCost)
		}
		*out_bestRouteCost = bestRouteCost
		return false
	}

	numBestRoutes := 0
	bestRoutes := make([]BestRoute, 1024)
	GetBestRoutes(routeMatrix, sourceRelays, sourceRelayCost, destRelays, bestRouteCost+threshold, bestRoutes, &numBestRoutes)
	if numBestRoutes == 0 {
		if debug != nil {
			*debug += "could not find any next routes. this should never happen\n"
		}
		return false
	}

	if debug != nil {
		numNearRelays := 0
		for i := range sourceRelays {
			if sourceRelayCost[i] != 255 {
				numNearRelays++
			}
		}
		*debug += fmt.Sprintf("found %d suitable routes in [%d,%d] from %d/%d near relays\n", numBestRoutes, bestRouteCost, bestRouteCost+threshold, numNearRelays, len(sourceRelays))
	}

	randomIndex := rand.Intn(numBestRoutes)

	*out_bestRouteCost = bestRoutes[randomIndex].Cost + CostBias
	*out_bestRouteNumRelays = bestRoutes[randomIndex].NumRelays

	if !bestRoutes[randomIndex].NeedToReverse {
		copy(out_bestRouteRelays[:], bestRoutes[randomIndex].Relays[:bestRoutes[randomIndex].NumRelays])
	} else {
		numRouteRelays := bestRoutes[randomIndex].NumRelays
		for i := int32(0); i < numRouteRelays; i++ {
			out_bestRouteRelays[numRouteRelays-1-i] = bestRoutes[randomIndex].Relays[i]
		}
	}

	return true
}

func GetBestRoute_Initial(routeMatrix []RouteEntry, sourceRelays []int32, sourceRelayCost []int32, destRelays []int32, maxCost int32, selectThreshold int32, out_bestRouteCost *int32, out_bestRouteNumRelays *int32, out_bestRouteRelays *[MaxRelaysPerRoute]int32, debug *string) bool {

	return GetRandomBestRoute(routeMatrix, sourceRelays, sourceRelayCost, destRelays, maxCost, selectThreshold, out_bestRouteCost, out_bestRouteNumRelays, out_bestRouteRelays, debug)
}

func GetBestRoute_Update(routeMatrix []RouteEntry, sourceRelays []int32, sourceRelayCost []int32, destRelays []int32, maxCost int32, selectThreshold int32, switchThreshold int32, currentRouteNumRelays int32, currentRouteRelays [MaxRelaysPerRoute]int32, out_updatedRouteCost *int32, out_updatedRouteNumRelays *int32, out_updatedRouteRelays *[MaxRelaysPerRoute]int32, debug *string) (routeChanged bool, routeLost bool) {

	// if the current route no longer exists, pick a new route

	currentRouteCost := GetCurrentRouteCost(routeMatrix, currentRouteNumRelays, currentRouteRelays, sourceRelays, sourceRelayCost, destRelays, debug)

	if currentRouteCost < 0 {
		if debug != nil {
			*debug += "current route no longer exists. picking a new random route\n"
		}
		GetRandomBestRoute(routeMatrix, sourceRelays, sourceRelayCost, destRelays, maxCost, selectThreshold, out_updatedRouteCost, out_updatedRouteNumRelays, out_updatedRouteRelays, debug)
		routeChanged = true
		routeLost = true
		return
	}

	// if the current route is no longer within threshold of the best route, pick a new the route

	bestRouteCost := GetBestRouteCost(routeMatrix, sourceRelays, sourceRelayCost, destRelays)

	if currentRouteCost > bestRouteCost+switchThreshold {
		if debug != nil {
			*debug += fmt.Sprintf("current route no longer within switch threshold of best route. picking a new random route.\ncurrent route cost = %d, best route cost = %d, route switch threshold = %d\n", currentRouteCost, bestRouteCost, switchThreshold)
		}
		GetRandomBestRoute(routeMatrix, sourceRelays, sourceRelayCost, destRelays, bestRouteCost, selectThreshold, out_updatedRouteCost, out_updatedRouteNumRelays, out_updatedRouteRelays, debug)
		routeChanged = true
		return
	}

	// hold current route

	*out_updatedRouteCost = currentRouteCost
	*out_updatedRouteNumRelays = currentRouteNumRelays
	copy(out_updatedRouteRelays[:], currentRouteRelays[:])
	return
}

type RouteShader struct {
	DisableNetworkNext        bool
	SelectionPercent          int
	ABTest                    bool
	ProMode                   bool
	ReduceLatency             bool
	ReduceJitter              bool
	ReducePacketLoss          bool
	Multipath                 bool
	AcceptableLatency         int32
	LatencyThreshold          int32
	AcceptablePacketLoss      float32
	BandwidthEnvelopeUpKbps   int32
	BandwidthEnvelopeDownKbps int32
	BannedUsers               map[uint64]bool
}

func NewRouteShader() RouteShader {
	return RouteShader{
		DisableNetworkNext:        false,
		SelectionPercent:          100,
		ABTest:                    false,
		ReduceLatency:             true,
		ReduceJitter:              true,
		ReducePacketLoss:          true,
		Multipath:                 false,
		ProMode:                   false,
		AcceptableLatency:         0,
		LatencyThreshold:          10,
		AcceptablePacketLoss:      1.0,
		BandwidthEnvelopeUpKbps:   1024,
		BandwidthEnvelopeDownKbps: 1024,
		BannedUsers:               make(map[uint64]bool),
	}
}

type RouteState struct {
	UserID             uint64
	Next               bool
	Veto               bool
	Banned             bool
	Disabled           bool
	NotSelected        bool
	ABTest             bool
	A                  bool
	B                  bool
	ForcedNext         bool
	ReduceLatency      bool
	ReducePacketLoss   bool
	ProMode            bool
	Multipath          bool
	Committed          bool
	CommitVeto         bool
	CommitCounter      int32
	LatencyWorse       bool
	MultipathOverload  bool
	NoRoute            bool
	NextLatencyTooHigh bool
	NumNearRelays      int32
	NearRelayRTT       [MaxNearRelays]int32
	NearRelayJitter    [MaxNearRelays]int32
	NearRelayPLHistory [MaxNearRelays]uint32
	DirectPLHistory    uint32
	PLHistoryIndex     int32
	PLHistorySamples   int32
	RelayWentAway      bool
	RouteLost          bool
	DirectJitter       int32
	Mispredict         bool
}

type InternalConfig struct {
	RouteSelectThreshold       int32
	RouteSwitchThreshold       int32
	MaxLatencyTradeOff         int32
	RTTVeto_Default            int32
	RTTVeto_PacketLoss         int32
	RTTVeto_Multipath          int32
	MultipathOverloadThreshold int32
	TryBeforeYouBuy            bool
	ForceNext                  bool
	LargeCustomer              bool
	Uncommitted                bool
	MaxRTT                     int32
}

func NewInternalConfig() InternalConfig {
	return InternalConfig{
		RouteSelectThreshold:       2,
		RouteSwitchThreshold:       5,
		MaxLatencyTradeOff:         20,
		RTTVeto_Default:            -10,
		RTTVeto_PacketLoss:         -20,
		RTTVeto_Multipath:          -20,
		MultipathOverloadThreshold: 500,
		TryBeforeYouBuy:            false,
		ForceNext:                  false,
		LargeCustomer:              false,
		Uncommitted:                false,
		MaxRTT:                     300,
	}
}

func EarlyOutDirect(routeShader *RouteShader, routeState *RouteState) bool {

	if routeState.Veto || routeState.Banned || routeState.Disabled || routeState.NotSelected || routeState.B {
		return true
	}

	if routeShader.DisableNetworkNext {
		routeState.Disabled = true
		return true
	}

	if routeShader.SelectionPercent == 0 || (routeState.UserID%100) > uint64(routeShader.SelectionPercent) {
		routeState.NotSelected = true
		return true
	}

	if routeShader.ABTest {
		routeState.ABTest = true
		if (routeState.UserID % 2) == 1 {
			routeState.B = true
			return true
		} else {
			routeState.A = true
		}
	}

	if routeShader.BannedUsers[routeState.UserID] {
		routeState.Banned = true
		return true
	}

	return false
}

func TryBeforeYouBuy(routeState *RouteState, internal *InternalConfig, directLatency int32, nextLatency int32, directPacketLoss float32, nextPacketLoss float32) bool {

	// don't do anything unless try before you buy is enabled

	if !internal.TryBeforeYouBuy {
		return true
	}

	// don't do anything if we have already committed

	if routeState.Committed {
		return true
	}

	// veto the route if we don't see improvement after three slices

	routeState.CommitCounter++
	if routeState.CommitCounter > 3 {
		routeState.CommitVeto = true
		return false
	}

	// if we are reducing packet loss. commit if RTT is within tolerance and packet loss is not worse

	if routeState.ReducePacketLoss {
		if nextLatency <= directLatency-internal.RTTVeto_PacketLoss && nextPacketLoss <= directPacketLoss {
			routeState.Committed = true
		}
		return true
	}

	// we are reducing latency. commit if latency and packet loss are not worse.

	if nextLatency <= directLatency && nextPacketLoss <= directPacketLoss {
		routeState.Committed = true
		return true
	}

	return true
}

func MakeRouteDecision_TakeNetworkNext(routeMatrix []RouteEntry, relayNames []string, routeShader *RouteShader, routeState *RouteState, multipathVetoUsers map[uint64]bool, internal *InternalConfig, directLatency int32, directPacketLoss float32, sourceRelays []int32, sourceRelayCost []int32, destRelays []int32, out_routeCost *int32, out_routeNumRelays *int32, out_routeRelays []int32, debug *string) bool {

	if EarlyOutDirect(routeShader, routeState) {
		return false
	}

	maxCost := directLatency

	// should we try to reduce latency?

	reduceLatency := false
	if routeShader.ReduceLatency {
		if directLatency > routeShader.AcceptableLatency {
			if debug != nil {
				*debug += "try to reduce latency\n"
			}
			maxCost = directLatency - routeShader.LatencyThreshold
			reduceLatency = true
		} else {
			if debug != nil {
				*debug += fmt.Sprintf("direct latency is already acceptable. direct latency = %d, latency threshold = %d\n", directLatency, routeShader.LatencyThreshold)
			}
			maxCost = -1
		}
	}

	// should we try to reduce packet loss?

	reducePacketLoss := false
	if routeShader.ReducePacketLoss && directPacketLoss > routeShader.AcceptablePacketLoss {
		if debug != nil {
			*debug += "try to reduce packet loss\n"
		}
		maxCost = directLatency + internal.MaxLatencyTradeOff
		reducePacketLoss = true
	}

	// should we enable pro mode?

	userHasMultipathVeto := multipathVetoUsers[routeState.UserID]

	proMode := false
	if routeShader.ProMode && !userHasMultipathVeto {
		if debug != nil {
			*debug += "pro mode\n"
		}
		maxCost = directLatency + internal.MaxLatencyTradeOff
		proMode = true
	}

	// if we are forcing a network next route, set the max cost to max 32 bit integer to accept all routes

	if internal.ForceNext {
		if debug != nil {
			*debug += "forcing network next\n"
		}
		maxCost = math.MaxInt32
		routeState.ForcedNext = true
	}

	// get the initial best route

	bestRouteCost := int32(0)
	bestRouteNumRelays := int32(0)
	bestRouteRelays := [MaxRelaysPerRoute]int32{}

	selectThreshold := int32(2)

	GetBestRoute_Initial(routeMatrix, sourceRelays, sourceRelayCost, destRelays, maxCost, selectThreshold, &bestRouteCost, &bestRouteNumRelays, &bestRouteRelays, debug)

	*out_routeCost = bestRouteCost
	*out_routeNumRelays = bestRouteNumRelays
	copy(out_routeRelays, bestRouteRelays[:bestRouteNumRelays])

	// if we don't have a network next route, we can't take network next

	if bestRouteNumRelays == 0 {
		if debug != nil {
			*debug += "not taking network next. no next route available within parameters\n"
		}
		return false
	}

	// if the next route RTT is too high, don't take it

	if bestRouteCost > internal.MaxRTT {
		if debug != nil {
			*debug += fmt.Sprintf("not taking network next. best route is higher than max rtt %d\n", internal.MaxRTT)
		}
		return false
	}

	// take the network next route

	routeState.Next = true
	routeState.ReduceLatency = reduceLatency
	routeState.ReducePacketLoss = reducePacketLoss
	routeState.ProMode = proMode
	routeState.Multipath = (proMode || routeShader.Multipath) && !userHasMultipathVeto

	// should we commit to sending packets across network next?

	routeState.Committed = !internal.Uncommitted && (!internal.TryBeforeYouBuy || routeState.Multipath)

	if debug != nil {
		if !routeState.Committed && internal.Uncommitted {
			*debug += fmt.Sprintf("uncommitted\n")
		} else {
			*debug += fmt.Sprintf("try before you buy\n")
		}
	}

	// print the network next route to debug

	if debug != nil {
		for i := 0; i < int(bestRouteNumRelays); i++ {
			if i != int(bestRouteNumRelays-1) {
				*debug += fmt.Sprintf("%s - ", relayNames[bestRouteRelays[i]])
			} else {
				*debug += fmt.Sprintf("%s\n", relayNames[bestRouteRelays[i]])
			}
		}
	}

	return true
}

func MakeRouteDecision_StayOnNetworkNext_Internal(routeMatrix []RouteEntry, relayNames []string, routeShader *RouteShader, routeState *RouteState, internal *InternalConfig, directLatency int32, nextLatency int32, predictedLatency int32, directPacketLoss float32, nextPacketLoss float32, currentRouteNumRelays int32, currentRouteRelays [MaxRelaysPerRoute]int32, sourceRelays []int32, sourceRelayCost []int32, destRelays []int32, out_updatedRouteCost *int32, out_updatedRouteNumRelays *int32, out_updatedRouteRelays []int32, debug *string) (bool, bool) {

	// if we early out, go direct

	if EarlyOutDirect(routeShader, routeState) {
		return false, false
	}

	// if we mispredict RTT by 5ms or more, leave network next

	if predictedLatency > 0 && nextLatency >= predictedLatency+5 {
		if debug != nil {
			*debug += fmt.Sprintf("mispredict: next rtt = %d, predicted rtt = %d\n", nextLatency, predictedLatency)
		}
		routeState.Mispredict = true
		return false, false
	}

	// if we overload the connection in multipath, leave network next

	if routeState.Multipath && directLatency >= internal.MultipathOverloadThreshold {
		if debug != nil {
			*debug += fmt.Sprintf("multipath overload: direct rtt = %d > threshold %d\n", directLatency, internal.MultipathOverloadThreshold)
		}
		routeState.MultipathOverload = true
		return false, false
	}

	// if we have made rtt significantly worse, leave network next

	maxCost := int32(math.MaxInt32)

	if !internal.ForceNext {

		rttVeto := internal.RTTVeto_Default

		if routeState.ReducePacketLoss {
			rttVeto = internal.RTTVeto_PacketLoss
		}

		if routeState.Multipath {
			rttVeto = internal.RTTVeto_Multipath
		}

		// IMPORTANT: Here is where we abort the network next route if we see that we have
		// made latency worse on the previous slice. This is disabled while we are not committed,
		// so we can properly evaluate the route in try before you buy instead of vetoing it right away
		if routeState.Committed && nextLatency > (directLatency-rttVeto) {
			if debug != nil {
				*debug += fmt.Sprintf("aborting route because we made latency worse: next rtt = %d, direct rtt = %d, veto rtt = %d\n", nextLatency, directLatency, directLatency-rttVeto)
			}
			routeState.LatencyWorse = true
			return false, false
		}

		maxCost = directLatency - rttVeto
	}

	// update the current best route

	bestRouteCost := int32(0)
	bestRouteNumRelays := int32(0)
	bestRouteRelays := [MaxRelaysPerRoute]int32{}

	selectThreshold := int32(2)

	routeSwitched, routeLost := GetBestRoute_Update(routeMatrix, sourceRelays, sourceRelayCost, destRelays, maxCost, selectThreshold, internal.RouteSwitchThreshold, currentRouteNumRelays, currentRouteRelays, &bestRouteCost, &bestRouteNumRelays, &bestRouteRelays, debug)

	routeState.RouteLost = routeLost

	// if we don't have a network next route, leave network next

	if bestRouteNumRelays == 0 {
		if debug != nil {
			*debug += fmt.Sprintf("leaving network next because we no longer have a suitable next route\n")
		}
		routeState.NoRoute = true
		return false, false
	}

	// if the next route RTT is too high, leave network next

	if bestRouteCost > internal.MaxRTT {
		if debug != nil {
			*debug += fmt.Sprintf("next latency is too high. next rtt = %d, threshold = %d\n", bestRouteCost, internal.MaxRTT)
		}
		routeState.NextLatencyTooHigh = true
		return false, false
	}

	// run try before you buy logic

	if !TryBeforeYouBuy(routeState, internal, directLatency, nextLatency, directPacketLoss, nextPacketLoss) {
		if debug != nil {
			*debug += "leaving network next because try before you buy vetoed the session\n"
		}
		return false, false
	}

	// stay on network next

	*out_updatedRouteCost = bestRouteCost
	*out_updatedRouteNumRelays = bestRouteNumRelays
	copy(out_updatedRouteRelays, bestRouteRelays[:bestRouteNumRelays])

	// print the network next route to debug

	if debug != nil {
		for i := 0; i < int(bestRouteNumRelays); i++ {
			if i != int(bestRouteNumRelays-1) {
				*debug += fmt.Sprintf("%s - ", relayNames[bestRouteRelays[i]])
			} else {
				*debug += fmt.Sprintf("%s\n", relayNames[bestRouteRelays[i]])
			}
		}
	}

	return true, routeSwitched
}

func MakeRouteDecision_StayOnNetworkNext(routeMatrix []RouteEntry, relayNames []string, routeShader *RouteShader, routeState *RouteState, internal *InternalConfig, directLatency int32, nextLatency int32, predictedLatency int32, directPacketLoss float32, nextPacketLoss float32, currentRouteNumRelays int32, currentRouteRelays [MaxRelaysPerRoute]int32, sourceRelays []int32, sourceRelayCost []int32, destRelays []int32, out_updatedRouteCost *int32, out_updatedRouteNumRelays *int32, out_updatedRouteRelays []int32, debug *string) (bool, bool) {

	stayOnNetworkNext, nextRouteSwitched := MakeRouteDecision_StayOnNetworkNext_Internal(routeMatrix, relayNames, routeShader, routeState, internal, directLatency, nextLatency, predictedLatency, directPacketLoss, nextPacketLoss, currentRouteNumRelays, currentRouteRelays, sourceRelays, sourceRelayCost, destRelays, out_updatedRouteCost, out_updatedRouteNumRelays, out_updatedRouteRelays, debug)

	if routeState.Next && !stayOnNetworkNext {
		routeState.Next = false
		routeState.Veto = true
	}

	return stayOnNetworkNext, nextRouteSwitched
}<|MERGE_RESOLUTION|>--- conflicted
+++ resolved
@@ -872,11 +872,7 @@
 	return true
 }
 
-<<<<<<< HEAD
 func ReframeRelays(routeShader *RouteShader, routeState *RouteState, relayIdToIndex map[uint64]int32, relayNames []string, directJitter int32, directPacketLoss int32, sourceRelayId []uint64, sourceRelayLatency []int32, sourceRelayJitter []int32, sourceRelayPacketLoss []int32, destRelayIds []uint64, out_sourceRelayLatency []int32, out_sourceRelayJitter []int32, out_numDestRelays *int32, out_destRelays []int32, debug *string) {
-=======
-func ReframeRelays(routeShader *RouteShader, routeState *RouteState, relayIDToIndex map[uint64]int32, directJitter int32, directPacketLoss int32, sourceRelayId []uint64, sourceRelayLatency []int32, sourceRelayJitter []int32, sourceRelayPacketLoss []int32, destRelayIds []uint64, out_sourceRelayLatency []int32, out_sourceRelayJitter []int32, out_numDestRelays *int32, out_destRelays []int32) {
->>>>>>> 8101a5a4
 
 	if routeState.NumNearRelays == 0 {
 		routeState.NumNearRelays = int32(len(sourceRelayId))
@@ -931,7 +927,6 @@
 			continue
 		}
 
-<<<<<<< HEAD
 		// any source relay with >= 50% PL in the last slice is bad news
 		if sourceRelayPacketLoss[i] >= 50 {
 			if debug != nil {
@@ -939,11 +934,6 @@
 					*debug += fmt.Sprintf("%s excluded, pl>=50%%\n", relayNames[relayIndex])
 				}
 			}
-=======
-		// any source relay that no longer exists cannot be routed through
-		_, ok := relayIDToIndex[sourceRelayId[i]]
-		if !ok {
->>>>>>> 8101a5a4
 			routeState.NearRelayRTT[i] = 255
 			out_sourceRelayLatency[i] = 255
 			continue
@@ -1073,7 +1063,7 @@
 
 			if plCount > threshold {
 				if debug != nil {
-					relayIndex, _ := relayIdToIndex[sourceRelayId[i]]					
+					relayIndex, _ := relayIdToIndex[sourceRelayId[i]]
 					*debug += fmt.Sprintf("%s temp excluded, history of pl (%d>%d)\n", relayNames[relayIndex], plCount, threshold)
 				}
 				out_sourceRelayLatency[i] = 255
@@ -1084,7 +1074,7 @@
 
 			if routeState.DirectPLHistory == 0 && routeState.NearRelayPLHistory[i] != 0 {
 				if debug != nil {
-					relayIndex, _ := relayIdToIndex[sourceRelayId[i]]					
+					relayIndex, _ := relayIdToIndex[sourceRelayId[i]]
 					*debug += fmt.Sprintf("%s temp excluded, has pl but direct has none\n", relayNames[relayIndex])
 				}
 				out_sourceRelayLatency[i] = 255
@@ -1114,7 +1104,7 @@
 				}
 				if routeState.NearRelayPLHistory[i] != 0 {
 					if debug != nil {
-						relayIndex, _ := relayIdToIndex[sourceRelayId[i]]					
+						relayIndex, _ := relayIdToIndex[sourceRelayId[i]]
 						*debug += fmt.Sprintf("%s temp excluded, has pl but other near relays don't\n", relayNames[relayIndex])
 					}
 					out_sourceRelayLatency[i] = 255
