package core

// #cgo pkg-config: libsodium
// #include <sodium.h>
import "C"

import (
	"crypto/ed25519"
	"encoding/binary"
	"fmt"
	"math"
	"math/rand"
	"net"
	"strconv"
	"sync"
	"unsafe"
)

const CostBias = 3
const MaxNearRelays = 32
const MaxRelaysPerRoute = 5
const MaxRoutesPerEntry = 64
const JitterThreshold = 15

const NEXT_MAX_NODES = 7
const NEXT_ADDRESS_BYTES = 19
const NEXT_ROUTE_TOKEN_BYTES = 76
const NEXT_ENCRYPTED_ROUTE_TOKEN_BYTES = 116
const NEXT_CONTINUE_TOKEN_BYTES = 17
const NEXT_ENCRYPTED_CONTINUE_TOKEN_BYTES = 57
const NEXT_PRIVATE_KEY_BYTES = 32

func ProtocolVersionAtLeast(serverMajor uint32, serverMinor uint32, serverPatch uint32, targetMajor uint32, targetMinor uint32, targetPatch uint32) bool {
	serverVersion := ((serverMajor & 0xFF) << 16) | ((serverMinor & 0xFF) << 8) | (serverPatch & 0xFF)
	targetVersion := ((targetMajor & 0xFF) << 16) | ((targetMinor & 0xFF) << 8) | (targetPatch & 0xFF)
	return serverVersion >= targetVersion
}

func HaversineDistance(lat1 float64, long1 float64, lat2 float64, long2 float64) float64 {
	lat1 *= math.Pi / 180
	lat2 *= math.Pi / 180
	long1 *= math.Pi / 180
	long2 *= math.Pi / 180
	delta_lat := lat2 - lat1
	delta_long := long2 - long1
	lat_sine := math.Sin(delta_lat / 2)
	long_sine := math.Sin(delta_long / 2)
	a := lat_sine*lat_sine + math.Cos(lat1)*math.Cos(lat2)*long_sine*long_sine
	c := 2 * math.Atan2(math.Sqrt(a), math.Sqrt(1-a))
	r := 6371.0
	d := r * c
	return d // kilometers
}

func TriMatrixLength(size int) int {
	return (size * (size - 1)) / 2
}

func TriMatrixIndex(i, j int) int {
	if i > j {
		return i*(i+1)/2 - i + j
	} else {
		return j*(j+1)/2 - j + i
	}
}

func GenerateRelayKeyPair() ([]byte, []byte, error) {
	publicKey, privateKey, err := ed25519.GenerateKey(nil)
	return publicKey, privateKey, err
}

func ParseAddress(input string) *net.UDPAddr {
	address := &net.UDPAddr{}
	ip_string, port_string, err := net.SplitHostPort(input)
	if err != nil {
		address.IP = net.ParseIP(input)
		address.Port = 0
		return address
	}
	address.IP = net.ParseIP(ip_string)
	address.Port, _ = strconv.Atoi(port_string)
	return address
}

const (
	ADDRESS_NONE = 0
	ADDRESS_IPV4 = 1
	ADDRESS_IPV6 = 2
)

func WriteAddress(buffer []byte, address *net.UDPAddr) {
	if address == nil {
		buffer[0] = ADDRESS_NONE
		return
	}
	ipv4 := address.IP.To4()
	port := address.Port
	if ipv4 != nil {
		buffer[0] = ADDRESS_IPV4
		buffer[1] = ipv4[0]
		buffer[2] = ipv4[1]
		buffer[3] = ipv4[2]
		buffer[4] = ipv4[3]
		buffer[5] = (byte)(port & 0xFF)
		buffer[6] = (byte)(port >> 8)
	} else {
		buffer[0] = ADDRESS_IPV6
		copy(buffer[1:], address.IP)
		buffer[17] = (byte)(port & 0xFF)
		buffer[18] = (byte)(port >> 8)
	}
}

func ReadAddress(buffer []byte) *net.UDPAddr {
	addressType := buffer[0]
	if addressType == ADDRESS_IPV4 {
		return &net.UDPAddr{IP: net.IPv4(buffer[1], buffer[2], buffer[3], buffer[4]), Port: ((int)(binary.LittleEndian.Uint16(buffer[5:])))}
	} else if addressType == ADDRESS_IPV6 {
		return &net.UDPAddr{IP: buffer[1:17], Port: ((int)(binary.LittleEndian.Uint16(buffer[17:19])))}
	}
	return nil
}

// ---------------------------------------------------

type RouteManager struct {
	NumRoutes       int
	RouteCost       [MaxRoutesPerEntry]int32
	RouteHash       [MaxRoutesPerEntry]uint32
	RouteNumRelays  [MaxRoutesPerEntry]int32
	RouteRelays     [MaxRoutesPerEntry][MaxRelaysPerRoute]int32
	RelayDatacenter []uint64
}

func (manager *RouteManager) AddRoute(cost int32, relays ...int32) {

	// IMPORTANT: Filter out routes with loops. They can happen *very* occasionally.
	loopCheck := make(map[int32]int, len(relays))
	for i := range relays {
		if _, exists := loopCheck[relays[i]]; exists {
			return
		}
		loopCheck[relays[i]] = 1
	}

	// IMPORTANT: Filter out any route with two relays in the same datacenter. These routes are redundant.
	datacenterCheck := make(map[uint64]int, len(relays))
	for i := range relays {
		if _, exists := datacenterCheck[manager.RelayDatacenter[relays[i]]]; exists {
			return
		}
		datacenterCheck[manager.RelayDatacenter[relays[i]]] = 1
	}

	if manager.NumRoutes == 0 {

		// no routes yet. add the route

		manager.NumRoutes = 1
		manager.RouteCost[0] = cost
		manager.RouteHash[0] = RouteHash(relays...)
		manager.RouteNumRelays[0] = int32(len(relays))
		for i := range relays {
			manager.RouteRelays[0][i] = relays[i]
		}

	} else if manager.NumRoutes < MaxRoutesPerEntry {

		// not at max routes yet. insert according cost sort order

		hash := RouteHash(relays...)
		for i := 0; i < manager.NumRoutes; i++ {
			if hash == manager.RouteHash[i] {
				return
			}
		}

		if cost >= manager.RouteCost[manager.NumRoutes-1] {

			// cost is greater than existing entries. append.

			manager.RouteCost[manager.NumRoutes] = cost
			manager.RouteHash[manager.NumRoutes] = hash
			manager.RouteNumRelays[manager.NumRoutes] = int32(len(relays))
			for i := range relays {
				manager.RouteRelays[manager.NumRoutes][i] = relays[i]
			}
			manager.NumRoutes++

		} else {

			// cost is lower than at least one entry. insert.

			insertIndex := manager.NumRoutes - 1
			for {
				if insertIndex == 0 || cost > manager.RouteCost[insertIndex-1] {
					break
				}
				insertIndex--
			}
			manager.NumRoutes++
			for i := manager.NumRoutes - 1; i > insertIndex; i-- {
				manager.RouteCost[i] = manager.RouteCost[i-1]
				manager.RouteHash[i] = manager.RouteHash[i-1]
				manager.RouteNumRelays[i] = manager.RouteNumRelays[i-1]
				for j := 0; j < int(manager.RouteNumRelays[i]); j++ {
					manager.RouteRelays[i][j] = manager.RouteRelays[i-1][j]
				}
			}
			manager.RouteCost[insertIndex] = cost
			manager.RouteHash[insertIndex] = hash
			manager.RouteNumRelays[insertIndex] = int32(len(relays))
			for i := range relays {
				manager.RouteRelays[insertIndex][i] = relays[i]
			}

		}

	} else {

		// route set is full. only insert if lower cost than at least one current route.

		if cost >= manager.RouteCost[manager.NumRoutes-1] {
			return
		}

		hash := RouteHash(relays...)
		for i := 0; i < manager.NumRoutes; i++ {
			if hash == manager.RouteHash[i] {
				return
			}
		}

		insertIndex := manager.NumRoutes - 1
		for {
			if insertIndex == 0 || cost > manager.RouteCost[insertIndex-1] {
				break
			}
			insertIndex--
		}

		for i := manager.NumRoutes - 1; i > insertIndex; i-- {
			manager.RouteCost[i] = manager.RouteCost[i-1]
			manager.RouteHash[i] = manager.RouteHash[i-1]
			manager.RouteNumRelays[i] = manager.RouteNumRelays[i-1]
			for j := 0; j < int(manager.RouteNumRelays[i]); j++ {
				manager.RouteRelays[i][j] = manager.RouteRelays[i-1][j]
			}
		}

		manager.RouteCost[insertIndex] = cost
		manager.RouteHash[insertIndex] = hash
		manager.RouteNumRelays[insertIndex] = int32(len(relays))

		for i := range relays {
			manager.RouteRelays[insertIndex][i] = relays[i]
		}

	}
}

func RouteHash(relays ...int32) uint32 {
	const prime = uint32(16777619)
	const offset = uint32(2166136261)
	hash := uint32(0)
	for i := range relays {
		hash ^= uint32(relays[i]>>24) & 0xFF
		hash *= prime
		hash ^= uint32(relays[i]>>16) & 0xFF
		hash *= prime
		hash ^= uint32(relays[i]>>8) & 0xFF
		hash *= prime
		hash ^= uint32(relays[i]) & 0xFF
		hash *= prime
	}
	return hash
}

type RouteEntry struct {
	DirectCost     int32
	NumRoutes      int32
	RouteCost      [MaxRoutesPerEntry]int32
	RouteNumRelays [MaxRoutesPerEntry]int32
	RouteRelays    [MaxRoutesPerEntry][MaxRelaysPerRoute]int32
	RouteHash      [MaxRoutesPerEntry]uint32
}

func Optimize(numRelays int, numSegments int, cost []int32, costThreshold int32, relayDatacenter []uint64) []RouteEntry {

	// build a matrix of indirect routes from relays i -> j that have lower cost than direct, eg. i -> (x) -> j, where x is every other relay

	type Indirect struct {
		relay int32
		cost  int32
	}

	indirect := make([][][]Indirect, numRelays)

	var wg sync.WaitGroup

	wg.Add(numSegments)

	for segment := 0; segment < numSegments; segment++ {

		startIndex := segment * numRelays / numSegments
		endIndex := (segment+1)*numRelays/numSegments - 1
		if segment == numSegments-1 {
			endIndex = numRelays - 1
		}

		go func(startIndex int, endIndex int) {

			defer wg.Done()

			working := make([]Indirect, numRelays)

			for i := startIndex; i <= endIndex; i++ {

				indirect[i] = make([][]Indirect, numRelays)

				for j := 0; j < numRelays; j++ {

					// can't route to self
					if i == j {
						continue
					}

					ijIndex := TriMatrixIndex(i, j)

					numRoutes := 0
					costDirect := cost[ijIndex]

					if costDirect < 0 {

						// no direct route exists between i,j. subdivide valid routes so we don't miss indirect paths.

						for k := 0; k < numRelays; k++ {
							if k == i || k == j {
								continue
							}
							ikIndex := TriMatrixIndex(i, k)
							kjIndex := TriMatrixIndex(k, j)
							ikCost := cost[ikIndex]
							kjCost := cost[kjIndex]
							if ikCost < 0 || kjCost < 0 {
								continue
							}
							working[numRoutes].relay = int32(k)
							working[numRoutes].cost = int32(ikCost + kjCost)
							numRoutes++
						}

					} else {

						// direct route exists between i,j. subdivide only when a significant cost reduction occurs.

						for k := 0; k < numRelays; k++ {
							if k == i || k == j {
								continue
							}
							ikIndex := TriMatrixIndex(i, k)
							ikCost := cost[ikIndex]
							if ikCost < 0 {
								continue
							}
							kjIndex := TriMatrixIndex(k, j)
							kjCost := cost[kjIndex]
							if kjCost < 0 {
								continue
							}
							indirectCost := ikCost + kjCost
							if indirectCost > costDirect-costThreshold {
								continue
							}
							working[numRoutes].relay = int32(k)
							working[numRoutes].cost = indirectCost
							numRoutes++
						}

					}

					if numRoutes > 0 {
						indirect[i][j] = make([]Indirect, numRoutes)
						copy(indirect[i][j], working)
					}
				}
			}

		}(startIndex, endIndex)
	}

	wg.Wait()

	// use the indirect matrix to subdivide a route up to 5 hops

	entryCount := TriMatrixLength(numRelays)

	routes := make([]RouteEntry, entryCount)

	wg.Add(numSegments)

	for segment := 0; segment < numSegments; segment++ {

		startIndex := segment * numRelays / numSegments
		endIndex := (segment+1)*numRelays/numSegments - 1
		if segment == numSegments-1 {
			endIndex = numRelays - 1
		}

		go func(startIndex int, endIndex int) {

			defer wg.Done()

			for i := startIndex; i <= endIndex; i++ {

				for j := 0; j < i; j++ {

					ijIndex := TriMatrixIndex(i, j)

					if indirect[i][j] == nil {

						if cost[ijIndex] >= 0 {

							// only direct route from i -> j exists, and it is suitable

							routes[ijIndex].DirectCost = cost[ijIndex]
							routes[ijIndex].NumRoutes = 1
							routes[ijIndex].RouteCost[0] = cost[ijIndex]
							routes[ijIndex].RouteNumRelays[0] = 2
							routes[ijIndex].RouteRelays[0][0] = int32(i)
							routes[ijIndex].RouteRelays[0][1] = int32(j)
							routes[ijIndex].RouteHash[0] = RouteHash(int32(i), int32(j))

						} else {

							// no route exists from i -> j

						}

					} else {

						// subdivide routes from i -> j as follows: i -> (x) -> (y) -> (z) -> j, where the subdivision improves significantly on cost

						var routeManager RouteManager

						routeManager.RelayDatacenter = relayDatacenter

						for k := range indirect[i][j] {

							if cost[ijIndex] >= 0 {
								routeManager.AddRoute(cost[ijIndex], int32(i), int32(j))
							}

							y := indirect[i][j][k]

							routeManager.AddRoute(y.cost, int32(i), y.relay, int32(j))

							var x *Indirect
							if indirect[i][y.relay] != nil {
								x = &indirect[i][y.relay][0]
							}

							var z *Indirect
							if indirect[j][y.relay] != nil {
								z = &indirect[j][y.relay][0]
							}

							if x != nil {
								ixIndex := TriMatrixIndex(i, int(x.relay))
								xyIndex := TriMatrixIndex(int(x.relay), int(y.relay))
								yjIndex := TriMatrixIndex(int(y.relay), j)

								routeManager.AddRoute(cost[ixIndex]+cost[xyIndex]+cost[yjIndex], int32(i), x.relay, y.relay, int32(j))
							}

							if z != nil {
								iyIndex := TriMatrixIndex(i, int(y.relay))
								yzIndex := TriMatrixIndex(int(y.relay), int(z.relay))
								zjIndex := TriMatrixIndex(int(z.relay), j)

								routeManager.AddRoute(cost[iyIndex]+cost[yzIndex]+cost[zjIndex], int32(i), y.relay, z.relay, int32(j))
							}

							if x != nil && z != nil {
								ixIndex := TriMatrixIndex(i, int(x.relay))
								xyIndex := TriMatrixIndex(int(x.relay), int(y.relay))
								yzIndex := TriMatrixIndex(int(y.relay), int(z.relay))
								zjIndex := TriMatrixIndex(int(z.relay), j)

								routeManager.AddRoute(cost[ixIndex]+cost[xyIndex]+cost[yzIndex]+cost[zjIndex], int32(i), x.relay, y.relay, z.relay, int32(j))
							}

							numRoutes := routeManager.NumRoutes

							routes[ijIndex].DirectCost = cost[ijIndex]

							routes[ijIndex].NumRoutes = int32(numRoutes)

							for u := 0; u < numRoutes; u++ {
								routes[ijIndex].RouteCost[u] = routeManager.RouteCost[u]
								routes[ijIndex].RouteNumRelays[u] = routeManager.RouteNumRelays[u]
								numRelays := int(routes[ijIndex].RouteNumRelays[u])
								for v := 0; v < numRelays; v++ {
									routes[ijIndex].RouteRelays[u][v] = routeManager.RouteRelays[u][v]
								}
								routes[ijIndex].RouteHash[u] = routeManager.RouteHash[u]
							}
						}
					}
				}
			}

		}(startIndex, endIndex)
	}

	wg.Wait()

	return routes
}

// ---------------------------------------------------

type RouteToken struct {
	ExpireTimestamp uint64
	SessionId       uint64
	SessionVersion  uint8
	KbpsUp          uint32
	KbpsDown        uint32
	NextAddress     *net.UDPAddr
	PrivateKey      [NEXT_PRIVATE_KEY_BYTES]byte
}

type ContinueToken struct {
	ExpireTimestamp uint64
	SessionId       uint64
	SessionVersion  uint8
}

const Crypto_kx_PUBLICKEYBYTES = C.crypto_kx_PUBLICKEYBYTES
const Crypto_box_PUBLICKEYBYTES = C.crypto_box_PUBLICKEYBYTES

const KeyBytes = 32
const NonceBytes = 24
const MacBytes = C.crypto_box_MACBYTES
const SignatureBytes = C.crypto_sign_BYTES
const PublicKeyBytes = C.crypto_sign_PUBLICKEYBYTES

func Encrypt(senderPrivateKey []byte, receiverPublicKey []byte, nonce []byte, buffer []byte, bytes int) int {
	C.crypto_box_easy((*C.uchar)(&buffer[0]),
		(*C.uchar)(&buffer[0]),
		C.ulonglong(bytes),
		(*C.uchar)(&nonce[0]),
		(*C.uchar)(&receiverPublicKey[0]),
		(*C.uchar)(&senderPrivateKey[0]))
	return bytes + C.crypto_box_MACBYTES
}

func Decrypt(senderPublicKey []byte, receiverPrivateKey []byte, nonce []byte, buffer []byte, bytes int) error {
	result := C.crypto_box_open_easy(
		(*C.uchar)(&buffer[0]),
		(*C.uchar)(&buffer[0]),
		C.ulonglong(bytes),
		(*C.uchar)(&nonce[0]),
		(*C.uchar)(&senderPublicKey[0]),
		(*C.uchar)(&receiverPrivateKey[0]))
	if result != 0 {
		return fmt.Errorf("failed to decrypt: result = %d", result)
	} else {
		return nil
	}
}

func RandomBytes(buffer []byte) {
	C.randombytes_buf(unsafe.Pointer(&buffer[0]), C.size_t(len(buffer)))
}

// -----------------------------------------------------------------------------

func WriteRouteToken(token *RouteToken, buffer []byte) {
	binary.LittleEndian.PutUint64(buffer[0:], token.ExpireTimestamp)
	binary.LittleEndian.PutUint64(buffer[8:], token.SessionId)
	buffer[8+8] = token.SessionVersion
	binary.LittleEndian.PutUint32(buffer[8+8+1:], token.KbpsUp)
	binary.LittleEndian.PutUint32(buffer[8+8+1+4:], token.KbpsDown)
	WriteAddress(buffer[8+8+1+4+4:], token.NextAddress)
	copy(buffer[8+8+1+4+4+NEXT_ADDRESS_BYTES:], token.PrivateKey[:])
}

func ReadRouteToken(token *RouteToken, buffer []byte) error {
	if len(buffer) < NEXT_ROUTE_TOKEN_BYTES {
		return fmt.Errorf("buffer too small to read route token")
	}
	token.ExpireTimestamp = binary.LittleEndian.Uint64(buffer[0:])
	token.SessionId = binary.LittleEndian.Uint64(buffer[8:])
	token.SessionVersion = buffer[8+8]
	token.KbpsUp = binary.LittleEndian.Uint32(buffer[8+8+1:])
	token.KbpsDown = binary.LittleEndian.Uint32(buffer[8+8+1+4:])
	token.NextAddress = ReadAddress(buffer[8+8+1+4+4:])
	copy(token.PrivateKey[:], buffer[8+8+1+4+4+NEXT_ADDRESS_BYTES:])
	return nil
}

func WriteEncryptedRouteToken(token *RouteToken, tokenData []byte, senderPrivateKey []byte, receiverPublicKey []byte) {
	RandomBytes(tokenData[:NonceBytes])
	WriteRouteToken(token, tokenData[NonceBytes:])
	Encrypt(senderPrivateKey, receiverPublicKey, tokenData[0:NonceBytes], tokenData[NonceBytes:], NEXT_ROUTE_TOKEN_BYTES)
}

func ReadEncryptedRouteToken(token *RouteToken, tokenData []byte, senderPublicKey []byte, receiverPrivateKey []byte) error {
	if len(tokenData) < NEXT_ENCRYPTED_ROUTE_TOKEN_BYTES {
		return fmt.Errorf("not enough bytes for encrypted route token")
	}
	nonce := tokenData[0 : C.crypto_box_NONCEBYTES-1]
	tokenData = tokenData[C.crypto_box_NONCEBYTES:]
	if err := Decrypt(senderPublicKey, receiverPrivateKey, nonce, tokenData, NEXT_ROUTE_TOKEN_BYTES+C.crypto_box_MACBYTES); err != nil {
		return err
	}
	return ReadRouteToken(token, tokenData)
}

func WriteRouteTokens(tokenData []byte, expireTimestamp uint64, sessionId uint64, sessionVersion uint8, kbpsUp uint32, kbpsDown uint32, numNodes int, addresses []*net.UDPAddr, publicKeys [][]byte, masterPrivateKey [KeyBytes]byte) {
	privateKey := [KeyBytes]byte{}
	RandomBytes(privateKey[:])
	for i := 0; i < numNodes; i++ {
		var token RouteToken
		token.ExpireTimestamp = expireTimestamp
		token.SessionId = sessionId
		token.SessionVersion = sessionVersion
		token.KbpsUp = kbpsUp
		token.KbpsDown = kbpsDown
		if i != numNodes-1 {
			token.NextAddress = addresses[i+1]
		}
		copy(token.PrivateKey[:], privateKey[:])
		WriteEncryptedRouteToken(&token, tokenData[i*NEXT_ENCRYPTED_ROUTE_TOKEN_BYTES:], masterPrivateKey[:], publicKeys[i])
	}
}

// -----------------------------------------------------------------------------

func WriteContinueToken(token *ContinueToken, buffer []byte) {
	binary.LittleEndian.PutUint64(buffer[0:], token.ExpireTimestamp)
	binary.LittleEndian.PutUint64(buffer[8:], token.SessionId)
	buffer[8+8] = token.SessionVersion
}

func ReadContinueToken(token *ContinueToken, buffer []byte) error {
	if len(buffer) < NEXT_CONTINUE_TOKEN_BYTES {
		return fmt.Errorf("buffer too small to read continue token")
	}
	token.ExpireTimestamp = binary.LittleEndian.Uint64(buffer[0:])
	token.SessionId = binary.LittleEndian.Uint64(buffer[8:])
	token.SessionVersion = buffer[8+8]
	return nil
}

func WriteEncryptedContinueToken(token *ContinueToken, buffer []byte, senderPrivateKey []byte, receiverPublicKey []byte) {
	RandomBytes(buffer[:NonceBytes])
	WriteContinueToken(token, buffer[NonceBytes:])
	Encrypt(senderPrivateKey, receiverPublicKey, buffer[:NonceBytes], buffer[NonceBytes:], NEXT_CONTINUE_TOKEN_BYTES)
}

func ReadEncryptedContinueToken(token *ContinueToken, tokenData []byte, senderPublicKey []byte, receiverPrivateKey []byte) error {
	if len(tokenData) < NEXT_ENCRYPTED_CONTINUE_TOKEN_BYTES {
		return fmt.Errorf("not enough bytes for encrypted continue token")
	}
	nonce := tokenData[0 : C.crypto_box_NONCEBYTES-1]
	tokenData = tokenData[C.crypto_box_NONCEBYTES:]
	if err := Decrypt(senderPublicKey, receiverPrivateKey, nonce, tokenData, NEXT_CONTINUE_TOKEN_BYTES+C.crypto_box_MACBYTES); err != nil {
		return err
	}
	return ReadContinueToken(token, tokenData)
}

func WriteContinueTokens(tokenData []byte, expireTimestamp uint64, sessionId uint64, sessionVersion uint8, numNodes int, publicKeys [][]byte, masterPrivateKey [KeyBytes]byte) {
	for i := 0; i < numNodes; i++ {
		var token ContinueToken
		token.ExpireTimestamp = expireTimestamp
		token.SessionId = sessionId
		token.SessionVersion = sessionVersion
		WriteEncryptedContinueToken(&token, tokenData[i*NEXT_ENCRYPTED_CONTINUE_TOKEN_BYTES:], masterPrivateKey[:], publicKeys[i])
	}
}

// -----------------------------------------------------------------------------

func GetBestRouteCost(routeMatrix []RouteEntry, sourceRelays []int32, sourceRelayCost []int32, destRelays []int32) int32 {
	bestRouteCost := int32(math.MaxInt32)
	for i := range sourceRelays {
		// IMPORTANT: RTT=255 is used to signal an unroutable source relay
		if sourceRelayCost[i] >= 255 {
			continue
		}
		sourceRelayIndex := sourceRelays[i]
		for j := range destRelays {
			destRelayIndex := destRelays[j]
			if sourceRelayIndex == destRelayIndex {
				continue
			}
			index := TriMatrixIndex(int(sourceRelayIndex), int(destRelayIndex))
			entry := &routeMatrix[index]
			if entry.NumRoutes > 0 {
				cost := sourceRelayCost[i] + entry.RouteCost[0]
				if cost < bestRouteCost {
					bestRouteCost = cost
				}
			}
		}
	}
	if bestRouteCost == int32(math.MaxInt32) {
		return bestRouteCost
	}
	return bestRouteCost + CostBias
}

func ReverseRoute(route []int32) {
	for i, j := 0, len(route)-1; i < j; i, j = i+1, j-1 {
		route[i], route[j] = route[j], route[i]
	}
}

func RouteExists(routeMatrix []RouteEntry, routeNumRelays int32, routeRelays [MaxRelaysPerRoute]int32, debug *string) bool {
	if len(routeMatrix) == 0 {
		return false
	}
	if routeRelays[0] < routeRelays[routeNumRelays-1] {
		ReverseRoute(routeRelays[:routeNumRelays])
	}
	sourceRelayIndex := routeRelays[0]
	destRelayIndex := routeRelays[routeNumRelays-1]
	index := TriMatrixIndex(int(sourceRelayIndex), int(destRelayIndex))
	entry := &routeMatrix[index]
	for i := 0; i < int(entry.NumRoutes); i++ {
		if entry.RouteNumRelays[i] == routeNumRelays {
			found := true
			for j := range routeRelays {
				if entry.RouteRelays[i][j] != routeRelays[j] {
					found = false
					break
				}
			}
			if found {
				return true
			}
		}
	}
	return false
}

func GetCurrentRouteCost(routeMatrix []RouteEntry, routeNumRelays int32, routeRelays [MaxRelaysPerRoute]int32, sourceRelays []int32, sourceRelayCost []int32, destRelays []int32, debug *string) int32 {

	// IMPORTANT: This can happen. Make sure we handle it without exploding
	if len(routeMatrix) == 0 {
		if debug != nil {
			*debug += "route matrix is empty\n"
		}
		return -1
	}

	// Find the cost to first relay in the route
	// IMPORTANT: A cost of 255 means that the source relay is not routable
	sourceCost := int32(1000)
	for i := range sourceRelays {
		if routeRelays[0] == sourceRelays[i] {
			sourceCost = sourceRelayCost[i]
			break
		}
	}
	if sourceCost >= 255 {
		if debug != nil {
			*debug += "source relay for route is no longer routable\n"
		}
		return -1
	}

	// The route matrix is triangular, so depending on the indices for the
	// source and dest relays in the route, we need to reverse the route
	if routeRelays[0] < routeRelays[routeNumRelays-1] {
		ReverseRoute(routeRelays[:routeNumRelays])
		destRelays, sourceRelays = sourceRelays, destRelays
	}

	// IMPORTANT: We have to handle this. If it's passed in we'll crash out otherwise
	sourceRelayIndex := routeRelays[0]
	destRelayIndex := routeRelays[routeNumRelays-1]
	if sourceRelayIndex == destRelayIndex {
		if debug != nil {
			*debug += "source and dest relays are the same\n"
		}
		return -1
	}

	// Speed things up by hashing the route and comparing that vs. checking route relays manually
	routeHash := RouteHash(routeRelays[:routeNumRelays]...)
	index := TriMatrixIndex(int(sourceRelayIndex), int(destRelayIndex))
	entry := &routeMatrix[index]
	for i := 0; i < int(entry.NumRoutes); i++ {
		if entry.RouteHash[i] != routeHash {
			continue
		}
		if entry.RouteNumRelays[i] != routeNumRelays {
			continue
		}
		return sourceCost + entry.RouteCost[i] + CostBias
	}

	// We didn't find the route :(
	if debug != nil {
		*debug += "could not find route\n"
	}
	return -1
}

type BestRoute struct {
	Cost          int32
	NumRelays     int32
	Relays        [MaxRelaysPerRoute]int32
	NeedToReverse bool
}

func GetBestRoutes(routeMatrix []RouteEntry, sourceRelays []int32, sourceRelayCost []int32, destRelays []int32, maxCost int32, bestRoutes []BestRoute, numBestRoutes *int, routeDiversity *int32) {
	numRoutes := 0
	maxRoutes := len(bestRoutes)
	for i := range sourceRelays {
		// IMPORTANT: RTT = 255 signals the source relay is unroutable
		if sourceRelayCost[i] >= 255 {
			continue
		}
		firstRouteFromThisRelay := true
		for j := range destRelays {
			sourceRelayIndex := sourceRelays[i]
			destRelayIndex := destRelays[j]
			if sourceRelayIndex == destRelayIndex {
				continue
			}
			index := TriMatrixIndex(int(sourceRelayIndex), int(destRelayIndex))
			entry := &routeMatrix[index]
			for k := 0; k < int(entry.NumRoutes); k++ {
				cost := entry.RouteCost[k] + sourceRelayCost[i]
				if cost > maxCost {
					break
				}
				bestRoutes[numRoutes].Cost = cost
				bestRoutes[numRoutes].NumRelays = entry.RouteNumRelays[k]
				for l := int32(0); l < bestRoutes[numRoutes].NumRelays; l++ {
					bestRoutes[numRoutes].Relays[l] = entry.RouteRelays[k][l]
				}
				bestRoutes[numRoutes].NeedToReverse = sourceRelayIndex < destRelayIndex
				numRoutes++
				if firstRouteFromThisRelay {
					*routeDiversity++
					firstRouteFromThisRelay = false
				}
				if numRoutes == maxRoutes {
					*numBestRoutes = numRoutes
					return
				}
			}
		}
	}
	*numBestRoutes = numRoutes
}

// -------------------------------------------

func ReframeRoute(routeState *RouteState, relayIdToIndex map[uint64]int32, routeRelayIds []uint64, out_routeRelays *[MaxRelaysPerRoute]int32) bool {
	for i := range routeRelayIds {
		relayIndex, ok := relayIdToIndex[routeRelayIds[i]]
		if !ok {

			routeState.RelayWentAway = true
			return false
		}
		out_routeRelays[i] = relayIndex
	}
	routeState.RelayWentAway = false
	return true
}

<<<<<<< HEAD
func ReframeRelays(routeShader *RouteShader, routeState *RouteState, relayIDToIndex map[uint64]int32, directLatency int32, directJitter int32, directPacketLoss int32, nextPacketLoss int32, firstRouteRelayId uint64, sliceNumber int32, sourceRelayId []uint64, sourceRelayLatency []int32, sourceRelayJitter []int32, sourceRelayPacketLoss []int32, destRelayIds []uint64, out_sourceRelayLatency []int32, out_sourceRelayJitter []int32, out_numDestRelays *int32, out_destRelays []int32) {
=======
func ReframeRelays(routeShader *RouteShader, routeState *RouteState, relayIdToIndex map[uint64]int32, relayNames []string, directJitter int32, directPacketLoss int32, sourceRelayId []uint64, sourceRelayLatency []int32, sourceRelayJitter []int32, sourceRelayPacketLoss []int32, destRelayIds []uint64, out_sourceRelayLatency []int32, out_sourceRelayJitter []int32, out_numDestRelays *int32, out_destRelays []int32, debug *string) {
>>>>>>> 532c13e7

	if routeState.NumNearRelays == 0 {
		routeState.NumNearRelays = int32(len(sourceRelayId))
	}

	if int(routeState.NumNearRelays) != len(sourceRelayId) {
		// IMPORTANT: This should never happen, but if it does, nuke all near relays as RTT 255 (unroutable) and bail :)
		for i := 0; i < len(routeState.NearRelayRTT); i++ {
			routeState.NearRelayRTT[i] = 255
		}
		for i := 0; i < len(out_sourceRelayLatency); i++ {
			out_sourceRelayLatency[i] = 255
		}
		*out_numDestRelays = int32(0)
		return
	}

	if directJitter > 255 {
		directJitter = 255
	}

	if directJitter > routeState.DirectJitter {
		routeState.DirectJitter = directJitter
	}

	if debug != nil {
		*debug += fmt.Sprintf("direct jitter %d, max %d\n", directJitter, routeState.DirectJitter)
	}

	for i := range sourceRelayLatency {

		// any source relay that no longer exists cannot be routed through
		relayIndex, ok := relayIdToIndex[sourceRelayId[i]]
		if !ok {
			if debug != nil {
				if routeState.NearRelayRTT[i] != 255 {
					*debug += fmt.Sprintf("%x excluded, does not exist\n", sourceRelayId[i])
				}
			}
			routeState.NearRelayRTT[i] = 255
			out_sourceRelayLatency[i] = 255
			continue
		}

		// you say your latency is 0ms? I don't believe you!
		if sourceRelayLatency[i] <= 0 {
			if debug != nil {
				if routeState.NearRelayRTT[i] != 255 {
					*debug += fmt.Sprintf("%s excluded, rtt=0\n", relayNames[relayIndex])
				}
			}
			routeState.NearRelayRTT[i] = 255
			out_sourceRelayLatency[i] = 255
			continue
		}

<<<<<<< HEAD
		// any source relay with latency > direct is not helpful to us
		if routeState.NearRelayRTT[i] != 255 && routeState.NearRelayRTT[i] > directLatency+10 {
			routeState.NearRelayRTT[i] = 255
			out_sourceRelayLatency[i] = 255
			continue
		}

		// any source relay that no longer exists cannot be routed through
		_, ok := relayIDToIndex[sourceRelayId[i]]
		if !ok {
=======
		// any source relay with >= 50% PL in the last slice is bad news
		if sourceRelayPacketLoss[i] >= 50 {
			if debug != nil {
				if routeState.NearRelayRTT[i] != 255 {
					*debug += fmt.Sprintf("%s excluded, pl>=50%%\n", relayNames[relayIndex])
				}
			}
>>>>>>> 532c13e7
			routeState.NearRelayRTT[i] = 255
			out_sourceRelayLatency[i] = 255
			continue
		}

		rtt := sourceRelayLatency[i]
		jitter := sourceRelayJitter[i]

		if rtt > 255 {
			rtt = 255
		}

		if jitter > 255 {
			jitter = 255
		}

		if rtt > routeState.NearRelayRTT[i] {
			routeState.NearRelayRTT[i] = rtt
		}

		if jitter > routeState.NearRelayJitter[i] {
			routeState.NearRelayJitter[i] = jitter
		}

		out_sourceRelayLatency[i] = routeState.NearRelayRTT[i]
		out_sourceRelayJitter[i] = routeState.NearRelayJitter[i]
	}

	if routeShader.ReducePacketLoss {

		// if packet loss occurred on direct, penalize the near relay for the route

		if firstRouteRelayId != 0 && nextPacketLoss > 0 {

<<<<<<< HEAD
			for i := range sourceRelayId {

				if sourceRelayId[i] == firstRouteRelayId {

					if sourceRelayPacketLoss[i] == 0 {
						routeState.NearRelayPLCount[i]++
					}

					break
=======
			if routeState.DirectJitter > JitterThreshold && routeState.NearRelayJitter[i] > routeState.DirectJitter {
				if routeState.NearRelayRTT[i] != 255 {
					if debug != nil {
						relayIndex, _ := relayIdToIndex[sourceRelayId[i]]
						*debug += fmt.Sprintf("%s temp excluded, high jitter (1). %d > %d\n", relayNames[relayIndex], routeState.NearRelayJitter[i], routeState.DirectJitter)
					}
					out_sourceRelayLatency[i] = 255
				}
			}

			if routeState.DirectJitter <= JitterThreshold && routeState.NearRelayJitter[i] > JitterThreshold {
				if routeState.NearRelayRTT[i] != 255 {
					if debug != nil {
						relayIndex, _ := relayIdToIndex[sourceRelayId[i]]
						*debug += fmt.Sprintf("%s temp excluded, high jitter (2). %d > %d\n", relayNames[relayIndex], routeState.NearRelayJitter[i], JitterThreshold)
					}
					out_sourceRelayLatency[i] = 255
>>>>>>> 532c13e7
				}
			}
		}

		// exclude near relays with higher number of packet loss events than direct (sporadic packet loss)

		if directPacketLoss > 0 {
			routeState.DirectPLCount++
		}

		// IMPORTANT: Only run for nonexistent or sporadic direct PL
		if int32(routeState.DirectPLCount*10) <= sliceNumber {

			for i := range sourceRelayPacketLoss {

				if sourceRelayPacketLoss[i] > 0 {
					routeState.NearRelayPLCount[i]++
				}
<<<<<<< HEAD

				if routeState.NearRelayPLCount[i] > routeState.DirectPLCount {
					out_sourceRelayLatency[i] = 255
=======
				if out_sourceRelayJitter[i] > JitterThreshold && out_sourceRelayJitter[i] > averageJitter {
					if routeState.NearRelayRTT[i] != 255 {
						if debug != nil {
							relayIndex, _ := relayIdToIndex[sourceRelayId[i]]
							*debug += fmt.Sprintf("%s temp excluded, above avg jitter. %d > %d\n", relayNames[relayIndex], out_sourceRelayJitter[i], averageJitter)
						}
						out_sourceRelayLatency[i] = 255
					}
>>>>>>> 532c13e7
				}
			}
		}

		// exclude near relays with a history of packet loss values worse than direct (continuous packet loss)

		routeState.PLHistorySamples++
		if routeState.PLHistorySamples > 8 {
			routeState.PLHistorySamples = 8
		}

		index := routeState.PLHistoryIndex

		samples := routeState.PLHistorySamples

		temp_threshold := samples / 2

		if directPacketLoss > 0 {
			routeState.DirectPLHistory |= (1 << index)
		} else {
			routeState.DirectPLHistory &= ^(1 << index)
		}

		for i := range sourceRelayPacketLoss {

			if routeState.NearRelayRTT[i] == 255 {
				continue
			}

			if sourceRelayPacketLoss[i] > directPacketLoss {
				routeState.NearRelayPLHistory[i] |= (1 << index)
			} else {
				routeState.NearRelayPLHistory[i] &= ^(1 << index)
			}

			plCount := int32(0)
			for j := 0; j < int(samples); j++ {
				if (routeState.NearRelayPLHistory[i] & (1 << j)) != 0 {
					plCount++
				}
			}

<<<<<<< HEAD
			if plCount > temp_threshold {
=======
			if plCount > threshold {
				if debug != nil {
					relayIndex, _ := relayIdToIndex[sourceRelayId[i]]
					*debug += fmt.Sprintf("%s temp excluded, history of pl (%d>%d)\n", relayNames[relayIndex], plCount, threshold)
				}
>>>>>>> 532c13e7
				out_sourceRelayLatency[i] = 255
			}
		}

		routeState.PLHistoryIndex = (routeState.PLHistoryIndex + 1) % 8

<<<<<<< HEAD
	}

	if routeShader.ReduceJitter {

		// exclude near relays with (significantly) higher jitter than direct

		for i := range sourceRelayLatency {

			if routeState.NearRelayJitter[i] > routeState.DirectJitter+JitterThreshold {
=======
			if routeState.DirectPLHistory == 0 && routeState.NearRelayPLHistory[i] != 0 {
				if debug != nil {
					relayIndex, _ := relayIdToIndex[sourceRelayId[i]]
					*debug += fmt.Sprintf("%s temp excluded, has pl but direct has none\n", relayNames[relayIndex])
				}
>>>>>>> 532c13e7
				out_sourceRelayLatency[i] = 255
			}
		}

		// exclude near relays with (significantly) higher than average jitter

		count := 0
		totalJitter := 0.0
		for i := range sourceRelayLatency {
			if out_sourceRelayLatency[i] != 255 {
				totalJitter += float64(out_sourceRelayJitter[i])
				count++
			}
		}

<<<<<<< HEAD
		if count > 0 {
			averageJitter := int32(math.Ceil(totalJitter / float64(count)))
			for i := range sourceRelayLatency {
				if out_sourceRelayLatency[i] == 255 {
					continue
				}
				if out_sourceRelayJitter[i] > averageJitter+JitterThreshold {
=======
		if numRelaysWithPacketLoss > 0 && numRelaysWithoutPacketLoss > 0 {
			for i := range sourceRelayPacketLoss {
				if routeState.NearRelayRTT[i] == 255 {
					continue
				}
				if routeState.NearRelayPLHistory[i] != 0 {
					if debug != nil {
						relayIndex, _ := relayIdToIndex[sourceRelayId[i]]
						*debug += fmt.Sprintf("%s temp excluded, has pl but other near relays don't\n", relayNames[relayIndex])
					}
>>>>>>> 532c13e7
					out_sourceRelayLatency[i] = 255
				}
			}
		}
	}

	// extra safety. don't let any relay report latency of zero

	for i := range sourceRelayLatency {

		if sourceRelayLatency[i] <= 0 || out_sourceRelayLatency[i] <= 0 {
			routeState.NearRelayRTT[i] = 255
			out_sourceRelayLatency[i] = 255
			continue
		}
	}

	// exclude any dest relays that no longer exist in the route matrix

	numDestRelays := int32(0)

	for i := range destRelayIds {
		destRelayIndex, ok := relayIdToIndex[destRelayIds[i]]
		if !ok {
			continue
		}
		out_destRelays[numDestRelays] = destRelayIndex
		numDestRelays++
	}

	*out_numDestRelays = numDestRelays
}

// ----------------------------------------------

func GetRandomBestRoute(routeMatrix []RouteEntry, sourceRelays []int32, sourceRelayCost []int32, destRelays []int32, maxCost int32, threshold int32, out_bestRouteCost *int32, out_bestRouteNumRelays *int32, out_bestRouteRelays *[MaxRelaysPerRoute]int32, debug *string) (foundRoute bool, routeDiversity int32) {

	foundRoute = false
	routeDiversity = 0

	if maxCost == -1 {
		return
	}

	bestRouteCost := GetBestRouteCost(routeMatrix, sourceRelays, sourceRelayCost, destRelays)

	if debug != nil {
		*debug += fmt.Sprintf("best route cost is %d\n", bestRouteCost)
	}

	if bestRouteCost > maxCost {
		if debug != nil {
			*debug += fmt.Sprintf("could not find any next route <= max cost %d\n", maxCost)
		}
		*out_bestRouteCost = bestRouteCost
		return
	}

	numBestRoutes := 0
	bestRoutes := make([]BestRoute, 1024)
	GetBestRoutes(routeMatrix, sourceRelays, sourceRelayCost, destRelays, bestRouteCost+threshold, bestRoutes, &numBestRoutes, &routeDiversity)
	if numBestRoutes == 0 {
		if debug != nil {
			*debug += "could not find any next routes. this should never happen\n"
		}
		return
	}

	if debug != nil {
		numNearRelays := 0
		for i := range sourceRelays {
			if sourceRelayCost[i] != 255 {
				numNearRelays++
			}
		}
		*debug += fmt.Sprintf("found %d suitable routes in [%d,%d] from %d/%d near relays\n", numBestRoutes, bestRouteCost, bestRouteCost+threshold, numNearRelays, len(sourceRelays))
	}

	randomIndex := rand.Intn(numBestRoutes)

	*out_bestRouteCost = bestRoutes[randomIndex].Cost + CostBias
	*out_bestRouteNumRelays = bestRoutes[randomIndex].NumRelays

	if !bestRoutes[randomIndex].NeedToReverse {
		copy(out_bestRouteRelays[:], bestRoutes[randomIndex].Relays[:bestRoutes[randomIndex].NumRelays])
	} else {
		numRouteRelays := bestRoutes[randomIndex].NumRelays
		for i := int32(0); i < numRouteRelays; i++ {
			out_bestRouteRelays[numRouteRelays-1-i] = bestRoutes[randomIndex].Relays[i]
		}
	}

	foundRoute = true

	return
}

func GetBestRoute_Initial(routeMatrix []RouteEntry, sourceRelays []int32, sourceRelayCost []int32, destRelays []int32, maxCost int32, selectThreshold int32, out_bestRouteCost *int32, out_bestRouteNumRelays *int32, out_bestRouteRelays *[MaxRelaysPerRoute]int32, debug *string) (hasRoute bool, routeDiversity int32) {

	return GetRandomBestRoute(routeMatrix, sourceRelays, sourceRelayCost, destRelays, maxCost, selectThreshold, out_bestRouteCost, out_bestRouteNumRelays, out_bestRouteRelays, debug)
}

func GetBestRoute_Update(routeMatrix []RouteEntry, sourceRelays []int32, sourceRelayCost []int32, destRelays []int32, maxCost int32, selectThreshold int32, switchThreshold int32, currentRouteNumRelays int32, currentRouteRelays [MaxRelaysPerRoute]int32, out_updatedRouteCost *int32, out_updatedRouteNumRelays *int32, out_updatedRouteRelays *[MaxRelaysPerRoute]int32, debug *string) (routeChanged bool, routeLost bool) {

	// if the current route no longer exists, pick a new route

	currentRouteCost := GetCurrentRouteCost(routeMatrix, currentRouteNumRelays, currentRouteRelays, sourceRelays, sourceRelayCost, destRelays, debug)

	if currentRouteCost < 0 {
		if debug != nil {
			*debug += "current route no longer exists. picking a new random route\n"
		}
		GetRandomBestRoute(routeMatrix, sourceRelays, sourceRelayCost, destRelays, maxCost, selectThreshold, out_updatedRouteCost, out_updatedRouteNumRelays, out_updatedRouteRelays, debug)
		routeChanged = true
		routeLost = true
		return
	}

	// if the current route is no longer within threshold of the best route, pick a new the route

	bestRouteCost := GetBestRouteCost(routeMatrix, sourceRelays, sourceRelayCost, destRelays)

	if currentRouteCost > bestRouteCost+switchThreshold {
		if debug != nil {
			*debug += fmt.Sprintf("current route no longer within switch threshold of best route. picking a new random route.\ncurrent route cost = %d, best route cost = %d, route switch threshold = %d\n", currentRouteCost, bestRouteCost, switchThreshold)
		}
		GetRandomBestRoute(routeMatrix, sourceRelays, sourceRelayCost, destRelays, bestRouteCost, selectThreshold, out_updatedRouteCost, out_updatedRouteNumRelays, out_updatedRouteRelays, debug)
		routeChanged = true
		return
	}

	// hold current route

	*out_updatedRouteCost = currentRouteCost
	*out_updatedRouteNumRelays = currentRouteNumRelays
	copy(out_updatedRouteRelays[:], currentRouteRelays[:])
	return
}

type RouteShader struct {
	DisableNetworkNext        bool
	SelectionPercent          int
	ABTest                    bool
	ProMode                   bool
	ReduceLatency             bool
	ReduceJitter              bool
	ReducePacketLoss          bool
	Multipath                 bool
	AcceptableLatency         int32
	LatencyThreshold          int32
	AcceptablePacketLoss      float32
	BandwidthEnvelopeUpKbps   int32
	BandwidthEnvelopeDownKbps int32
	BannedUsers               map[uint64]bool
}

func NewRouteShader() RouteShader {
	return RouteShader{
		DisableNetworkNext:        false,
		SelectionPercent:          100,
		ABTest:                    false,
		ReduceLatency:             true,
		ReduceJitter:              true,
		ReducePacketLoss:          true,
		Multipath:                 false,
		ProMode:                   false,
		AcceptableLatency:         0,
		LatencyThreshold:          10,
		AcceptablePacketLoss:      1.0,
		BandwidthEnvelopeUpKbps:   1024,
		BandwidthEnvelopeDownKbps: 1024,
		BannedUsers:               make(map[uint64]bool),
	}
}

type RouteState struct {
	UserID              uint64
	Next                bool
	Veto                bool
	Banned              bool
	Disabled            bool
	NotSelected         bool
	ABTest              bool
	A                   bool
	B                   bool
	ForcedNext          bool
	ReduceLatency       bool
	ReducePacketLoss    bool
	ProMode             bool
	Multipath           bool
	Committed           bool
	CommitVeto          bool
	CommitCounter       int32
	LatencyWorse        bool
	MultipathOverload   bool
	NoRoute             bool
	NextLatencyTooHigh  bool
	NumNearRelays       int32
	NearRelayRTT        [MaxNearRelays]int32
	NearRelayJitter     [MaxNearRelays]int32
	NearRelayPLHistory  [MaxNearRelays]uint32
	NearRelayPLCount    [MaxNearRelays]uint32
	DirectPLHistory     uint32
	DirectPLCount       uint32
	PLHistoryIndex      int32
	PLHistorySamples    int32
	RelayWentAway       bool
	RouteLost           bool
	DirectJitter        int32
	Mispredict          bool
	LackOfDiversity     bool
	MispredictCounter   uint32
	LatencyWorseCounter uint32
}

type InternalConfig struct {
	RouteSelectThreshold        int32
	RouteSwitchThreshold        int32
	MaxLatencyTradeOff          int32
	RTTVeto_Default             int32
	RTTVeto_Multipath           int32
	RTTVeto_PacketLoss          int32
	MultipathOverloadThreshold  int32
	TryBeforeYouBuy             bool
	ForceNext                   bool
	LargeCustomer               bool
	Uncommitted                 bool
	MaxRTT                      int32
	HighFrequencyPings          bool
	RouteDiversity              int32
	MultipathThreshold          int32
	MispredictMultipathOverload bool
}

func NewInternalConfig() InternalConfig {
	return InternalConfig{
<<<<<<< HEAD
		RouteSelectThreshold:        2,
		RouteSwitchThreshold:        5,
		MaxLatencyTradeOff:          20,
		RTTVeto_Default:             -10,
		RTTVeto_Multipath:           -20,
		RTTVeto_PacketLoss:          -30,
		MultipathOverloadThreshold:  500,
		TryBeforeYouBuy:             false,
		ForceNext:                   false,
		LargeCustomer:               false,
		Uncommitted:                 false,
		MaxRTT:                      300,
		HighFrequencyPings:          true,
		RouteDiversity:              0,
		MultipathThreshold:          25,
		MispredictMultipathOverload: true,
=======
		RouteSelectThreshold:       2,
		RouteSwitchThreshold:       5,
		MaxLatencyTradeOff:         10,
		RTTVeto_Default:            -10,
		RTTVeto_PacketLoss:         -20,
		RTTVeto_Multipath:          -20,
		MultipathOverloadThreshold: 500,
		TryBeforeYouBuy:            true,
		ForceNext:                  false,
		LargeCustomer:              false,
		Uncommitted:                false,
		MaxRTT:                     300,
>>>>>>> 532c13e7
	}
}

func EarlyOutDirect(routeShader *RouteShader, routeState *RouteState) bool {

	if routeState.Veto || routeState.Banned || routeState.Disabled || routeState.NotSelected || routeState.B {
		return true
	}

	if routeShader.DisableNetworkNext {
		routeState.Disabled = true
		return true
	}

	if routeShader.SelectionPercent == 0 || (routeState.UserID%100) > uint64(routeShader.SelectionPercent) {
		routeState.NotSelected = true
		return true
	}

	if routeShader.ABTest {
		routeState.ABTest = true
		if (routeState.UserID % 2) == 1 {
			routeState.B = true
			return true
		} else {
			routeState.A = true
		}
	}

	if routeShader.BannedUsers[routeState.UserID] {
		routeState.Banned = true
		return true
	}

	return false
}

func TryBeforeYouBuy(routeState *RouteState, internal *InternalConfig, directLatency int32, nextLatency int32, directPacketLoss float32, nextPacketLoss float32) bool {

	// don't do anything unless try before you buy is enabled

	if !internal.TryBeforeYouBuy {
		return true
	}

	// don't do anything if we have already committed

	if routeState.Committed {
		return true
	}

	// veto the route if we don't see improvement after three slices

	routeState.CommitCounter++
	if routeState.CommitCounter > 3 {
		routeState.CommitVeto = true
		return false
	}

	// if we are reducing packet loss. commit if RTT is within tolerance and packet loss is not worse

	if routeState.ReducePacketLoss {
		if nextLatency <= directLatency-internal.RTTVeto_PacketLoss && nextPacketLoss <= directPacketLoss {
			routeState.Committed = true
		}
		return true
	}

	// we are reducing latency. commit if latency and packet loss are not worse.

	if nextLatency <= directLatency && nextPacketLoss <= directPacketLoss {
		routeState.Committed = true
		return true
	}

	return true
}

<<<<<<< HEAD
func MakeRouteDecision_TakeNetworkNext(routeMatrix []RouteEntry, routeShader *RouteShader, routeState *RouteState, multipathVetoUsers map[uint64]bool, internal *InternalConfig, directLatency int32, directPacketLoss float32, sourceRelays []int32, sourceRelayCost []int32, destRelays []int32, out_routeCost *int32, out_routeNumRelays *int32, out_routeRelays []int32, out_routeDiversity *int32, debug *string) bool {
=======
func MakeRouteDecision_TakeNetworkNext(routeMatrix []RouteEntry, relayNames []string, routeShader *RouteShader, routeState *RouteState, multipathVetoUsers map[uint64]bool, internal *InternalConfig, directLatency int32, directPacketLoss float32, sourceRelays []int32, sourceRelayCost []int32, destRelays []int32, out_routeCost *int32, out_routeNumRelays *int32, out_routeRelays []int32, debug *string) bool {
>>>>>>> 532c13e7

	if EarlyOutDirect(routeShader, routeState) {
		return false
	}

	maxCost := directLatency

	// apply safety to source relay cost

	for i := range sourceRelayCost {
		if sourceRelayCost[i] <= 0 {
			sourceRelayCost[i] = 255
		}
	}

	// should we try to reduce latency?

	reduceLatency := false
	if routeShader.ReduceLatency {
		if directLatency > routeShader.AcceptableLatency {
			if debug != nil {
				*debug += "try to reduce latency\n"
			}
			maxCost = directLatency - routeShader.LatencyThreshold
			reduceLatency = true
		} else {
			if debug != nil {
				*debug += fmt.Sprintf("direct latency is already acceptable. direct latency = %d, latency threshold = %d\n", directLatency, routeShader.LatencyThreshold)
			}
			maxCost = -1
		}
	}

	// should we try to reduce packet loss?

	reducePacketLoss := false
	if routeShader.ReducePacketLoss && directPacketLoss > routeShader.AcceptablePacketLoss {
		if debug != nil {
			*debug += "try to reduce packet loss\n"
		}
		maxCost = directLatency + internal.MaxLatencyTradeOff
		reducePacketLoss = true
	}

	// should we enable pro mode?

	userHasMultipathVeto := multipathVetoUsers[routeState.UserID]

	proMode := false
	if routeShader.ProMode && !userHasMultipathVeto {
		if debug != nil {
			*debug += "pro mode\n"
		}
		maxCost = directLatency + internal.MaxLatencyTradeOff
		proMode = true
	}

	// if we are forcing a network next route, set the max cost to max 32 bit integer to accept all routes

	if internal.ForceNext {
		if debug != nil {
			*debug += "forcing network next\n"
		}
		maxCost = math.MaxInt32
		routeState.ForcedNext = true
	}

	// get the initial best route

	bestRouteCost := int32(0)
	bestRouteNumRelays := int32(0)
	bestRouteRelays := [MaxRelaysPerRoute]int32{}

	selectThreshold := internal.RouteSelectThreshold

	hasRoute, routeDiversity := GetBestRoute_Initial(routeMatrix, sourceRelays, sourceRelayCost, destRelays, maxCost, selectThreshold, &bestRouteCost, &bestRouteNumRelays, &bestRouteRelays, debug)

	*out_routeCost = bestRouteCost
	*out_routeNumRelays = bestRouteNumRelays
	*out_routeDiversity = routeDiversity
	copy(out_routeRelays, bestRouteRelays[:bestRouteNumRelays])

	if debug != nil && hasRoute {
		*debug += fmt.Sprintf("route diversity %d\n", routeDiversity)
	}

	// if we don't have enough route diversity, we can't take network next

	if routeDiversity < internal.RouteDiversity {
		if debug != nil {
			*debug += fmt.Sprintf("not enough route diversity. %d < %d\n", routeDiversity, internal.RouteDiversity)
		}
		routeState.LackOfDiversity = true
		return false
	}

	// if we don't have a network next route, we can't take network next

	if !hasRoute {
		if debug != nil {
			*debug += "not taking network next. no next route available within parameters\n"
		}
		return false
	}

	// if the next route RTT is too high, don't take it

	if bestRouteCost > internal.MaxRTT {
		if debug != nil {
			*debug += fmt.Sprintf("not taking network next. best route is higher than max rtt %d\n", internal.MaxRTT)
		}
		return false
	}

	// don't multipath if we are reducing latency more than the multipath threshold

	multipath := (proMode || routeShader.Multipath) && !userHasMultipathVeto

	if internal.MultipathThreshold > 0 {
		difference := directLatency - bestRouteCost
		if difference > internal.MultipathThreshold {
			multipath = false
		}
	}

	// take the network next route

	routeState.Next = true
	routeState.ReduceLatency = reduceLatency
	routeState.ReducePacketLoss = reducePacketLoss
	routeState.ProMode = proMode
	routeState.Multipath = multipath

	// should we commit to sending packets across network next?

	routeState.Committed = !internal.Uncommitted && (!internal.TryBeforeYouBuy || routeState.Multipath)

	if debug != nil {
		if !routeState.Committed && internal.Uncommitted {
			*debug += fmt.Sprintf("uncommitted\n")
		} else {
			*debug += fmt.Sprintf("try before you buy\n")
		}
	}

	// print the network next route to debug

	if debug != nil {
		for i := 0; i < int(bestRouteNumRelays); i++ {
			if i != int(bestRouteNumRelays-1) {
				*debug += fmt.Sprintf("%s - ", relayNames[bestRouteRelays[i]])
			} else {
				*debug += fmt.Sprintf("%s\n", relayNames[bestRouteRelays[i]])
			}
		}
	}

	return true
}

func MakeRouteDecision_StayOnNetworkNext_Internal(routeMatrix []RouteEntry, relayNames []string, routeShader *RouteShader, routeState *RouteState, internal *InternalConfig, directLatency int32, nextLatency int32, predictedLatency int32, directPacketLoss float32, nextPacketLoss float32, currentRouteNumRelays int32, currentRouteRelays [MaxRelaysPerRoute]int32, sourceRelays []int32, sourceRelayCost []int32, destRelays []int32, out_updatedRouteCost *int32, out_updatedRouteNumRelays *int32, out_updatedRouteRelays []int32, debug *string) (bool, bool) {

	// if we early out, go direct

	if EarlyOutDirect(routeShader, routeState) {
		return false, false
	}

	// apply safety to source relay cost

	for i := range sourceRelayCost {
		if sourceRelayCost[i] <= 0 {
			sourceRelayCost[i] = 255
		}
	}

	// if we mispredict RTT by 10ms or more, 3 slices in a row, leave network next

	if predictedLatency > 0 && nextLatency >= predictedLatency+10 {
		routeState.MispredictCounter++
		if routeState.MispredictCounter == 3 {
			if debug != nil {
				*debug += fmt.Sprintf("mispredict: next rtt = %d, predicted rtt = %d\n", nextLatency, predictedLatency)
			}
			routeState.Mispredict = true
			if routeState.Multipath && internal.MispredictMultipathOverload {
				routeState.MultipathOverload = true
				if debug != nil {
					*debug += "mispredict -> multipath overload\n"
				}
			}
			return false, false
		}
	} else {
		routeState.MispredictCounter = 0
	}

	// if we overload the connection in multipath, leave network next

	if routeState.Multipath && directLatency >= internal.MultipathOverloadThreshold {
		if debug != nil {
			*debug += fmt.Sprintf("multipath overload: direct rtt = %d > threshold %d\n", directLatency, internal.MultipathOverloadThreshold)
		}
		routeState.MultipathOverload = true
		return false, false
	}

	// if we make rtt significantly worse leave network next

	maxCost := int32(math.MaxInt32)

	if !internal.ForceNext {

		rttVeto := internal.RTTVeto_Default

		if routeState.ReducePacketLoss {
			rttVeto = internal.RTTVeto_PacketLoss
		}

		if routeState.Multipath {
			rttVeto = internal.RTTVeto_Multipath
		}

		// IMPORTANT: Here is where we abort the network next route if we see that we have
		// made latency worse on the previous slice. This is disabled while we are not committed,
		// so we can properly evaluate the route in try before you buy instead of vetoing it right away

		if routeState.Committed {

			if !routeState.Multipath {

				// If we make latency worse and we are not in multipath, leave network next right away
				
				if nextLatency > (directLatency-rttVeto) {
					if debug != nil {
						*debug += fmt.Sprintf("aborting route because we made latency worse: next rtt = %d, direct rtt = %d, veto rtt = %d\n", nextLatency, directLatency, directLatency-rttVeto)
					}
					routeState.LatencyWorse = true
					return false, false
				}

			} else {

				// If we are in multipath, only leave network next if we make latency worse three slices in a row
				
				if nextLatency > (directLatency-rttVeto) {
					routeState.LatencyWorseCounter++
					if routeState.LatencyWorseCounter == 3 {
						if debug != nil {
							*debug += fmt.Sprintf("aborting route because we made latency worse 3X: next rtt = %d, direct rtt = %d, veto rtt = %d\n", nextLatency, directLatency, directLatency-rttVeto)
						}
						routeState.LatencyWorse = true
						return false, false
					}
				} else {
					routeState.LatencyWorseCounter = 0
				}

			}
		}

		maxCost = directLatency - rttVeto
	}

	// update the current best route

	bestRouteCost := int32(0)
	bestRouteNumRelays := int32(0)
	bestRouteRelays := [MaxRelaysPerRoute]int32{}

	routeSwitched, routeLost := GetBestRoute_Update(routeMatrix, sourceRelays, sourceRelayCost, destRelays, maxCost, internal.RouteSelectThreshold, internal.RouteSwitchThreshold, currentRouteNumRelays, currentRouteRelays, &bestRouteCost, &bestRouteNumRelays, &bestRouteRelays, debug)

	routeState.RouteLost = routeLost

	// if we don't have a network next route, leave network next

	if bestRouteNumRelays == 0 {
		if debug != nil {
			*debug += fmt.Sprintf("leaving network next because we no longer have a suitable next route\n")
		}
		routeState.NoRoute = true
		return false, false
	}

	// if the next route RTT is too high, leave network next

	if bestRouteCost > internal.MaxRTT {
		if debug != nil {
			*debug += fmt.Sprintf("next latency is too high. next rtt = %d, threshold = %d\n", bestRouteCost, internal.MaxRTT)
		}
		routeState.NextLatencyTooHigh = true
		return false, false
	}

	// run try before you buy logic

	if !TryBeforeYouBuy(routeState, internal, directLatency, nextLatency, directPacketLoss, nextPacketLoss) {
		if debug != nil {
			*debug += "leaving network next because try before you buy vetoed the session\n"
		}
		return false, false
	}

	// stay on network next

	*out_updatedRouteCost = bestRouteCost
	*out_updatedRouteNumRelays = bestRouteNumRelays
	copy(out_updatedRouteRelays, bestRouteRelays[:bestRouteNumRelays])

	// print the network next route to debug

	if debug != nil {
		for i := 0; i < int(bestRouteNumRelays); i++ {
			if i != int(bestRouteNumRelays-1) {
				*debug += fmt.Sprintf("%s - ", relayNames[bestRouteRelays[i]])
			} else {
				*debug += fmt.Sprintf("%s\n", relayNames[bestRouteRelays[i]])
			}
		}
	}

	return true, routeSwitched
}

func MakeRouteDecision_StayOnNetworkNext(routeMatrix []RouteEntry, relayNames []string, routeShader *RouteShader, routeState *RouteState, internal *InternalConfig, directLatency int32, nextLatency int32, predictedLatency int32, directPacketLoss float32, nextPacketLoss float32, currentRouteNumRelays int32, currentRouteRelays [MaxRelaysPerRoute]int32, sourceRelays []int32, sourceRelayCost []int32, destRelays []int32, out_updatedRouteCost *int32, out_updatedRouteNumRelays *int32, out_updatedRouteRelays []int32, debug *string) (bool, bool) {

	stayOnNetworkNext, nextRouteSwitched := MakeRouteDecision_StayOnNetworkNext_Internal(routeMatrix, relayNames, routeShader, routeState, internal, directLatency, nextLatency, predictedLatency, directPacketLoss, nextPacketLoss, currentRouteNumRelays, currentRouteRelays, sourceRelays, sourceRelayCost, destRelays, out_updatedRouteCost, out_updatedRouteNumRelays, out_updatedRouteRelays, debug)

	if routeState.Next && !stayOnNetworkNext {
		routeState.Next = false
		routeState.Veto = true
	}

	return stayOnNetworkNext, nextRouteSwitched
}<|MERGE_RESOLUTION|>--- conflicted
+++ resolved
@@ -863,11 +863,10 @@
 
 // -------------------------------------------
 
-func ReframeRoute(routeState *RouteState, relayIdToIndex map[uint64]int32, routeRelayIds []uint64, out_routeRelays *[MaxRelaysPerRoute]int32) bool {
+func ReframeRoute(routeState *RouteState, relayIDToIndex map[uint64]int32, routeRelayIds []uint64, out_routeRelays *[MaxRelaysPerRoute]int32) bool {
 	for i := range routeRelayIds {
-		relayIndex, ok := relayIdToIndex[routeRelayIds[i]]
+		relayIndex, ok := relayIDToIndex[routeRelayIds[i]]
 		if !ok {
-
 			routeState.RelayWentAway = true
 			return false
 		}
@@ -877,11 +876,7 @@
 	return true
 }
 
-<<<<<<< HEAD
 func ReframeRelays(routeShader *RouteShader, routeState *RouteState, relayIDToIndex map[uint64]int32, directLatency int32, directJitter int32, directPacketLoss int32, nextPacketLoss int32, firstRouteRelayId uint64, sliceNumber int32, sourceRelayId []uint64, sourceRelayLatency []int32, sourceRelayJitter []int32, sourceRelayPacketLoss []int32, destRelayIds []uint64, out_sourceRelayLatency []int32, out_sourceRelayJitter []int32, out_numDestRelays *int32, out_destRelays []int32) {
-=======
-func ReframeRelays(routeShader *RouteShader, routeState *RouteState, relayIdToIndex map[uint64]int32, relayNames []string, directJitter int32, directPacketLoss int32, sourceRelayId []uint64, sourceRelayLatency []int32, sourceRelayJitter []int32, sourceRelayPacketLoss []int32, destRelayIds []uint64, out_sourceRelayLatency []int32, out_sourceRelayJitter []int32, out_numDestRelays *int32, out_destRelays []int32, debug *string) {
->>>>>>> 532c13e7
 
 	if routeState.NumNearRelays == 0 {
 		routeState.NumNearRelays = int32(len(sourceRelayId))
@@ -907,38 +902,22 @@
 		routeState.DirectJitter = directJitter
 	}
 
-	if debug != nil {
-		*debug += fmt.Sprintf("direct jitter %d, max %d\n", directJitter, routeState.DirectJitter)
-	}
-
 	for i := range sourceRelayLatency {
 
-		// any source relay that no longer exists cannot be routed through
-		relayIndex, ok := relayIdToIndex[sourceRelayId[i]]
-		if !ok {
-			if debug != nil {
-				if routeState.NearRelayRTT[i] != 255 {
-					*debug += fmt.Sprintf("%x excluded, does not exist\n", sourceRelayId[i])
-				}
-			}
+		// you say your latency is 0ms? I don't believe you!
+		if sourceRelayLatency[i] <= 0 {
 			routeState.NearRelayRTT[i] = 255
 			out_sourceRelayLatency[i] = 255
 			continue
 		}
 
-		// you say your latency is 0ms? I don't believe you!
-		if sourceRelayLatency[i] <= 0 {
-			if debug != nil {
-				if routeState.NearRelayRTT[i] != 255 {
-					*debug += fmt.Sprintf("%s excluded, rtt=0\n", relayNames[relayIndex])
-				}
-			}
+		// any source relay with >= 50% PL in the last slice is bad news
+		if sourceRelayPacketLoss[i] >= 50 {
 			routeState.NearRelayRTT[i] = 255
 			out_sourceRelayLatency[i] = 255
 			continue
 		}
 
-<<<<<<< HEAD
 		// any source relay with latency > direct is not helpful to us
 		if routeState.NearRelayRTT[i] != 255 && routeState.NearRelayRTT[i] > directLatency+10 {
 			routeState.NearRelayRTT[i] = 255
@@ -949,15 +928,6 @@
 		// any source relay that no longer exists cannot be routed through
 		_, ok := relayIDToIndex[sourceRelayId[i]]
 		if !ok {
-=======
-		// any source relay with >= 50% PL in the last slice is bad news
-		if sourceRelayPacketLoss[i] >= 50 {
-			if debug != nil {
-				if routeState.NearRelayRTT[i] != 255 {
-					*debug += fmt.Sprintf("%s excluded, pl>=50%%\n", relayNames[relayIndex])
-				}
-			}
->>>>>>> 532c13e7
 			routeState.NearRelayRTT[i] = 255
 			out_sourceRelayLatency[i] = 255
 			continue
@@ -992,7 +962,6 @@
 
 		if firstRouteRelayId != 0 && nextPacketLoss > 0 {
 
-<<<<<<< HEAD
 			for i := range sourceRelayId {
 
 				if sourceRelayId[i] == firstRouteRelayId {
@@ -1002,25 +971,6 @@
 					}
 
 					break
-=======
-			if routeState.DirectJitter > JitterThreshold && routeState.NearRelayJitter[i] > routeState.DirectJitter {
-				if routeState.NearRelayRTT[i] != 255 {
-					if debug != nil {
-						relayIndex, _ := relayIdToIndex[sourceRelayId[i]]
-						*debug += fmt.Sprintf("%s temp excluded, high jitter (1). %d > %d\n", relayNames[relayIndex], routeState.NearRelayJitter[i], routeState.DirectJitter)
-					}
-					out_sourceRelayLatency[i] = 255
-				}
-			}
-
-			if routeState.DirectJitter <= JitterThreshold && routeState.NearRelayJitter[i] > JitterThreshold {
-				if routeState.NearRelayRTT[i] != 255 {
-					if debug != nil {
-						relayIndex, _ := relayIdToIndex[sourceRelayId[i]]
-						*debug += fmt.Sprintf("%s temp excluded, high jitter (2). %d > %d\n", relayNames[relayIndex], routeState.NearRelayJitter[i], JitterThreshold)
-					}
-					out_sourceRelayLatency[i] = 255
->>>>>>> 532c13e7
 				}
 			}
 		}
@@ -1039,20 +989,9 @@
 				if sourceRelayPacketLoss[i] > 0 {
 					routeState.NearRelayPLCount[i]++
 				}
-<<<<<<< HEAD
 
 				if routeState.NearRelayPLCount[i] > routeState.DirectPLCount {
 					out_sourceRelayLatency[i] = 255
-=======
-				if out_sourceRelayJitter[i] > JitterThreshold && out_sourceRelayJitter[i] > averageJitter {
-					if routeState.NearRelayRTT[i] != 255 {
-						if debug != nil {
-							relayIndex, _ := relayIdToIndex[sourceRelayId[i]]
-							*debug += fmt.Sprintf("%s temp excluded, above avg jitter. %d > %d\n", relayNames[relayIndex], out_sourceRelayJitter[i], averageJitter)
-						}
-						out_sourceRelayLatency[i] = 255
-					}
->>>>>>> 532c13e7
 				}
 			}
 		}
@@ -1078,10 +1017,6 @@
 
 		for i := range sourceRelayPacketLoss {
 
-			if routeState.NearRelayRTT[i] == 255 {
-				continue
-			}
-
 			if sourceRelayPacketLoss[i] > directPacketLoss {
 				routeState.NearRelayPLHistory[i] |= (1 << index)
 			} else {
@@ -1095,22 +1030,13 @@
 				}
 			}
 
-<<<<<<< HEAD
 			if plCount > temp_threshold {
-=======
-			if plCount > threshold {
-				if debug != nil {
-					relayIndex, _ := relayIdToIndex[sourceRelayId[i]]
-					*debug += fmt.Sprintf("%s temp excluded, history of pl (%d>%d)\n", relayNames[relayIndex], plCount, threshold)
-				}
->>>>>>> 532c13e7
 				out_sourceRelayLatency[i] = 255
 			}
 		}
 
 		routeState.PLHistoryIndex = (routeState.PLHistoryIndex + 1) % 8
 
-<<<<<<< HEAD
 	}
 
 	if routeShader.ReduceJitter {
@@ -1120,13 +1046,6 @@
 		for i := range sourceRelayLatency {
 
 			if routeState.NearRelayJitter[i] > routeState.DirectJitter+JitterThreshold {
-=======
-			if routeState.DirectPLHistory == 0 && routeState.NearRelayPLHistory[i] != 0 {
-				if debug != nil {
-					relayIndex, _ := relayIdToIndex[sourceRelayId[i]]
-					*debug += fmt.Sprintf("%s temp excluded, has pl but direct has none\n", relayNames[relayIndex])
-				}
->>>>>>> 532c13e7
 				out_sourceRelayLatency[i] = 255
 			}
 		}
@@ -1142,7 +1061,6 @@
 			}
 		}
 
-<<<<<<< HEAD
 		if count > 0 {
 			averageJitter := int32(math.Ceil(totalJitter / float64(count)))
 			for i := range sourceRelayLatency {
@@ -1150,18 +1068,6 @@
 					continue
 				}
 				if out_sourceRelayJitter[i] > averageJitter+JitterThreshold {
-=======
-		if numRelaysWithPacketLoss > 0 && numRelaysWithoutPacketLoss > 0 {
-			for i := range sourceRelayPacketLoss {
-				if routeState.NearRelayRTT[i] == 255 {
-					continue
-				}
-				if routeState.NearRelayPLHistory[i] != 0 {
-					if debug != nil {
-						relayIndex, _ := relayIdToIndex[sourceRelayId[i]]
-						*debug += fmt.Sprintf("%s temp excluded, has pl but other near relays don't\n", relayNames[relayIndex])
-					}
->>>>>>> 532c13e7
 					out_sourceRelayLatency[i] = 255
 				}
 			}
@@ -1184,7 +1090,7 @@
 	numDestRelays := int32(0)
 
 	for i := range destRelayIds {
-		destRelayIndex, ok := relayIdToIndex[destRelayIds[i]]
+		destRelayIndex, ok := relayIDToIndex[destRelayIds[i]]
 		if !ok {
 			continue
 		}
@@ -1398,7 +1304,6 @@
 
 func NewInternalConfig() InternalConfig {
 	return InternalConfig{
-<<<<<<< HEAD
 		RouteSelectThreshold:        2,
 		RouteSwitchThreshold:        5,
 		MaxLatencyTradeOff:          20,
@@ -1415,20 +1320,6 @@
 		RouteDiversity:              0,
 		MultipathThreshold:          25,
 		MispredictMultipathOverload: true,
-=======
-		RouteSelectThreshold:       2,
-		RouteSwitchThreshold:       5,
-		MaxLatencyTradeOff:         10,
-		RTTVeto_Default:            -10,
-		RTTVeto_PacketLoss:         -20,
-		RTTVeto_Multipath:          -20,
-		MultipathOverloadThreshold: 500,
-		TryBeforeYouBuy:            true,
-		ForceNext:                  false,
-		LargeCustomer:              false,
-		Uncommitted:                false,
-		MaxRTT:                     300,
->>>>>>> 532c13e7
 	}
 }
 
@@ -1507,11 +1398,7 @@
 	return true
 }
 
-<<<<<<< HEAD
 func MakeRouteDecision_TakeNetworkNext(routeMatrix []RouteEntry, routeShader *RouteShader, routeState *RouteState, multipathVetoUsers map[uint64]bool, internal *InternalConfig, directLatency int32, directPacketLoss float32, sourceRelays []int32, sourceRelayCost []int32, destRelays []int32, out_routeCost *int32, out_routeNumRelays *int32, out_routeRelays []int32, out_routeDiversity *int32, debug *string) bool {
-=======
-func MakeRouteDecision_TakeNetworkNext(routeMatrix []RouteEntry, relayNames []string, routeShader *RouteShader, routeState *RouteState, multipathVetoUsers map[uint64]bool, internal *InternalConfig, directLatency int32, directPacketLoss float32, sourceRelays []int32, sourceRelayCost []int32, destRelays []int32, out_routeCost *int32, out_routeNumRelays *int32, out_routeRelays []int32, debug *string) bool {
->>>>>>> 532c13e7
 
 	if EarlyOutDirect(routeShader, routeState) {
 		return false
@@ -1648,26 +1535,6 @@
 	// should we commit to sending packets across network next?
 
 	routeState.Committed = !internal.Uncommitted && (!internal.TryBeforeYouBuy || routeState.Multipath)
-
-	if debug != nil {
-		if !routeState.Committed && internal.Uncommitted {
-			*debug += fmt.Sprintf("uncommitted\n")
-		} else {
-			*debug += fmt.Sprintf("try before you buy\n")
-		}
-	}
-
-	// print the network next route to debug
-
-	if debug != nil {
-		for i := 0; i < int(bestRouteNumRelays); i++ {
-			if i != int(bestRouteNumRelays-1) {
-				*debug += fmt.Sprintf("%s - ", relayNames[bestRouteRelays[i]])
-			} else {
-				*debug += fmt.Sprintf("%s\n", relayNames[bestRouteRelays[i]])
-			}
-		}
-	}
 
 	return true
 }
