package core

// #cgo pkg-config: libsodium
// #include <sodium.h>
import "C"

import (
	"crypto/ed25519"
	"encoding/binary"
	"fmt"
	"math"
	"math/rand"
	"net"
	"os"
	"strconv"
	"sync"
	"unsafe"
)

const CostBias = 3
const MaxNearRelays = 32
const MaxRelaysPerRoute = 5
const MaxRoutesPerEntry = 16
const JitterThreshold = 15

const NEXT_MAX_NODES = 7
const NEXT_ADDRESS_BYTES = 19
const NEXT_ROUTE_TOKEN_BYTES = 76
const NEXT_ENCRYPTED_ROUTE_TOKEN_BYTES = 116
const NEXT_CONTINUE_TOKEN_BYTES = 17
const NEXT_ENCRYPTED_CONTINUE_TOKEN_BYTES = 57
const NEXT_PRIVATE_KEY_BYTES = 32

var debugLogs bool

func init() {
	value, ok := os.LookupEnv("NEXT_DEBUG_LOGS")
	if ok && value == "1" {
		debugLogs = true
	}
}

func Error(s string, params ...interface{}) {
	fmt.Printf("error: "+s+"\n", params...)
}

func Debug(s string, params ...interface{}) {
	if debugLogs {
		fmt.Printf(s+"\n", params...)
	}
}

func ProtocolVersionAtLeast(serverMajor uint32, serverMinor uint32, serverPatch uint32, targetMajor uint32, targetMinor uint32, targetPatch uint32) bool {
	serverVersion := ((serverMajor & 0xFF) << 16) | ((serverMinor & 0xFF) << 8) | (serverPatch & 0xFF)
	targetVersion := ((targetMajor & 0xFF) << 16) | ((targetMinor & 0xFF) << 8) | (targetPatch & 0xFF)
	return serverVersion >= targetVersion
}

func HaversineDistance(lat1 float64, long1 float64, lat2 float64, long2 float64) float64 {
	lat1 *= math.Pi / 180
	lat2 *= math.Pi / 180
	long1 *= math.Pi / 180
	long2 *= math.Pi / 180
	delta_lat := lat2 - lat1
	delta_long := long2 - long1
	lat_sine := math.Sin(delta_lat / 2)
	long_sine := math.Sin(delta_long / 2)
	a := lat_sine*lat_sine + math.Cos(lat1)*math.Cos(lat2)*long_sine*long_sine
	c := 2 * math.Atan2(math.Sqrt(a), math.Sqrt(1-a))
	r := 6371.0
	d := r * c
	return d // kilometers
}

func SpeedOfLightTimeMilliseconds(a_lat float64, a_long float64, b_lat float64, b_long float64, c_lat float64, c_long float64) float64 {
	ab_distance_kilometers := HaversineDistance(a_lat, a_long, b_lat, b_long)
	bc_distance_kilometers := HaversineDistance(b_lat, b_long, c_lat, c_long)
	total_distance_kilometers := ab_distance_kilometers + bc_distance_kilometers
	speed_of_light_time_milliseconds := total_distance_kilometers / 299792.458 * 1000.0
	return speed_of_light_time_milliseconds
}

func TriMatrixLength(size int) int {
	return (size * (size - 1)) / 2
}

func TriMatrixIndex(i, j int) int {
	if i > j {
		return i*(i+1)/2 - i + j
	} else {
		return j*(j+1)/2 - j + i
	}
}

func GenerateRelayKeyPair() ([]byte, []byte, error) {
	publicKey, privateKey, err := ed25519.GenerateKey(nil)
	return publicKey, privateKey, err
}

// -----------------------------------------------------

const (
	IPAddressNone = 0
	IPAddressIPv4 = 1
	IPAddressIPv6 = 2
)

func ParseAddress(input string) *net.UDPAddr {
	address := &net.UDPAddr{}
	ip_string, port_string, err := net.SplitHostPort(input)
	if err != nil {
		address.IP = net.ParseIP(input)
		address.Port = 0
		return address
	}
	address.IP = net.ParseIP(ip_string)
	address.Port, _ = strconv.Atoi(port_string)
	return address
}

const (
	ADDRESS_NONE = 0
	ADDRESS_IPV4 = 1
	ADDRESS_IPV6 = 2
)

func WriteAddress(buffer []byte, address *net.UDPAddr) {
	if address == nil {
		buffer[0] = ADDRESS_NONE
		return
	}
	ipv4 := address.IP.To4()
	port := address.Port
	if ipv4 != nil {
		buffer[0] = ADDRESS_IPV4
		buffer[1] = ipv4[0]
		buffer[2] = ipv4[1]
		buffer[3] = ipv4[2]
		buffer[4] = ipv4[3]
		buffer[5] = (byte)(port & 0xFF)
		buffer[6] = (byte)(port >> 8)
	} else {
		buffer[0] = ADDRESS_IPV6
		copy(buffer[1:], address.IP)
		buffer[17] = (byte)(port & 0xFF)
		buffer[18] = (byte)(port >> 8)
	}
}

func ReadAddress(buffer []byte) *net.UDPAddr {
	addressType := buffer[0]
	if addressType == ADDRESS_IPV4 {
		return &net.UDPAddr{IP: net.IPv4(buffer[1], buffer[2], buffer[3], buffer[4]), Port: ((int)(binary.LittleEndian.Uint16(buffer[5:])))}
	} else if addressType == ADDRESS_IPV6 {
		return &net.UDPAddr{IP: buffer[1:17], Port: ((int)(binary.LittleEndian.Uint16(buffer[17:19])))}
	}
	return nil
}

// ---------------------------------------------------

type RouteManager struct {
	NumRoutes       int
	RouteCost       [MaxRoutesPerEntry]int32
	RouteHash       [MaxRoutesPerEntry]uint32
	RouteNumRelays  [MaxRoutesPerEntry]int32
	RouteRelays     [MaxRoutesPerEntry][MaxRelaysPerRoute]int32
	RelayDatacenter []uint64
}

func (manager *RouteManager) AddRoute(cost int32, relays ...int32) {

	// IMPORTANT: Filter out routes with loops. They can happen *very* occasionally.
	loopCheck := make(map[int32]int, len(relays))
	for i := range relays {
		if _, exists := loopCheck[relays[i]]; exists {
			return
		}
		loopCheck[relays[i]] = 1
	}

	// IMPORTANT: Filter out any route with two relays in the same datacenter. These routes are redundant.
	datacenterCheck := make(map[uint64]int, len(relays))
	for i := range relays {
		if _, exists := datacenterCheck[manager.RelayDatacenter[relays[i]]]; exists {
			return
		}
		datacenterCheck[manager.RelayDatacenter[relays[i]]] = 1
	}

	if manager.NumRoutes == 0 {

		// no routes yet. add the route

		manager.NumRoutes = 1
		manager.RouteCost[0] = cost
		manager.RouteHash[0] = RouteHash(relays...)
		manager.RouteNumRelays[0] = int32(len(relays))
		for i := range relays {
			manager.RouteRelays[0][i] = relays[i]
		}

	} else if manager.NumRoutes < MaxRoutesPerEntry {

		// not at max routes yet. insert according cost sort order

		hash := RouteHash(relays...)
		for i := 0; i < manager.NumRoutes; i++ {
			if hash == manager.RouteHash[i] {
				return
			}
		}

		if cost >= manager.RouteCost[manager.NumRoutes-1] {

			// cost is greater than existing entries. append.

			manager.RouteCost[manager.NumRoutes] = cost
			manager.RouteHash[manager.NumRoutes] = hash
			manager.RouteNumRelays[manager.NumRoutes] = int32(len(relays))
			for i := range relays {
				manager.RouteRelays[manager.NumRoutes][i] = relays[i]
			}
			manager.NumRoutes++

		} else {

			// cost is lower than at least one entry. insert.

			insertIndex := manager.NumRoutes - 1
			for {
				if insertIndex == 0 || cost > manager.RouteCost[insertIndex-1] {
					break
				}
				insertIndex--
			}
			manager.NumRoutes++
			for i := manager.NumRoutes - 1; i > insertIndex; i-- {
				manager.RouteCost[i] = manager.RouteCost[i-1]
				manager.RouteHash[i] = manager.RouteHash[i-1]
				manager.RouteNumRelays[i] = manager.RouteNumRelays[i-1]
				for j := 0; j < int(manager.RouteNumRelays[i]); j++ {
					manager.RouteRelays[i][j] = manager.RouteRelays[i-1][j]
				}
			}
			manager.RouteCost[insertIndex] = cost
			manager.RouteHash[insertIndex] = hash
			manager.RouteNumRelays[insertIndex] = int32(len(relays))
			for i := range relays {
				manager.RouteRelays[insertIndex][i] = relays[i]
			}

		}

	} else {

		// route set is full. only insert if lower cost than at least one current route.

		if cost >= manager.RouteCost[manager.NumRoutes-1] {
			return
		}

		hash := RouteHash(relays...)
		for i := 0; i < manager.NumRoutes; i++ {
			if hash == manager.RouteHash[i] {
				return
			}
		}

		insertIndex := manager.NumRoutes - 1
		for {
			if insertIndex == 0 || cost > manager.RouteCost[insertIndex-1] {
				break
			}
			insertIndex--
		}

		for i := manager.NumRoutes - 1; i > insertIndex; i-- {
			manager.RouteCost[i] = manager.RouteCost[i-1]
			manager.RouteHash[i] = manager.RouteHash[i-1]
			manager.RouteNumRelays[i] = manager.RouteNumRelays[i-1]
			for j := 0; j < int(manager.RouteNumRelays[i]); j++ {
				manager.RouteRelays[i][j] = manager.RouteRelays[i-1][j]
			}
		}

		manager.RouteCost[insertIndex] = cost
		manager.RouteHash[insertIndex] = hash
		manager.RouteNumRelays[insertIndex] = int32(len(relays))

		for i := range relays {
			manager.RouteRelays[insertIndex][i] = relays[i]
		}

	}
}

func RouteHash(relays ...int32) uint32 {
	const prime = uint32(16777619)
	const offset = uint32(2166136261)
	hash := uint32(0)
	for i := range relays {
		hash ^= uint32(relays[i]>>24) & 0xFF
		hash *= prime
		hash ^= uint32(relays[i]>>16) & 0xFF
		hash *= prime
		hash ^= uint32(relays[i]>>8) & 0xFF
		hash *= prime
		hash ^= uint32(relays[i]) & 0xFF
		hash *= prime
	}
	return hash
}

type RouteEntry struct {
	DirectCost     int32
	NumRoutes      int32
	RouteCost      [MaxRoutesPerEntry]int32
	RouteNumRelays [MaxRoutesPerEntry]int32
	RouteRelays    [MaxRoutesPerEntry][MaxRelaysPerRoute]int32
	RouteHash      [MaxRoutesPerEntry]uint32
}

func Optimize(numRelays int, numSegments int, cost []int32, costThreshold int32, relayDatacenter []uint64) []RouteEntry {

	// build a matrix of indirect routes from relays i -> j that have lower cost than direct, eg. i -> (x) -> j, where x is every other relay

	type Indirect struct {
		relay int32
		cost  int32
	}

	indirect := make([][][]Indirect, numRelays)

	var wg sync.WaitGroup

	wg.Add(numSegments)

	for segment := 0; segment < numSegments; segment++ {

		startIndex := segment * numRelays / numSegments
		endIndex := (segment+1)*numRelays/numSegments - 1
		if segment == numSegments-1 {
			endIndex = numRelays - 1
		}

		go func(startIndex int, endIndex int) {

			defer wg.Done()

			working := make([]Indirect, numRelays)

			for i := startIndex; i <= endIndex; i++ {

				indirect[i] = make([][]Indirect, numRelays)

				for j := 0; j < numRelays; j++ {

					// can't route to self
					if i == j {
						continue
					}

					ijIndex := TriMatrixIndex(i, j)

					numRoutes := 0
					costDirect := cost[ijIndex]

					if costDirect < 0 {

						// no direct route exists between i,j. subdivide valid routes so we don't miss indirect paths.

						for k := 0; k < numRelays; k++ {
							if k == i || k == j {
								continue
							}
							ikIndex := TriMatrixIndex(i, k)
							kjIndex := TriMatrixIndex(k, j)
							ikCost := cost[ikIndex]
							kjCost := cost[kjIndex]
							if ikCost < 0 || kjCost < 0 {
								continue
							}
							working[numRoutes].relay = int32(k)
							working[numRoutes].cost = int32(ikCost + kjCost)
							numRoutes++
						}

					} else {

						// direct route exists between i,j. subdivide only when a significant cost reduction occurs.

						for k := 0; k < numRelays; k++ {
							if k == i || k == j {
								continue
							}
							ikIndex := TriMatrixIndex(i, k)
							ikCost := cost[ikIndex]
							if ikCost < 0 {
								continue
							}
							kjIndex := TriMatrixIndex(k, j)
							kjCost := cost[kjIndex]
							if kjCost < 0 {
								continue
							}
							indirectCost := ikCost + kjCost
							if indirectCost > costDirect-costThreshold {
								continue
							}
							working[numRoutes].relay = int32(k)
							working[numRoutes].cost = indirectCost
							numRoutes++
						}

					}

					if numRoutes > 0 {
						indirect[i][j] = make([]Indirect, numRoutes)
						copy(indirect[i][j], working)
					}
				}
			}

		}(startIndex, endIndex)
	}

	wg.Wait()

	// use the indirect matrix to subdivide a route up to 5 hops

	entryCount := TriMatrixLength(numRelays)

	routes := make([]RouteEntry, entryCount)

	wg.Add(numSegments)

	for segment := 0; segment < numSegments; segment++ {

		startIndex := segment * numRelays / numSegments
		endIndex := (segment+1)*numRelays/numSegments - 1
		if segment == numSegments-1 {
			endIndex = numRelays - 1
		}

		go func(startIndex int, endIndex int) {

			defer wg.Done()

			for i := startIndex; i <= endIndex; i++ {

				for j := 0; j < i; j++ {

					ijIndex := TriMatrixIndex(i, j)

					if indirect[i][j] == nil {

						if cost[ijIndex] >= 0 {

							// only direct route from i -> j exists, and it is suitable

							routes[ijIndex].DirectCost = cost[ijIndex]
							routes[ijIndex].NumRoutes = 1
							routes[ijIndex].RouteCost[0] = cost[ijIndex]
							routes[ijIndex].RouteNumRelays[0] = 2
							routes[ijIndex].RouteRelays[0][0] = int32(i)
							routes[ijIndex].RouteRelays[0][1] = int32(j)
							routes[ijIndex].RouteHash[0] = RouteHash(int32(i), int32(j))

						} else {

							// no route exists from i -> j

						}

					} else {

						// subdivide routes from i -> j as follows: i -> (x) -> (y) -> (z) -> j, where the subdivision improves significantly on cost

						var routeManager RouteManager

						routeManager.RelayDatacenter = relayDatacenter

						for k := range indirect[i][j] {

							if cost[ijIndex] >= 0 {
								routeManager.AddRoute(cost[ijIndex], int32(i), int32(j))
							}

							y := indirect[i][j][k]

							routeManager.AddRoute(y.cost, int32(i), y.relay, int32(j))

							var x *Indirect
							if indirect[i][y.relay] != nil {
								x = &indirect[i][y.relay][0]
							}

							var z *Indirect
							if indirect[j][y.relay] != nil {
								z = &indirect[j][y.relay][0]
							}

							if x != nil {
								ixIndex := TriMatrixIndex(i, int(x.relay))
								xyIndex := TriMatrixIndex(int(x.relay), int(y.relay))
								yjIndex := TriMatrixIndex(int(y.relay), j)

								routeManager.AddRoute(cost[ixIndex]+cost[xyIndex]+cost[yjIndex], int32(i), x.relay, y.relay, int32(j))
							}

							if z != nil {
								iyIndex := TriMatrixIndex(i, int(y.relay))
								yzIndex := TriMatrixIndex(int(y.relay), int(z.relay))
								zjIndex := TriMatrixIndex(int(z.relay), j)

								routeManager.AddRoute(cost[iyIndex]+cost[yzIndex]+cost[zjIndex], int32(i), y.relay, z.relay, int32(j))
							}

							if x != nil && z != nil {
								ixIndex := TriMatrixIndex(i, int(x.relay))
								xyIndex := TriMatrixIndex(int(x.relay), int(y.relay))
								yzIndex := TriMatrixIndex(int(y.relay), int(z.relay))
								zjIndex := TriMatrixIndex(int(z.relay), j)

								routeManager.AddRoute(cost[ixIndex]+cost[xyIndex]+cost[yzIndex]+cost[zjIndex], int32(i), x.relay, y.relay, z.relay, int32(j))
							}

							numRoutes := routeManager.NumRoutes

							routes[ijIndex].DirectCost = cost[ijIndex]

							routes[ijIndex].NumRoutes = int32(numRoutes)

							for u := 0; u < numRoutes; u++ {
								routes[ijIndex].RouteCost[u] = routeManager.RouteCost[u]
								routes[ijIndex].RouteNumRelays[u] = routeManager.RouteNumRelays[u]
								numRelays := int(routes[ijIndex].RouteNumRelays[u])
								for v := 0; v < numRelays; v++ {
									routes[ijIndex].RouteRelays[u][v] = routeManager.RouteRelays[u][v]
								}
								routes[ijIndex].RouteHash[u] = routeManager.RouteHash[u]
							}
						}
					}
				}
			}

		}(startIndex, endIndex)
	}

	wg.Wait()

	return routes
}

func Optimize2(numRelays int, numSegments int, cost []int32, costThreshold int32, relayDatacenter []uint64, destinationRelay []bool) []RouteEntry {

	// build a matrix of indirect routes from relays i -> j that have lower cost than direct, eg. i -> (x) -> j, where x is every other relay

	type Indirect struct {
		relay int32
		cost  int32
	}

	indirect := make([][][]Indirect, numRelays)

	var wg sync.WaitGroup

	wg.Add(numSegments)

	for segment := 0; segment < numSegments; segment++ {

		startIndex := segment * numRelays / numSegments
		endIndex := (segment+1)*numRelays/numSegments - 1
		if segment == numSegments-1 {
			endIndex = numRelays - 1
		}

		go func(startIndex int, endIndex int) {

			defer wg.Done()

			working := make([]Indirect, numRelays)

			for i := startIndex; i <= endIndex; i++ {

				indirect[i] = make([][]Indirect, numRelays)

				for j := 0; j < numRelays; j++ {

					// can't route to self
					if i == j {
						continue
					}

					ijIndex := TriMatrixIndex(i, j)

					numRoutes := 0
					costDirect := cost[ijIndex]

					if costDirect < 0 {

						// no direct route exists between i,j. subdivide valid routes so we don't miss indirect paths.

						for k := 0; k < numRelays; k++ {
							if k == i || k == j {
								continue
							}
							ikIndex := TriMatrixIndex(i, k)
							kjIndex := TriMatrixIndex(k, j)
							ikCost := cost[ikIndex]
							kjCost := cost[kjIndex]
							if ikCost < 0 || kjCost < 0 {
								continue
							}
							working[numRoutes].relay = int32(k)
							working[numRoutes].cost = int32(ikCost + kjCost)
							numRoutes++
						}

					} else {

						// direct route exists between i,j. subdivide only when a significant cost reduction occurs.

						for k := 0; k < numRelays; k++ {
							if k == i || k == j {
								continue
							}
							ikIndex := TriMatrixIndex(i, k)
							ikCost := cost[ikIndex]
							if ikCost < 0 {
								continue
							}
							kjIndex := TriMatrixIndex(k, j)
							kjCost := cost[kjIndex]
							if kjCost < 0 {
								continue
							}
							indirectCost := ikCost + kjCost
							if indirectCost > costDirect-costThreshold {
								continue
							}
							working[numRoutes].relay = int32(k)
							working[numRoutes].cost = indirectCost
							numRoutes++
						}

					}

					if numRoutes > 0 {
						indirect[i][j] = make([]Indirect, numRoutes)
						copy(indirect[i][j], working)
					}
				}
			}

		}(startIndex, endIndex)
	}

	wg.Wait()

	// use the indirect matrix to subdivide a route up to 5 hops

	entryCount := TriMatrixLength(numRelays)

	routes := make([]RouteEntry, entryCount)

	wg.Add(numSegments)

	for segment := 0; segment < numSegments; segment++ {

		startIndex := segment * numRelays / numSegments
		endIndex := (segment+1)*numRelays/numSegments - 1
		if segment == numSegments-1 {
			endIndex = numRelays - 1
		}

		go func(startIndex int, endIndex int) {

			defer wg.Done()

			for i := startIndex; i <= endIndex; i++ {

				for j := 0; j < i; j++ {

					if !destinationRelay[i] && !destinationRelay[j] {
						continue
					}

					ijIndex := TriMatrixIndex(i, j)

					if indirect[i][j] == nil {

						if cost[ijIndex] >= 0 {

							// only direct route from i -> j exists, and it is suitable

							routes[ijIndex].DirectCost = cost[ijIndex]
							routes[ijIndex].NumRoutes = 1
							routes[ijIndex].RouteCost[0] = cost[ijIndex]
							routes[ijIndex].RouteNumRelays[0] = 2
							routes[ijIndex].RouteRelays[0][0] = int32(i)
							routes[ijIndex].RouteRelays[0][1] = int32(j)
							routes[ijIndex].RouteHash[0] = RouteHash(int32(i), int32(j))

						} else {

							// no route exists from i -> j

						}

					} else {

						// subdivide routes from i -> j as follows: i -> (x) -> (y) -> (z) -> j, where the subdivision improves significantly on cost

						var routeManager RouteManager

						routeManager.RelayDatacenter = relayDatacenter

						for k := range indirect[i][j] {

							if cost[ijIndex] >= 0 {
								routeManager.AddRoute(cost[ijIndex], int32(i), int32(j))
							}

							y := indirect[i][j][k]

							routeManager.AddRoute(y.cost, int32(i), y.relay, int32(j))

							var x *Indirect
							if indirect[i][y.relay] != nil {
								x = &indirect[i][y.relay][0]
							}

							var z *Indirect
							if indirect[j][y.relay] != nil {
								z = &indirect[j][y.relay][0]
							}

							if x != nil {
								ixIndex := TriMatrixIndex(i, int(x.relay))
								xyIndex := TriMatrixIndex(int(x.relay), int(y.relay))
								yjIndex := TriMatrixIndex(int(y.relay), j)

								routeManager.AddRoute(cost[ixIndex]+cost[xyIndex]+cost[yjIndex], int32(i), x.relay, y.relay, int32(j))
							}

							if z != nil {
								iyIndex := TriMatrixIndex(i, int(y.relay))
								yzIndex := TriMatrixIndex(int(y.relay), int(z.relay))
								zjIndex := TriMatrixIndex(int(z.relay), j)

								routeManager.AddRoute(cost[iyIndex]+cost[yzIndex]+cost[zjIndex], int32(i), y.relay, z.relay, int32(j))
							}

							if x != nil && z != nil {
								ixIndex := TriMatrixIndex(i, int(x.relay))
								xyIndex := TriMatrixIndex(int(x.relay), int(y.relay))
								yzIndex := TriMatrixIndex(int(y.relay), int(z.relay))
								zjIndex := TriMatrixIndex(int(z.relay), j)

								routeManager.AddRoute(cost[ixIndex]+cost[xyIndex]+cost[yzIndex]+cost[zjIndex], int32(i), x.relay, y.relay, z.relay, int32(j))
							}

							numRoutes := routeManager.NumRoutes

							routes[ijIndex].DirectCost = cost[ijIndex]

							routes[ijIndex].NumRoutes = int32(numRoutes)

							for u := 0; u < numRoutes; u++ {
								routes[ijIndex].RouteCost[u] = routeManager.RouteCost[u]
								routes[ijIndex].RouteNumRelays[u] = routeManager.RouteNumRelays[u]
								numRelays := int(routes[ijIndex].RouteNumRelays[u])
								for v := 0; v < numRelays; v++ {
									routes[ijIndex].RouteRelays[u][v] = routeManager.RouteRelays[u][v]
								}
								routes[ijIndex].RouteHash[u] = routeManager.RouteHash[u]
							}
						}
					}
				}
			}

		}(startIndex, endIndex)
	}

	wg.Wait()

	return routes
}

// ---------------------------------------------------

type RouteToken struct {
	ExpireTimestamp uint64
	SessionId       uint64
	SessionVersion  uint8
	KbpsUp          uint32
	KbpsDown        uint32
	NextAddress     *net.UDPAddr
	PrivateKey      [NEXT_PRIVATE_KEY_BYTES]byte
}

type ContinueToken struct {
	ExpireTimestamp uint64
	SessionId       uint64
	SessionVersion  uint8
}

const Crypto_kx_PUBLICKEYBYTES = C.crypto_kx_PUBLICKEYBYTES
const Crypto_box_PUBLICKEYBYTES = C.crypto_box_PUBLICKEYBYTES

const KeyBytes = 32
const NonceBytes = 24
const MacBytes = C.crypto_box_MACBYTES
const SignatureBytes = C.crypto_sign_BYTES
const PublicKeyBytes = C.crypto_sign_PUBLICKEYBYTES

func Encrypt(senderPrivateKey []byte, receiverPublicKey []byte, nonce []byte, buffer []byte, bytes int) int {
	C.crypto_box_easy((*C.uchar)(&buffer[0]),
		(*C.uchar)(&buffer[0]),
		C.ulonglong(bytes),
		(*C.uchar)(&nonce[0]),
		(*C.uchar)(&receiverPublicKey[0]),
		(*C.uchar)(&senderPrivateKey[0]))
	return bytes + C.crypto_box_MACBYTES
}

func Decrypt(senderPublicKey []byte, receiverPrivateKey []byte, nonce []byte, buffer []byte, bytes int) error {
	result := C.crypto_box_open_easy(
		(*C.uchar)(&buffer[0]),
		(*C.uchar)(&buffer[0]),
		C.ulonglong(bytes),
		(*C.uchar)(&nonce[0]),
		(*C.uchar)(&senderPublicKey[0]),
		(*C.uchar)(&receiverPrivateKey[0]))
	if result != 0 {
		return fmt.Errorf("failed to decrypt: result = %d", result)
	} else {
		return nil
	}
}

func RandomBytes(buffer []byte) {
	C.randombytes_buf(unsafe.Pointer(&buffer[0]), C.size_t(len(buffer)))
}

// -----------------------------------------------------------------------------

func WriteRouteToken(token *RouteToken, buffer []byte) {
	binary.LittleEndian.PutUint64(buffer[0:], token.ExpireTimestamp)
	binary.LittleEndian.PutUint64(buffer[8:], token.SessionId)
	buffer[8+8] = token.SessionVersion
	binary.LittleEndian.PutUint32(buffer[8+8+1:], token.KbpsUp)
	binary.LittleEndian.PutUint32(buffer[8+8+1+4:], token.KbpsDown)
	WriteAddress(buffer[8+8+1+4+4:], token.NextAddress)
	copy(buffer[8+8+1+4+4+NEXT_ADDRESS_BYTES:], token.PrivateKey[:])
}

func ReadRouteToken(token *RouteToken, buffer []byte) error {
	if len(buffer) < NEXT_ROUTE_TOKEN_BYTES {
		return fmt.Errorf("buffer too small to read route token")
	}
	token.ExpireTimestamp = binary.LittleEndian.Uint64(buffer[0:])
	token.SessionId = binary.LittleEndian.Uint64(buffer[8:])
	token.SessionVersion = buffer[8+8]
	token.KbpsUp = binary.LittleEndian.Uint32(buffer[8+8+1:])
	token.KbpsDown = binary.LittleEndian.Uint32(buffer[8+8+1+4:])
	token.NextAddress = ReadAddress(buffer[8+8+1+4+4:])
	copy(token.PrivateKey[:], buffer[8+8+1+4+4+NEXT_ADDRESS_BYTES:])
	return nil
}

func WriteEncryptedRouteToken(token *RouteToken, tokenData []byte, senderPrivateKey []byte, receiverPublicKey []byte) {
	RandomBytes(tokenData[:NonceBytes])
	WriteRouteToken(token, tokenData[NonceBytes:])
	Encrypt(senderPrivateKey, receiverPublicKey, tokenData[0:NonceBytes], tokenData[NonceBytes:], NEXT_ROUTE_TOKEN_BYTES)
}

func ReadEncryptedRouteToken(token *RouteToken, tokenData []byte, senderPublicKey []byte, receiverPrivateKey []byte) error {
	if len(tokenData) < NEXT_ENCRYPTED_ROUTE_TOKEN_BYTES {
		return fmt.Errorf("not enough bytes for encrypted route token")
	}
	nonce := tokenData[0 : C.crypto_box_NONCEBYTES-1]
	tokenData = tokenData[C.crypto_box_NONCEBYTES:]
	if err := Decrypt(senderPublicKey, receiverPrivateKey, nonce, tokenData, NEXT_ROUTE_TOKEN_BYTES+C.crypto_box_MACBYTES); err != nil {
		return err
	}
	return ReadRouteToken(token, tokenData)
}

func WriteRouteTokens(tokenData []byte, expireTimestamp uint64, sessionId uint64, sessionVersion uint8, kbpsUp uint32, kbpsDown uint32, numNodes int, addresses []*net.UDPAddr, publicKeys [][]byte, masterPrivateKey [KeyBytes]byte) {
	privateKey := [KeyBytes]byte{}
	RandomBytes(privateKey[:])
	for i := 0; i < numNodes; i++ {
		var token RouteToken
		token.ExpireTimestamp = expireTimestamp
		token.SessionId = sessionId
		token.SessionVersion = sessionVersion
		token.KbpsUp = kbpsUp
		token.KbpsDown = kbpsDown
		if i != numNodes-1 {
			token.NextAddress = addresses[i+1]
		}
		copy(token.PrivateKey[:], privateKey[:])
		WriteEncryptedRouteToken(&token, tokenData[i*NEXT_ENCRYPTED_ROUTE_TOKEN_BYTES:], masterPrivateKey[:], publicKeys[i])
	}
}

// -----------------------------------------------------------------------------

func WriteContinueToken(token *ContinueToken, buffer []byte) {
	binary.LittleEndian.PutUint64(buffer[0:], token.ExpireTimestamp)
	binary.LittleEndian.PutUint64(buffer[8:], token.SessionId)
	buffer[8+8] = token.SessionVersion
}

func ReadContinueToken(token *ContinueToken, buffer []byte) error {
	if len(buffer) < NEXT_CONTINUE_TOKEN_BYTES {
		return fmt.Errorf("buffer too small to read continue token")
	}
	token.ExpireTimestamp = binary.LittleEndian.Uint64(buffer[0:])
	token.SessionId = binary.LittleEndian.Uint64(buffer[8:])
	token.SessionVersion = buffer[8+8]
	return nil
}

func WriteEncryptedContinueToken(token *ContinueToken, buffer []byte, senderPrivateKey []byte, receiverPublicKey []byte) {
	RandomBytes(buffer[:NonceBytes])
	WriteContinueToken(token, buffer[NonceBytes:])
	Encrypt(senderPrivateKey, receiverPublicKey, buffer[:NonceBytes], buffer[NonceBytes:], NEXT_CONTINUE_TOKEN_BYTES)
}

func ReadEncryptedContinueToken(token *ContinueToken, tokenData []byte, senderPublicKey []byte, receiverPrivateKey []byte) error {
	if len(tokenData) < NEXT_ENCRYPTED_CONTINUE_TOKEN_BYTES {
		return fmt.Errorf("not enough bytes for encrypted continue token")
	}
	nonce := tokenData[0 : C.crypto_box_NONCEBYTES-1]
	tokenData = tokenData[C.crypto_box_NONCEBYTES:]
	if err := Decrypt(senderPublicKey, receiverPrivateKey, nonce, tokenData, NEXT_CONTINUE_TOKEN_BYTES+C.crypto_box_MACBYTES); err != nil {
		return err
	}
	return ReadContinueToken(token, tokenData)
}

func WriteContinueTokens(tokenData []byte, expireTimestamp uint64, sessionId uint64, sessionVersion uint8, numNodes int, publicKeys [][]byte, masterPrivateKey [KeyBytes]byte) {
	for i := 0; i < numNodes; i++ {
		var token ContinueToken
		token.ExpireTimestamp = expireTimestamp
		token.SessionId = sessionId
		token.SessionVersion = sessionVersion
		WriteEncryptedContinueToken(&token, tokenData[i*NEXT_ENCRYPTED_CONTINUE_TOKEN_BYTES:], masterPrivateKey[:], publicKeys[i])
	}
}

// -----------------------------------------------------------------------------

func GetBestRouteCost(routeMatrix []RouteEntry, sourceRelays []int32, sourceRelayCost []int32, destRelays []int32) int32 {
	bestRouteCost := int32(math.MaxInt32)
	for i := range sourceRelays {
		// IMPORTANT: RTT=255 is used to signal an unroutable source relay
		if sourceRelayCost[i] >= 255 {
			continue
		}
		sourceRelayIndex := sourceRelays[i]
		for j := range destRelays {
			destRelayIndex := destRelays[j]
			if sourceRelayIndex == destRelayIndex {
				continue
			}
			index := TriMatrixIndex(int(sourceRelayIndex), int(destRelayIndex))
			entry := &routeMatrix[index]
			if entry.NumRoutes > 0 {
				cost := sourceRelayCost[i] + entry.RouteCost[0]
				if cost < bestRouteCost {
					bestRouteCost = cost
				}
			}
		}
	}
	if bestRouteCost == int32(math.MaxInt32) {
		return bestRouteCost
	}
	return bestRouteCost + CostBias
}

func ReverseRoute(route []int32) {
	for i, j := 0, len(route)-1; i < j; i, j = i+1, j-1 {
		route[i], route[j] = route[j], route[i]
	}
}

func RouteExists(routeMatrix []RouteEntry, routeNumRelays int32, routeRelays [MaxRelaysPerRoute]int32, debug *string) bool {
	if len(routeMatrix) == 0 {
		return false
	}
	if routeRelays[0] < routeRelays[routeNumRelays-1] {
		ReverseRoute(routeRelays[:routeNumRelays])
	}
	sourceRelayIndex := routeRelays[0]
	destRelayIndex := routeRelays[routeNumRelays-1]
	index := TriMatrixIndex(int(sourceRelayIndex), int(destRelayIndex))
	entry := &routeMatrix[index]
	for i := 0; i < int(entry.NumRoutes); i++ {
		if entry.RouteNumRelays[i] == routeNumRelays {
			found := true
			for j := range routeRelays {
				if entry.RouteRelays[i][j] != routeRelays[j] {
					found = false
					break
				}
			}
			if found {
				return true
			}
		}
	}
	return false
}

func GetCurrentRouteCost(routeMatrix []RouteEntry, routeNumRelays int32, routeRelays [MaxRelaysPerRoute]int32, sourceRelays []int32, sourceRelayCost []int32, destRelays []int32, debug *string) int32 {

	// IMPORTANT: This shouldn't happen. Triaging...
	if len(routeRelays) == 0 {
		if debug != nil {
			*debug += "no route relays?\n"
		}
		return -1
	}

	// IMPORTANT: This can happen. Make sure we handle it without exploding
	if len(routeMatrix) == 0 {
		if debug != nil {
			*debug += "route matrix is empty\n"
		}
		return -1
	}

	// Find the cost to first relay in the route
	// IMPORTANT: A cost of 255 means that the source relay is not routable
	sourceCost := int32(1000)
	for i := range sourceRelays {
		if routeRelays[0] == sourceRelays[i] {
			sourceCost = sourceRelayCost[i]
			break
		}
	}
	if sourceCost >= 255 {
		if debug != nil {
			*debug += "source relay for route is no longer routable\n"
		}
		return -1
	}

	// The route matrix is triangular, so depending on the indices for the
	// source and dest relays in the route, we need to reverse the route
	if routeRelays[0] < routeRelays[routeNumRelays-1] {
		ReverseRoute(routeRelays[:routeNumRelays])
		destRelays, sourceRelays = sourceRelays, destRelays
	}

	// IMPORTANT: We have to handle this. If it's passed in we'll crash out otherwise
	sourceRelayIndex := routeRelays[0]
	destRelayIndex := routeRelays[routeNumRelays-1]
	if sourceRelayIndex == destRelayIndex {
		if debug != nil {
			*debug += "source and dest relays are the same\n"
		}
		return -1
	}

	// Speed things up by hashing the route and comparing that vs. checking route relays manually
	routeHash := RouteHash(routeRelays[:routeNumRelays]...)
	index := TriMatrixIndex(int(sourceRelayIndex), int(destRelayIndex))
	entry := &routeMatrix[index]
	for i := 0; i < int(entry.NumRoutes); i++ {
		if entry.RouteHash[i] != routeHash {
			continue
		}
		if entry.RouteNumRelays[i] != routeNumRelays {
			continue
		}
		return sourceCost + entry.RouteCost[i] + CostBias
	}

	// We didn't find the route :(
	if debug != nil {
		*debug += "could not find route\n"
	}
	return -1
}

type BestRoute struct {
	Cost          int32
	NumRelays     int32
	Relays        [MaxRelaysPerRoute]int32
	NeedToReverse bool
}

func GetBestRoutes(routeMatrix []RouteEntry, sourceRelays []int32, sourceRelayCost []int32, destRelays []int32, maxCost int32, bestRoutes []BestRoute, numBestRoutes *int, routeDiversity *int32) {
	numRoutes := 0
	maxRoutes := len(bestRoutes)
	for i := range sourceRelays {
		// IMPORTANT: RTT = 255 signals the source relay is unroutable
		if sourceRelayCost[i] >= 255 {
			continue
		}
		firstRouteFromThisRelay := true
		for j := range destRelays {
			sourceRelayIndex := sourceRelays[i]
			destRelayIndex := destRelays[j]
			if sourceRelayIndex == destRelayIndex {
				continue
			}
			index := TriMatrixIndex(int(sourceRelayIndex), int(destRelayIndex))
			entry := &routeMatrix[index]
			for k := 0; k < int(entry.NumRoutes); k++ {
				cost := entry.RouteCost[k] + sourceRelayCost[i]
				if cost > maxCost {
					break
				}
				bestRoutes[numRoutes].Cost = cost
				bestRoutes[numRoutes].NumRelays = entry.RouteNumRelays[k]
				for l := int32(0); l < bestRoutes[numRoutes].NumRelays; l++ {
					bestRoutes[numRoutes].Relays[l] = entry.RouteRelays[k][l]
				}
				bestRoutes[numRoutes].NeedToReverse = sourceRelayIndex < destRelayIndex
				numRoutes++
				if firstRouteFromThisRelay {
					*routeDiversity++
					firstRouteFromThisRelay = false
				}
				if numRoutes == maxRoutes {
					*numBestRoutes = numRoutes
					return
				}
			}
		}
	}
	*numBestRoutes = numRoutes
}

// -------------------------------------------

func ReframeRoute(routeState *RouteState, relayIDToIndex map[uint64]int32, routeRelayIds []uint64, out_routeRelays *[MaxRelaysPerRoute]int32) bool {
	for i := range routeRelayIds {
		relayIndex, ok := relayIDToIndex[routeRelayIds[i]]
		if !ok {
			routeState.RelayWentAway = true
			return false
		}
		out_routeRelays[i] = relayIndex
	}
	routeState.RelayWentAway = false
	return true
}

func ReframeRelays(routeShader *RouteShader, routeState *RouteState, relayIDToIndex map[uint64]int32, directLatency int32, directJitter int32, directPacketLoss int32, nextPacketLoss int32, sliceNumber int32, sourceRelayId []uint64, sourceRelayLatency []int32, sourceRelayJitter []int32, sourceRelayPacketLoss []int32, destRelayIds []uint64, out_sourceRelayLatency []int32, out_sourceRelayJitter []int32, out_numDestRelays *int32, out_destRelays []int32) {

	if routeState.NumNearRelays == 0 {
		routeState.NumNearRelays = int32(len(sourceRelayId))
	}

	if directJitter > 255 {
		directJitter = 255
	}

	if directJitter > routeState.DirectJitter {
		routeState.DirectJitter = directJitter
	}

	for i := range sourceRelayLatency {

		// you say your latency is 0ms? I don't believe you!
		if sourceRelayLatency[i] <= 0 {
			routeState.NearRelayRTT[i] = 255
			out_sourceRelayLatency[i] = 255
			continue
		}

		// any source relay with >= 50% PL in the last slice is bad news
		if sourceRelayPacketLoss[i] >= 50 {
			routeState.NearRelayRTT[i] = 255
			out_sourceRelayLatency[i] = 255
			continue
		}

		// any source relay with latency > direct is not helpful to us
		if routeState.NearRelayRTT[i] != 255 && routeState.NearRelayRTT[i] > directLatency+10 {
			routeState.NearRelayRTT[i] = 255
			out_sourceRelayLatency[i] = 255
			continue
		}

		// any source relay that no longer exists cannot be routed through
		_, ok := relayIDToIndex[sourceRelayId[i]]
		if !ok {
			routeState.NearRelayRTT[i] = 255
			out_sourceRelayLatency[i] = 255
			continue
		}

		rtt := sourceRelayLatency[i]
		jitter := sourceRelayJitter[i]

		if rtt > 255 {
			rtt = 255
		}

		if jitter > 255 {
			jitter = 255
		}

		if rtt > routeState.NearRelayRTT[i] {
			routeState.NearRelayRTT[i] = rtt
		}

		if jitter > routeState.NearRelayJitter[i] {
			routeState.NearRelayJitter[i] = jitter
		}

		out_sourceRelayLatency[i] = routeState.NearRelayRTT[i]
		out_sourceRelayJitter[i] = routeState.NearRelayJitter[i]
	}

	// exclude near relays with higher number of packet loss events than direct (sporadic packet loss)

	if directPacketLoss > 0 {
		routeState.DirectPLCount++
	}

	// IMPORTANT: Only run for nonexistent or sporadic direct PL
	if int32(routeState.DirectPLCount*10) <= sliceNumber {

		for i := range sourceRelayPacketLoss {

			if sourceRelayPacketLoss[i] > 0 {
				routeState.NearRelayPLCount[i]++
			}

			if routeState.NearRelayPLCount[i] > routeState.DirectPLCount {
				out_sourceRelayLatency[i] = 255
			}
		}
	}

	// exclude near relays with a history of packet loss values worse than direct (continuous packet loss)

	routeState.PLHistorySamples++
	if routeState.PLHistorySamples > 8 {
		routeState.PLHistorySamples = 8
	}

	index := routeState.PLHistoryIndex

	samples := routeState.PLHistorySamples

	temp_threshold := samples / 2

	if directPacketLoss > 0 {
		routeState.DirectPLHistory |= (1 << index)
	} else {
		routeState.DirectPLHistory &= ^(1 << index)
	}

	for i := range sourceRelayPacketLoss {

		if sourceRelayPacketLoss[i] > directPacketLoss {
			routeState.NearRelayPLHistory[i] |= (1 << index)
		} else {
			routeState.NearRelayPLHistory[i] &= ^(1 << index)
		}

		plCount := int32(0)
		for j := 0; j < int(samples); j++ {
			if (routeState.NearRelayPLHistory[i] & (1 << j)) != 0 {
				plCount++
			}
		}

		if plCount > temp_threshold {
			out_sourceRelayLatency[i] = 255
		}
	}

	routeState.PLHistoryIndex = (routeState.PLHistoryIndex + 1) % 8

	// exclude near relays with (significantly) higher jitter than direct

	for i := range sourceRelayLatency {

		if routeState.NearRelayJitter[i] > routeState.DirectJitter+JitterThreshold {
			out_sourceRelayLatency[i] = 255
		}
	}

	// exclude near relays with (significantly) higher than average jitter

	count := 0
	totalJitter := 0.0
	for i := range sourceRelayLatency {
		if out_sourceRelayLatency[i] != 255 {
			totalJitter += float64(out_sourceRelayJitter[i])
			count++
		}
	}

	if count > 0 {
		averageJitter := int32(math.Ceil(totalJitter / float64(count)))
		for i := range sourceRelayLatency {
			if out_sourceRelayLatency[i] == 255 {
				continue
			}
			if out_sourceRelayJitter[i] > averageJitter+JitterThreshold {
				out_sourceRelayLatency[i] = 255
			}
		}
	}

	// extra safety. don't let any relay report latency of zero

	for i := range sourceRelayLatency {

		if sourceRelayLatency[i] <= 0 || out_sourceRelayLatency[i] <= 0 {
			routeState.NearRelayRTT[i] = 255
			out_sourceRelayLatency[i] = 255
			continue
		}
	}

	// exclude any dest relays that no longer exist in the route matrix

	numDestRelays := int32(0)

	for i := range destRelayIds {
		destRelayIndex, ok := relayIDToIndex[destRelayIds[i]]
		if !ok {
			continue
		}
		out_destRelays[numDestRelays] = destRelayIndex
		numDestRelays++
	}

	*out_numDestRelays = numDestRelays
}

// ----------------------------------------------

func GetRandomBestRoute(routeMatrix []RouteEntry, sourceRelays []int32, sourceRelayCost []int32, destRelays []int32, maxCost int32, threshold int32, out_bestRouteCost *int32, out_bestRouteNumRelays *int32, out_bestRouteRelays *[MaxRelaysPerRoute]int32, debug *string) (foundRoute bool, routeDiversity int32) {

	foundRoute = false
	routeDiversity = 0

	if maxCost == -1 {
		return
	}

	bestRouteCost := GetBestRouteCost(routeMatrix, sourceRelays, sourceRelayCost, destRelays)

	if debug != nil {
		*debug += fmt.Sprintf("best route cost is %d\n", bestRouteCost)
	}

	if bestRouteCost > maxCost {
		if debug != nil {
			*debug += fmt.Sprintf("could not find any next route <= max cost %d\n", maxCost)
		}
		*out_bestRouteCost = bestRouteCost
		return
	}

	numBestRoutes := 0
	bestRoutes := make([]BestRoute, 1024)
	GetBestRoutes(routeMatrix, sourceRelays, sourceRelayCost, destRelays, bestRouteCost+threshold, bestRoutes, &numBestRoutes, &routeDiversity)
	if numBestRoutes == 0 {
		if debug != nil {
			*debug += "could not find any next routes\n"
		}
		return
	}

	if debug != nil {
		numNearRelays := 0
		for i := range sourceRelays {
			if sourceRelayCost[i] != 255 {
				numNearRelays++
			}
		}
		*debug += fmt.Sprintf("found %d suitable routes in [%d,%d] from %d/%d near relays\n", numBestRoutes, bestRouteCost, bestRouteCost+threshold, numNearRelays, len(sourceRelays))
	}

	randomIndex := rand.Intn(numBestRoutes)

	*out_bestRouteCost = bestRoutes[randomIndex].Cost + CostBias
	*out_bestRouteNumRelays = bestRoutes[randomIndex].NumRelays

	if !bestRoutes[randomIndex].NeedToReverse {
		copy(out_bestRouteRelays[:], bestRoutes[randomIndex].Relays[:bestRoutes[randomIndex].NumRelays])
	} else {
		numRouteRelays := bestRoutes[randomIndex].NumRelays
		for i := int32(0); i < numRouteRelays; i++ {
			out_bestRouteRelays[numRouteRelays-1-i] = bestRoutes[randomIndex].Relays[i]
		}
	}

	foundRoute = true

	return
}

func GetBestRoute_Initial(routeMatrix []RouteEntry, sourceRelays []int32, sourceRelayCost []int32, destRelays []int32, maxCost int32, selectThreshold int32, out_bestRouteCost *int32, out_bestRouteNumRelays *int32, out_bestRouteRelays *[MaxRelaysPerRoute]int32, debug *string) (hasRoute bool, routeDiversity int32) {

	return GetRandomBestRoute(routeMatrix, sourceRelays, sourceRelayCost, destRelays, maxCost, selectThreshold, out_bestRouteCost, out_bestRouteNumRelays, out_bestRouteRelays, debug)
}

func GetBestRoute_Update(routeMatrix []RouteEntry, sourceRelays []int32, sourceRelayCost []int32, destRelays []int32, maxCost int32, selectThreshold int32, switchThreshold int32, currentRouteNumRelays int32, currentRouteRelays [MaxRelaysPerRoute]int32, out_updatedRouteCost *int32, out_updatedRouteNumRelays *int32, out_updatedRouteRelays *[MaxRelaysPerRoute]int32, debug *string) (routeChanged bool, routeLost bool) {

	// if the current route no longer exists, pick a new route

	currentRouteCost := GetCurrentRouteCost(routeMatrix, currentRouteNumRelays, currentRouteRelays, sourceRelays, sourceRelayCost, destRelays, debug)

	if currentRouteCost < 0 {
		if debug != nil {
			*debug += "current route no longer exists. picking a new random route\n"
		}
		GetRandomBestRoute(routeMatrix, sourceRelays, sourceRelayCost, destRelays, maxCost, selectThreshold, out_updatedRouteCost, out_updatedRouteNumRelays, out_updatedRouteRelays, debug)
		routeChanged = true
		routeLost = true
		return
	}

	// if the current route is no longer within threshold of the best route, pick a new the route

	bestRouteCost := GetBestRouteCost(routeMatrix, sourceRelays, sourceRelayCost, destRelays)

	if currentRouteCost > bestRouteCost+switchThreshold {
		if debug != nil {
			*debug += fmt.Sprintf("current route no longer within switch threshold of best route. picking a new random route.\ncurrent route cost = %d, best route cost = %d, route switch threshold = %d\n", currentRouteCost, bestRouteCost, switchThreshold)
		}
		GetRandomBestRoute(routeMatrix, sourceRelays, sourceRelayCost, destRelays, bestRouteCost, selectThreshold, out_updatedRouteCost, out_updatedRouteNumRelays, out_updatedRouteRelays, debug)
		routeChanged = true
		return
	}

	// hold current route

	*out_updatedRouteCost = currentRouteCost
	*out_updatedRouteNumRelays = currentRouteNumRelays
	copy(out_updatedRouteRelays[:], currentRouteRelays[:])
	return
}

type RouteShader struct {
	DisableNetworkNext        bool
	SelectionPercent          int
	ABTest                    bool
	ProMode                   bool
	ReduceLatency             bool
	ReduceJitter              bool
	ReducePacketLoss          bool
	Multipath                 bool
	AcceptableLatency         int32
	LatencyThreshold          int32
	AcceptablePacketLoss      float32
	BandwidthEnvelopeUpKbps   int32
	BandwidthEnvelopeDownKbps int32
	BannedUsers               map[uint64]bool
	PacketLossSustained       float32
}

func NewRouteShader() RouteShader {
	return RouteShader{
		DisableNetworkNext:        false,
		SelectionPercent:          100,
		ABTest:                    false,
		ReduceLatency:             true,
		ReduceJitter:              true,
		ReducePacketLoss:          true,
		Multipath:                 false,
		ProMode:                   false,
		AcceptableLatency:         0,
		LatencyThreshold:          10,
		AcceptablePacketLoss:      1.0,
		BandwidthEnvelopeUpKbps:   1024,
		BandwidthEnvelopeDownKbps: 1024,
		BannedUsers:               make(map[uint64]bool),
		PacketLossSustained:       100,
	}
}

type RouteState struct {
	UserID              uint64
	Next                bool
	Veto                bool
	Banned              bool
	Disabled            bool
	NotSelected         bool
	ABTest              bool
	A                   bool
	B                   bool
	ForcedNext          bool
	ReduceLatency       bool
	ReducePacketLoss    bool
	ProMode             bool
	Multipath           bool
	Committed           bool
	CommitVeto          bool
	CommitCounter       int32
	LatencyWorse        bool
	LocationVeto        bool
	MultipathOverload   bool
	NoRoute             bool
	NextLatencyTooHigh  bool
	NumNearRelays       int32
	NearRelayRTT        [MaxNearRelays]int32
	NearRelayJitter     [MaxNearRelays]int32
	NearRelayPLHistory  [MaxNearRelays]uint32
	NearRelayPLCount    [MaxNearRelays]uint32
	DirectPLHistory     uint32
	DirectPLCount       uint32
	PLHistoryIndex      int32
	PLHistorySamples    int32
	RelayWentAway       bool
	RouteLost           bool
	DirectJitter        int32
	Mispredict          bool
	LackOfDiversity     bool
	MispredictCounter   uint32
	LatencyWorseCounter uint32
	MultipathRestricted bool
	PLSustainedCounter  int32
}

type InternalConfig struct {
	RouteSelectThreshold           int32
	RouteSwitchThreshold           int32
	MaxLatencyTradeOff             int32
	RTTVeto_Default                int32
	RTTVeto_Multipath              int32
	RTTVeto_PacketLoss             int32
	MultipathOverloadThreshold     int32
	TryBeforeYouBuy                bool
	ForceNext                      bool
	LargeCustomer                  bool
	Uncommitted                    bool
	MaxRTT                         int32
	HighFrequencyPings             bool
	RouteDiversity                 int32
	MultipathThreshold             int32
	EnableVanityMetrics            bool
	ReducePacketLossMinSliceNumber int32
}

func NewInternalConfig() InternalConfig {
	return InternalConfig{
		RouteSelectThreshold:           2,
		RouteSwitchThreshold:           5,
		MaxLatencyTradeOff:             20,
		RTTVeto_Default:                -10,
		RTTVeto_Multipath:              -20,
		RTTVeto_PacketLoss:             -30,
		MultipathOverloadThreshold:     500,
		TryBeforeYouBuy:                false,
		ForceNext:                      false,
		LargeCustomer:                  false,
		Uncommitted:                    false,
		MaxRTT:                         300,
		HighFrequencyPings:             true,
		RouteDiversity:                 0,
		MultipathThreshold:             25,
		EnableVanityMetrics:            false,
		ReducePacketLossMinSliceNumber: 0,
	}
}

func EarlyOutDirect(routeShader *RouteShader, routeState *RouteState) bool {

	if routeState.Veto || routeState.LocationVeto || routeState.Banned || routeState.Disabled || routeState.NotSelected || routeState.B {
		return true
	}

	if routeShader.DisableNetworkNext {
		routeState.Disabled = true
		return true
	}

	if routeShader.SelectionPercent == 0 || (routeState.UserID%100) > uint64(routeShader.SelectionPercent) {
		routeState.NotSelected = true
		return true
	}

	if routeShader.ABTest {
		routeState.ABTest = true
		if (routeState.UserID % 2) == 1 {
			routeState.B = true
			return true
		} else {
			routeState.A = true
		}
	}

	if routeShader.BannedUsers[routeState.UserID] {
		routeState.Banned = true
		return true
	}

	return false
}

func TryBeforeYouBuy(routeState *RouteState, internal *InternalConfig, directLatency int32, nextLatency int32, directPacketLoss float32, nextPacketLoss float32) bool {

	// don't do anything unless try before you buy is enabled

	if !internal.TryBeforeYouBuy {
		return true
	}

	// don't do anything if we have already committed

	if routeState.Committed {
		return true
	}

	// veto the route if we don't see improvement after three slices

	routeState.CommitCounter++
	if routeState.CommitCounter > 3 {
		routeState.CommitVeto = true
		return false
	}

	// if we are reducing packet loss. commit if RTT is within tolerance and packet loss is not worse

	if routeState.ReducePacketLoss {
		if nextLatency <= directLatency-internal.RTTVeto_PacketLoss && nextPacketLoss <= directPacketLoss {
			routeState.Committed = true
		}
		return true
	}

	// we are reducing latency. commit if latency and packet loss are not worse.

	if nextLatency <= directLatency && nextPacketLoss <= directPacketLoss {
		routeState.Committed = true
		return true
	}

	return true
}

func MakeRouteDecision_TakeNetworkNext(routeMatrix []RouteEntry, routeShader *RouteShader, routeState *RouteState, multipathVetoUsers map[uint64]bool, internal *InternalConfig, directLatency int32, directPacketLoss float32, sourceRelays []int32, sourceRelayCost []int32, destRelays []int32, out_routeCost *int32, out_routeNumRelays *int32, out_routeRelays []int32, out_routeDiversity *int32, debug *string, sliceNumber int32) bool {

	if EarlyOutDirect(routeShader, routeState) {
		return false
	}

	maxCost := directLatency

	// apply safety to source relay cost

	for i := range sourceRelayCost {
		if sourceRelayCost[i] <= 0 {
			sourceRelayCost[i] = 255
		}
	}

	// should we try to reduce latency?

	reduceLatency := false
	if routeShader.ReduceLatency {
		if directLatency > routeShader.AcceptableLatency {
			if debug != nil {
				*debug += "try to reduce latency\n"
			}
			maxCost = directLatency - (routeShader.LatencyThreshold + internal.RouteSelectThreshold)
			reduceLatency = true
		} else {
			if debug != nil {
				*debug += fmt.Sprintf("direct latency is already acceptable. direct latency = %d, latency threshold = %d\n", directLatency, routeShader.LatencyThreshold)
			}
			maxCost = -1
		}
	}

	// should we try to reduce packet loss?

	// Check if the session is seeing sustained packet loss and increment/reset the counter

	if directPacketLoss >= routeShader.PacketLossSustained {
		if routeState.PLSustainedCounter < 3 {
			routeState.PLSustainedCounter = routeState.PLSustainedCounter + 1
		}
	}

	if directPacketLoss < routeShader.PacketLossSustained {
		routeState.PLSustainedCounter = 0
	}

	reducePacketLoss := false
<<<<<<< HEAD
	if routeShader.ReducePacketLoss && directPacketLoss > routeShader.AcceptablePacketLoss && sliceNumber >= internal.ReducePacketLossMinSliceNumber {
=======
	if routeShader.ReducePacketLoss && ((directPacketLoss > routeShader.AcceptablePacketLoss && sliceNumber >= internal.ReducePacketLossMinSliceNumber) || routeState.PLSustainedCounter == 3) {
>>>>>>> d7f30a7b
		if debug != nil {
			*debug += "try to reduce packet loss\n"
		}
		maxCost = directLatency + internal.MaxLatencyTradeOff - internal.RouteSelectThreshold
		reducePacketLoss = true
	}

	// should we enable pro mode?

	routeState.MultipathRestricted = multipathVetoUsers[routeState.UserID]

	proMode := false
	if routeShader.ProMode && !routeState.MultipathRestricted {
		if debug != nil {
			*debug += "pro mode\n"
		}
		maxCost = directLatency + internal.MaxLatencyTradeOff - internal.RouteSelectThreshold
		proMode = true
		reduceLatency = false
		reducePacketLoss = false
	}

	// if we are forcing a network next route, set the max cost to max 32 bit integer to accept all routes

	if internal.ForceNext {
		if debug != nil {
			*debug += "forcing network next\n"
		}
		maxCost = math.MaxInt32
		routeState.ForcedNext = true
	}

	// get the initial best route

	bestRouteCost := int32(0)
	bestRouteNumRelays := int32(0)
	bestRouteRelays := [MaxRelaysPerRoute]int32{}

	selectThreshold := internal.RouteSelectThreshold

	hasRoute, routeDiversity := GetBestRoute_Initial(routeMatrix, sourceRelays, sourceRelayCost, destRelays, maxCost, selectThreshold, &bestRouteCost, &bestRouteNumRelays, &bestRouteRelays, debug)

	*out_routeCost = bestRouteCost
	*out_routeNumRelays = bestRouteNumRelays
	*out_routeDiversity = routeDiversity
	copy(out_routeRelays, bestRouteRelays[:bestRouteNumRelays])

	if debug != nil && hasRoute {
		*debug += fmt.Sprintf("route diversity %d\n", routeDiversity)
	}

	// if we don't have enough route diversity, we can't take network next

	if routeDiversity < internal.RouteDiversity {
		if debug != nil {
			*debug += fmt.Sprintf("not enough route diversity. %d < %d\n", routeDiversity, internal.RouteDiversity)
		}
		routeState.LackOfDiversity = true
		return false
	}

	// if we don't have a network next route, we can't take network next

	if !hasRoute {
		if debug != nil {
			*debug += "not taking network next. no next route available within parameters\n"
		}
		return false
	}

	// if the next route RTT is too high, don't take it

	if bestRouteCost > internal.MaxRTT {
		if debug != nil {
			*debug += fmt.Sprintf("not taking network next. best route is higher than max rtt %d\n", internal.MaxRTT)
		}
		return false
	}

	// don't multipath if we are reducing latency more than the multipath threshold

	multipath := (proMode || routeShader.Multipath) && !routeState.MultipathRestricted

	if internal.MultipathThreshold > 0 {
		difference := directLatency - bestRouteCost
		if difference > internal.MultipathThreshold {
			multipath = false
		}
	}

	// take the network next route

	routeState.Next = true
	routeState.ReduceLatency = reduceLatency
	routeState.ReducePacketLoss = reducePacketLoss
	routeState.ProMode = proMode
	routeState.Multipath = multipath

	// should we commit to sending packets across network next?

	routeState.Committed = !internal.Uncommitted && (!internal.TryBeforeYouBuy || routeState.Multipath)

	return true
}

func MakeRouteDecision_StayOnNetworkNext_Internal(routeMatrix []RouteEntry, relayNames []string, routeShader *RouteShader, routeState *RouteState, internal *InternalConfig, directLatency int32, nextLatency int32, predictedLatency int32, directPacketLoss float32, nextPacketLoss float32, currentRouteNumRelays int32, currentRouteRelays [MaxRelaysPerRoute]int32, sourceRelays []int32, sourceRelayCost []int32, destRelays []int32, out_updatedRouteCost *int32, out_updatedRouteNumRelays *int32, out_updatedRouteRelays []int32, debug *string) (bool, bool) {

	// if we early out, go direct

	if EarlyOutDirect(routeShader, routeState) {
		return false, false
	}

	// apply safety to source relay cost

	for i := range sourceRelayCost {
		if sourceRelayCost[i] <= 0 {
			sourceRelayCost[i] = 255
		}
	}

	// if we mispredict RTT by 10ms or more, 3 slices in a row, leave network next

	if predictedLatency > 0 && nextLatency >= predictedLatency+10 {
		routeState.MispredictCounter++
		if routeState.MispredictCounter == 3 {
			if debug != nil {
				*debug += fmt.Sprintf("mispredict: next rtt = %d, predicted rtt = %d\n", nextLatency, predictedLatency)
			}
			routeState.Mispredict = true
			return false, false
		}
	} else {
		routeState.MispredictCounter = 0
	}

	// if we overload the connection in multipath, leave network next

	if routeState.Multipath && directLatency >= internal.MultipathOverloadThreshold {
		if debug != nil {
			*debug += fmt.Sprintf("multipath overload: direct rtt = %d > threshold %d\n", directLatency, internal.MultipathOverloadThreshold)
		}
		routeState.MultipathOverload = true
		return false, false
	}

	// if we make rtt significantly worse leave network next

	maxCost := int32(math.MaxInt32)

	if !internal.ForceNext {

		rttVeto := internal.RTTVeto_Default

		if routeState.ReducePacketLoss {
			rttVeto = internal.RTTVeto_PacketLoss
		}

		if routeState.Multipath {
			rttVeto = internal.RTTVeto_Multipath
		}

		// IMPORTANT: Here is where we abort the network next route if we see that we have
		// made latency worse on the previous slice. This is disabled while we are not committed,
		// so we can properly evaluate the route in try before you buy instead of vetoing it right away

		if routeState.Committed {

			if !routeState.Multipath {

				// If we make latency worse and we are not in multipath, leave network next right away

				if nextLatency > (directLatency - rttVeto) {
					if debug != nil {
						*debug += fmt.Sprintf("aborting route because we made latency worse: next rtt = %d, direct rtt = %d, veto rtt = %d\n", nextLatency, directLatency, directLatency-rttVeto)
					}
					routeState.LatencyWorse = true
					return false, false
				}

			} else {

				// If we are in multipath, only leave network next if we make latency worse three slices in a row

				if nextLatency > (directLatency - rttVeto) {
					routeState.LatencyWorseCounter++
					if routeState.LatencyWorseCounter == 3 {
						if debug != nil {
							*debug += fmt.Sprintf("aborting route because we made latency worse 3X: next rtt = %d, direct rtt = %d, veto rtt = %d\n", nextLatency, directLatency, directLatency-rttVeto)
						}
						routeState.LatencyWorse = true
						return false, false
					}
				} else {
					routeState.LatencyWorseCounter = 0
				}

			}
		}

		maxCost = directLatency - rttVeto
	}

	// update the current best route

	bestRouteCost := int32(0)
	bestRouteNumRelays := int32(0)
	bestRouteRelays := [MaxRelaysPerRoute]int32{}

	routeSwitched, routeLost := GetBestRoute_Update(routeMatrix, sourceRelays, sourceRelayCost, destRelays, maxCost, internal.RouteSelectThreshold, internal.RouteSwitchThreshold, currentRouteNumRelays, currentRouteRelays, &bestRouteCost, &bestRouteNumRelays, &bestRouteRelays, debug)

	routeState.RouteLost = routeLost

	// if we don't have a network next route, leave network next

	if bestRouteNumRelays == 0 {
		if debug != nil {
			*debug += fmt.Sprintf("leaving network next because we no longer have a suitable next route\n")
		}
		routeState.NoRoute = true
		return false, false
	}

	// if the next route RTT is too high, leave network next

	if bestRouteCost > internal.MaxRTT {
		if debug != nil {
			*debug += fmt.Sprintf("next latency is too high. next rtt = %d, threshold = %d\n", bestRouteCost, internal.MaxRTT)
		}
		routeState.NextLatencyTooHigh = true
		return false, false
	}

	// run try before you buy logic

	if !TryBeforeYouBuy(routeState, internal, directLatency, nextLatency, directPacketLoss, nextPacketLoss) {
		if debug != nil {
			*debug += "leaving network next because try before you buy vetoed the session\n"
		}
		return false, false
	}

	// stay on network next

	*out_updatedRouteCost = bestRouteCost
	*out_updatedRouteNumRelays = bestRouteNumRelays
	copy(out_updatedRouteRelays, bestRouteRelays[:bestRouteNumRelays])

	// print the network next route to debug

	if debug != nil {
		for i := 0; i < int(bestRouteNumRelays); i++ {
			if i != int(bestRouteNumRelays-1) {
				*debug += fmt.Sprintf("%s - ", relayNames[bestRouteRelays[i]])
			} else {
				*debug += fmt.Sprintf("%s\n", relayNames[bestRouteRelays[i]])
			}
		}
	}

	return true, routeSwitched
}

func MakeRouteDecision_StayOnNetworkNext(routeMatrix []RouteEntry, relayNames []string, routeShader *RouteShader, routeState *RouteState, internal *InternalConfig, directLatency int32, nextLatency int32, predictedLatency int32, directPacketLoss float32, nextPacketLoss float32, currentRouteNumRelays int32, currentRouteRelays [MaxRelaysPerRoute]int32, sourceRelays []int32, sourceRelayCost []int32, destRelays []int32, out_updatedRouteCost *int32, out_updatedRouteNumRelays *int32, out_updatedRouteRelays []int32, debug *string) (bool, bool) {

	stayOnNetworkNext, nextRouteSwitched := MakeRouteDecision_StayOnNetworkNext_Internal(routeMatrix, relayNames, routeShader, routeState, internal, directLatency, nextLatency, predictedLatency, directPacketLoss, nextPacketLoss, currentRouteNumRelays, currentRouteRelays, sourceRelays, sourceRelayCost, destRelays, out_updatedRouteCost, out_updatedRouteNumRelays, out_updatedRouteRelays, debug)

	if routeState.Next && !stayOnNetworkNext {
		routeState.Next = false
		routeState.Veto = true
	}

	return stayOnNetworkNext, nextRouteSwitched
}<|MERGE_RESOLUTION|>--- conflicted
+++ resolved
@@ -1699,11 +1699,7 @@
 	}
 
 	reducePacketLoss := false
-<<<<<<< HEAD
-	if routeShader.ReducePacketLoss && directPacketLoss > routeShader.AcceptablePacketLoss && sliceNumber >= internal.ReducePacketLossMinSliceNumber {
-=======
 	if routeShader.ReducePacketLoss && ((directPacketLoss > routeShader.AcceptablePacketLoss && sliceNumber >= internal.ReducePacketLossMinSliceNumber) || routeState.PLSustainedCounter == 3) {
->>>>>>> d7f30a7b
 		if debug != nil {
 			*debug += "try to reduce packet loss\n"
 		}
