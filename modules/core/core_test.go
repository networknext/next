package core

import (
	"fmt"
	"hash/fnv"
	"io/ioutil"
	"math"
	"net"
	"os"
	"sort"
	"strconv"
	"strings"
	"testing"
	"time"
	"math/rand"

	"github.com/stretchr/testify/assert"
)

func FuckOffGolang() {
	fmt.Fprintf(os.Stdout, "I'm sick of adding and removing the fmt and os imports as I work")
}

func RelayHash64(name string) uint64 {
	hash := fnv.New64a()
	hash.Write([]byte(name))
	return hash.Sum64()
}

func TestProtocolVersionAtLeast(t *testing.T) {
	t.Parallel()
	assert.True(t, ProtocolVersionAtLeast(3, 0, 0, 3, 0, 0))
	assert.True(t, ProtocolVersionAtLeast(4, 0, 0, 3, 0, 0))
	assert.True(t, ProtocolVersionAtLeast(3, 1, 0, 3, 0, 0))
	assert.True(t, ProtocolVersionAtLeast(3, 0, 1, 3, 0, 0))
	assert.True(t, ProtocolVersionAtLeast(3, 4, 5, 3, 4, 5))
	assert.True(t, ProtocolVersionAtLeast(4, 0, 0, 3, 4, 5))
	assert.True(t, ProtocolVersionAtLeast(3, 5, 0, 3, 4, 5))
	assert.True(t, ProtocolVersionAtLeast(3, 4, 6, 3, 4, 5))
	assert.True(t, ProtocolVersionAtLeast(3, 1, 0, 3, 1, 0))
	assert.False(t, ProtocolVersionAtLeast(3, 0, 99, 3, 1, 1))
	assert.False(t, ProtocolVersionAtLeast(3, 1, 0, 3, 1, 1))
	assert.False(t, ProtocolVersionAtLeast(2, 0, 0, 3, 1, 1))
	assert.False(t, ProtocolVersionAtLeast(3, 0, 5, 3, 1, 0))
}

func TestHaversineDistance(t *testing.T) {
	t.Parallel()
	losangelesLatitude := 34.0522
	losangelesLongitude := -118.2437
	bostonLatitude := 42.3601
	bostonLongitude := -71.0589
	distance := HaversineDistance(losangelesLatitude, losangelesLongitude, bostonLatitude, bostonLongitude)
	assert.Equal(t, 4169.607203810275, distance)
}

func TestTriMatrixLength(t *testing.T) {
	t.Parallel()
	assert.Equal(t, 0, TriMatrixLength(0))
	assert.Equal(t, 0, TriMatrixLength(1))
	assert.Equal(t, 1, TriMatrixLength(2))
	assert.Equal(t, 3, TriMatrixLength(3))
	assert.Equal(t, 6, TriMatrixLength(4))
	assert.Equal(t, 10, TriMatrixLength(5))
	assert.Equal(t, 15, TriMatrixLength(6))
}

func TestTriMatrixIndex(t *testing.T) {
	t.Parallel()
	assert.Equal(t, 0, TriMatrixIndex(0, 1))
	assert.Equal(t, 1, TriMatrixIndex(0, 2))
	assert.Equal(t, 2, TriMatrixIndex(1, 2))
	assert.Equal(t, 3, TriMatrixIndex(0, 3))
	assert.Equal(t, 4, TriMatrixIndex(1, 3))
	assert.Equal(t, 5, TriMatrixIndex(2, 3))
	assert.Equal(t, 0, TriMatrixIndex(1, 0))
	assert.Equal(t, 1, TriMatrixIndex(2, 0))
	assert.Equal(t, 2, TriMatrixIndex(2, 1))
	assert.Equal(t, 3, TriMatrixIndex(3, 0))
	assert.Equal(t, 4, TriMatrixIndex(3, 1))
	assert.Equal(t, 5, TriMatrixIndex(3, 2))
}

func CheckNilAddress(t *testing.T) {
	var address *net.UDPAddr
	buffer := make([]uint8, NEXT_ADDRESS_BYTES)
	WriteAddress(buffer, address)
	readAddress := ReadAddress(buffer)
	assert.True(t, readAddress == nil)
}

func CheckIPv4Address(t *testing.T, addressString string, expected string) {
	address := ParseAddress(addressString)
	buffer := make([]uint8, NEXT_ADDRESS_BYTES)
	WriteAddress(buffer, address)
	readAddress := ReadAddress(buffer)
	readAddressString := readAddress.String()
	assert.Equal(t, expected, readAddressString)
}

func CheckIPv6Address(t *testing.T, addressString string, expected string) {
	address := ParseAddress(addressString)
	buffer := make([]uint8, NEXT_ADDRESS_BYTES)
	WriteAddress(buffer, address)
	readAddress := ReadAddress(buffer)
	assert.Equal(t, readAddress.IP, address.IP)
	assert.Equal(t, readAddress.Port, address.Port)
}

func TestAddress(t *testing.T) {
	CheckNilAddress(t)
	CheckIPv4Address(t, "127.0.0.1", "127.0.0.1:0")
	CheckIPv4Address(t, "127.0.0.1:40000", "127.0.0.1:40000")
	CheckIPv4Address(t, "1.2.3.4:50000", "1.2.3.4:50000")
	CheckIPv6Address(t, "[::C0A8:1]:80", "[::C0A8:1]:80")
	CheckIPv6Address(t, "[::1]:80", "[::1]:80")
}

func TestRouteManager(t *testing.T) {

	t.Parallel()

	routeManager := RouteManager{}
	routeManager.RelayDatacenter = make([]uint64, 256)
	for i := range routeManager.RelayDatacenter {
		routeManager.RelayDatacenter[i] = uint64(i)
	}
	routeManager.RelayDatacenter[255] = 254

	assert.Equal(t, 0, routeManager.NumRoutes)

	routeManager.AddRoute(100, 1, 2, 3)
	assert.Equal(t, 1, routeManager.NumRoutes)
	assert.Equal(t, int32(100), routeManager.RouteCost[0])
	assert.Equal(t, int32(3), routeManager.RouteNumRelays[0])
	assert.Equal(t, int32(1), routeManager.RouteRelays[0][0])
	assert.Equal(t, int32(2), routeManager.RouteRelays[0][1])
	assert.Equal(t, int32(3), routeManager.RouteRelays[0][2])

	routeManager.AddRoute(200, 4, 5, 6)
	assert.Equal(t, 2, routeManager.NumRoutes)

	routeManager.AddRoute(100, 4, 5, 6)
	assert.Equal(t, 2, routeManager.NumRoutes)

	// verify loops get filtered out

	routeManager.AddRoute(200, 4, 4, 5, 6)
	assert.Equal(t, 2, routeManager.NumRoutes)

	// verify routes with multiple relays in same datacenter get filtered out

	routeManager.AddRoute(200, 4, 5, 254, 255)
	assert.Equal(t, 2, routeManager.NumRoutes)

	routeManager.AddRoute(190, 5, 6, 7, 8, 9)
	assert.Equal(t, 3, routeManager.NumRoutes)

	routeManager.AddRoute(180, 6, 7, 8)
	assert.Equal(t, 4, routeManager.NumRoutes)

	routeManager.AddRoute(175, 8, 9)
	assert.Equal(t, 5, routeManager.NumRoutes)

	routeManager.AddRoute(160, 9, 10, 11)
	assert.Equal(t, 6, routeManager.NumRoutes)

	routeManager.AddRoute(165, 10, 11, 12, 13, 14)
	assert.Equal(t, 7, routeManager.NumRoutes)

	routeManager.AddRoute(150, 11, 12)
	assert.Equal(t, 8, routeManager.NumRoutes)

	for i := 0; i < routeManager.NumRoutes-1; i++ {
		assert.True(t, routeManager.RouteCost[i] <= routeManager.RouteCost[i+1])
	}

	// fill up lots of extra routes to get to max routes

	numFillers := MaxRoutesPerEntry - routeManager.NumRoutes

	for i := 0; i < numFillers; i++ {
		routeManager.AddRoute(int32(1000+i), int32(100+i), int32(100+i+1), int32(100+i+2))
		assert.Equal(t, 8+i+1, routeManager.NumRoutes)
	}

	assert.Equal(t, MaxRoutesPerEntry, routeManager.NumRoutes)

	// make sure we can't add worse routes once we are at max routes

	routeManager.AddRoute(10000, 12, 13, 14)
	assert.Equal(t, routeManager.NumRoutes, MaxRoutesPerEntry)
	for i := 0; i < routeManager.NumRoutes; i++ {
		assert.True(t, routeManager.RouteCost[i] != 10000)
	}

	// make sure we can add better routes while at max routes

	routeManager.AddRoute(177, 13, 14, 15, 16, 17)
	assert.Equal(t, routeManager.NumRoutes, MaxRoutesPerEntry)
	for i := 0; i < routeManager.NumRoutes-1; i++ {
		assert.True(t, routeManager.RouteCost[i] <= routeManager.RouteCost[i+1])
	}
	found := false
	for i := 0; i < routeManager.NumRoutes; i++ {
		if routeManager.RouteCost[i] == 177 {
			found = true
		}
	}
	assert.True(t, found)

	// check all the best routes are sorted and they have correct data

	assert.Equal(t, int32(100), routeManager.RouteCost[0])
	assert.Equal(t, int32(3), routeManager.RouteNumRelays[0])
	assert.Equal(t, int32(1), routeManager.RouteRelays[0][0])
	assert.Equal(t, int32(2), routeManager.RouteRelays[0][1])
	assert.Equal(t, int32(3), routeManager.RouteRelays[0][2])
	assert.Equal(t, RouteHash(1, 2, 3), routeManager.RouteHash[0])

	assert.Equal(t, int32(150), routeManager.RouteCost[1])
	assert.Equal(t, int32(2), routeManager.RouteNumRelays[1])
	assert.Equal(t, int32(11), routeManager.RouteRelays[1][0])
	assert.Equal(t, int32(12), routeManager.RouteRelays[1][1])
	assert.Equal(t, RouteHash(11, 12), routeManager.RouteHash[1])

	assert.Equal(t, int32(160), routeManager.RouteCost[2])
	assert.Equal(t, int32(3), routeManager.RouteNumRelays[2])
	assert.Equal(t, int32(9), routeManager.RouteRelays[2][0])
	assert.Equal(t, int32(10), routeManager.RouteRelays[2][1])
	assert.Equal(t, int32(11), routeManager.RouteRelays[2][2])
	assert.Equal(t, RouteHash(9, 10, 11), routeManager.RouteHash[2])

	assert.Equal(t, int32(165), routeManager.RouteCost[3])
	assert.Equal(t, int32(5), routeManager.RouteNumRelays[3])
	assert.Equal(t, int32(10), routeManager.RouteRelays[3][0])
	assert.Equal(t, int32(11), routeManager.RouteRelays[3][1])
	assert.Equal(t, int32(12), routeManager.RouteRelays[3][2])
	assert.Equal(t, int32(13), routeManager.RouteRelays[3][3])
	assert.Equal(t, int32(14), routeManager.RouteRelays[3][4])
	assert.Equal(t, RouteHash(10, 11, 12, 13, 14), routeManager.RouteHash[3])

	assert.Equal(t, int32(175), routeManager.RouteCost[4])
	assert.Equal(t, int32(2), routeManager.RouteNumRelays[4])
	assert.Equal(t, int32(8), routeManager.RouteRelays[4][0])
	assert.Equal(t, int32(9), routeManager.RouteRelays[4][1])
	assert.Equal(t, RouteHash(8, 9), routeManager.RouteHash[4])

	assert.Equal(t, int32(177), routeManager.RouteCost[5])
	assert.Equal(t, int32(5), routeManager.RouteNumRelays[5])
	assert.Equal(t, int32(13), routeManager.RouteRelays[5][0])
	assert.Equal(t, int32(14), routeManager.RouteRelays[5][1])
	assert.Equal(t, int32(15), routeManager.RouteRelays[5][2])
	assert.Equal(t, int32(16), routeManager.RouteRelays[5][3])
	assert.Equal(t, int32(17), routeManager.RouteRelays[5][4])
	assert.Equal(t, RouteHash(13, 14, 15, 16, 17), routeManager.RouteHash[5])

	assert.Equal(t, int32(180), routeManager.RouteCost[6])
	assert.Equal(t, int32(3), routeManager.RouteNumRelays[6])
	assert.Equal(t, int32(6), routeManager.RouteRelays[6][0])
	assert.Equal(t, int32(7), routeManager.RouteRelays[6][1])
	assert.Equal(t, int32(8), routeManager.RouteRelays[6][2])
	assert.Equal(t, RouteHash(6, 7, 8), routeManager.RouteHash[6])

	assert.Equal(t, int32(190), routeManager.RouteCost[7])
	assert.Equal(t, int32(5), routeManager.RouteNumRelays[7])
	assert.Equal(t, int32(5), routeManager.RouteRelays[7][0])
	assert.Equal(t, int32(6), routeManager.RouteRelays[7][1])
	assert.Equal(t, int32(7), routeManager.RouteRelays[7][2])
	assert.Equal(t, int32(8), routeManager.RouteRelays[7][3])
	assert.Equal(t, int32(9), routeManager.RouteRelays[7][4])
	assert.Equal(t, RouteHash(5, 6, 7, 8, 9), routeManager.RouteHash[7])
}

func Analyze(numRelays int, routes []RouteEntry) []int {

	buckets := make([]int, 8)

	for i := 0; i < numRelays; i++ {
		for j := 0; j < numRelays; j++ {
			if j < i {
				abFlatIndex := TriMatrixIndex(i, j)
				if routes[abFlatIndex].DirectCost > 0 {
					improvement := routes[abFlatIndex].DirectCost - routes[abFlatIndex].RouteCost[0]
					if improvement == 0 {
						buckets[1]++
					} else if improvement <= 10 {
						buckets[2]++
					} else if improvement <= 20 {
						buckets[3]++
					} else if improvement <= 30 {
						buckets[4]++
					} else if improvement <= 40 {
						buckets[5]++
					} else if improvement <= 50 {
						buckets[6]++
					} else {
						buckets[7]++
					}
				} else {
					if routes[abFlatIndex].NumRoutes > 0 {
						buckets[0]++
					} else {
						buckets[1]++
					}
				}
			}
		}
	}

	return buckets

}

func TestOptimize(t *testing.T) {

	t.Parallel()

	costData, err := ioutil.ReadFile("cost.txt")

	assert.NoError(t, err)

	costStrings := strings.Split(string(costData), ",")

	costValues := make([]int, len(costStrings))

	for i := range costStrings {
		costValues[i], err = strconv.Atoi(costStrings[i])
		assert.NoError(t, err)
	}

	numRelays := int(math.Sqrt(float64(len(costValues))))

	entryCount := TriMatrixLength(numRelays)

	cost := make([]int32, entryCount)

	for i := 0; i < numRelays; i++ {
		for j := 0; j < numRelays; j++ {
			if i == j {
				continue
			}
			index := TriMatrixIndex(i, j)
			cost[index] = int32(costValues[i+j*numRelays])
		}
	}

	costThreshold := int32(5)

	relayDatacenters := make([]uint64, 1024)
	for i := range relayDatacenters {
		relayDatacenters[i] = uint64(i)
	}

	numSegments := numRelays

	routes := Optimize(numRelays, numSegments, cost, costThreshold, relayDatacenters)

	buckets := Analyze(numRelays, routes)

	// t.Log(fmt.Sprintf("buckets = %v\n", buckets))

	expectedBuckets := []int{17815, 15021, 3748, 3390, 1589, 846, 514, 1628}

	assert.Equal(t, expectedBuckets, buckets)

	for index := 0; index < entryCount; index++ {
		go func(i int) {
			assert.True(t, routes[i].NumRoutes >= 0)
			assert.True(t, routes[i].NumRoutes <= MaxRoutesPerEntry)
			for j := 0; j < int(routes[i].NumRoutes); j++ {
				assert.True(t, routes[i].DirectCost == -1 || routes[i].DirectCost >= routes[i].RouteCost[j])
				assert.True(t, routes[i].RouteNumRelays[j] >= 0)
				assert.True(t, routes[i].RouteNumRelays[j] <= MaxRelaysPerRoute)
				relays := make(map[int32]bool, 0)
				for k := 0; k < int(routes[i].RouteNumRelays[j]); k++ {
					_, found := relays[routes[i].RouteRelays[j][k]]
					assert.False(t, found)
					relays[routes[i].RouteRelays[j][k]] = true
				}
			}
		}(index)
	}
}

type TestRelayData struct {
	name       string
	address    *net.UDPAddr
	publicKey  []byte
	privateKey []byte
	index      int
}

type TestEnvironment struct {
	relayArray []*TestRelayData
	relays     map[string]*TestRelayData
	cost       [][]int32
}

func NewTestEnvironment() *TestEnvironment {
	env := &TestEnvironment{}
	env.relays = make(map[string]*TestRelayData)
	return env
}

func (env *TestEnvironment) Clear() {
	numRelays := len(env.relays)
	env.cost = make([][]int32, numRelays)
	for i := 0; i < numRelays; i++ {
		env.cost[i] = make([]int32, numRelays)
		for j := 0; j < numRelays; j++ {
			env.cost[i][j] = -1
		}
	}
}

func (env *TestEnvironment) AddRelay(relayName string, relayAddress string) {
	relay := &TestRelayData{}
	relay.name = relayName
	relay.address = ParseAddress(relayAddress)
	var err error
	relay.publicKey, relay.privateKey, err = GenerateRelayKeyPair()
	if err != nil {
		panic(err)
	}
	relay.index = len(env.relayArray)
	env.relays[relayName] = relay
	env.relayArray = append(env.relayArray, relay)
	env.Clear()
}

func (env *TestEnvironment) GetRelayDatacenters() []uint64 {
	relayDatacenters := make([]uint64, len(env.relays))
	for i := range relayDatacenters {
		relayDatacenters[i] = uint64(i)
	}
	return relayDatacenters
}

func (env *TestEnvironment) GetRelayIds() []uint64 {
	relayIds := make([]uint64, len(env.relayArray))
	for i := range env.relayArray {
		relayIds[i] = RelayHash64(env.relayArray[i].name)
	}
	return relayIds
}

func (env *TestEnvironment) GetRelayNames() []string {
	relayNames := make([]string, len(env.relayArray))
	for i := range env.relayArray {
		relayNames[i] = env.relayArray[i].name
	}
	return relayNames
}

func (env *TestEnvironment) GetRelayIdToIndex() map[uint64]int32 {
	relayIdToIndex := make(map[uint64]int32)
	for i := range env.relayArray {
		relayHash := RelayHash64(env.relayArray[i].name)
		relayIdToIndex[relayHash] = int32(i)
	}
	return relayIdToIndex
}

func (env *TestEnvironment) SetCost(sourceRelayName string, destRelayName string, cost int32) {
	i := env.relays[sourceRelayName].index
	j := env.relays[destRelayName].index
	if j > i {
		i, j = j, i
	}
	env.cost[i][j] = cost
}

func (env *TestEnvironment) GetRelayIndex(relayName string) int {
	relayData := env.GetRelayData(relayName)
	if relayData != nil {
		return relayData.index
	}
	return -1
}

func (env *TestEnvironment) GetRelayData(relayName string) *TestRelayData {
	return env.relays[relayName]
}

func (env *TestEnvironment) GetCostMatrix() ([]int32, int) {
	numRelays := len(env.relays)
	entryCount := TriMatrixLength(numRelays)
	costMatrix := make([]int32, entryCount)
	for i := 0; i < numRelays; i++ {
		for j := 0; j < i; j++ {
			index := TriMatrixIndex(i, j)
			costMatrix[index] = env.cost[i][j]
		}
	}
	return costMatrix, numRelays
}

type TestRouteData struct {
	cost   int32
	relays []string
}

func (env *TestEnvironment) GetRoutes(routeMatrix []RouteEntry, sourceRelayName string, destRelayName string) []TestRouteData {
	sourceRelay := env.relays[sourceRelayName]
	destRelay := env.relays[destRelayName]
	i := sourceRelay.index
	j := destRelay.index
	if i == j {
		return nil
	}
	index := TriMatrixIndex(i, j)
	entry := routeMatrix[index]
	testRouteData := make([]TestRouteData, entry.NumRoutes)
	for k := 0; k < int(entry.NumRoutes); k++ {
		testRouteData[k].cost = entry.RouteCost[k]
		testRouteData[k].relays = make([]string, entry.RouteNumRelays[k])
		if j < i {
			for l := 0; l < int(entry.RouteNumRelays[k]); l++ {
				relayIndex := entry.RouteRelays[k][l]
				testRouteData[k].relays[l] = env.relayArray[relayIndex].name
			}
		} else {
			for l := 0; l < int(entry.RouteNumRelays[k]); l++ {
				relayIndex := entry.RouteRelays[k][int(entry.RouteNumRelays[k])-1-l]
				testRouteData[k].relays[l] = env.relayArray[relayIndex].name
			}
		}
	}
	return testRouteData
}

func (env *TestEnvironment) GetBestRouteCost(routeMatrix []RouteEntry, fullRelaySet map[int32]bool, sourceRelays []string, sourceRelayCost []int32, destRelays []string) int32 {
	sourceRelayIndex := make([]int32, len(sourceRelays))
	for i := range sourceRelays {
		sourceRelayIndex[i] = int32(env.GetRelayIndex(sourceRelays[i]))
		if sourceRelayIndex[i] == -1 {
			panic("bad source relay name")
		}
	}
	destRelayIndex := make([]int32, len(destRelays))
	for i := range destRelays {
		destRelayIndex[i] = int32(env.GetRelayIndex(destRelays[i]))
		if destRelayIndex[i] == -1 {
			panic("bad dest relay name")
		}
	}
	return GetBestRouteCost(routeMatrix, fullRelaySet, sourceRelayIndex, sourceRelayCost, destRelayIndex)
}

func (env *TestEnvironment) RouteExists(routeMatrix []RouteEntry, routeRelays []string) bool {
	routeRelayIndex := [MaxRelaysPerRoute]int32{}
	for i := range routeRelays {
		routeRelayIndex[i] = int32(env.GetRelayIndex(routeRelays[i]))
		if routeRelayIndex[i] == -1 {
			panic("bad route relay name")
		}
	}
	debug := ""
	return RouteExists(routeMatrix, int32(len(routeRelays)), routeRelayIndex, &debug)
}

func (env *TestEnvironment) GetCurrentRouteCost(routeMatrix []RouteEntry, routeRelays []string, sourceRelays []string, sourceRelayCost []int32, destRelays []string) int32 {
	routeRelayIndex := [MaxRelaysPerRoute]int32{}
	for i := range routeRelays {
		routeRelayIndex[i] = int32(env.GetRelayIndex(routeRelays[i]))
		if routeRelayIndex[i] == -1 {
			panic("bad route relay name")
		}
	}
	sourceRelayIndex := make([]int32, len(sourceRelays))
	for i := range sourceRelays {
		sourceRelayIndex[i] = int32(env.GetRelayIndex(sourceRelays[i]))
		if sourceRelayIndex[i] == -1 {
			panic("bad source relay name")
		}
	}
	destRelayIndex := make([]int32, len(destRelays))
	for i := range destRelays {
		destRelayIndex[i] = int32(env.GetRelayIndex(destRelays[i]))
		if destRelayIndex[i] == -1 {
			panic("bad dest relay name")
		}
	}
	debug := ""
	return GetCurrentRouteCost(routeMatrix, int32(len(routeRelays)), routeRelayIndex, sourceRelayIndex, sourceRelayCost, destRelayIndex, &debug)
}

func (env *TestEnvironment) GetBestRoutes(routeMatrix []RouteEntry, fullRelaySet map[int32]bool, sourceRelays []string, sourceRelayCost []int32, destRelays []string, maxCost int32) []TestRouteData {
	sourceRelayIndex := make([]int32, len(sourceRelays))
	for i := range sourceRelays {
		sourceRelayIndex[i] = int32(env.GetRelayIndex(sourceRelays[i]))
		if sourceRelayIndex[i] == -1 {
			panic("bad source relay name")
		}
	}
	destRelayIndex := make([]int32, len(destRelays))
	for i := range destRelays {
		destRelayIndex[i] = int32(env.GetRelayIndex(destRelays[i]))
		if destRelayIndex[i] == -1 {
			panic("bad dest relay name")
		}
	}
	numBestRoutes := 0
	routeDiversity := int32(0)
	bestRoutes := make([]BestRoute, 1024)
	GetBestRoutes(routeMatrix, fullRelaySet, sourceRelayIndex, sourceRelayCost, destRelayIndex, maxCost, bestRoutes, &numBestRoutes, &routeDiversity)
	routes := make([]TestRouteData, numBestRoutes)
	for i := 0; i < numBestRoutes; i++ {
		routes[i].cost = bestRoutes[i].Cost
		routes[i].relays = make([]string, bestRoutes[i].NumRelays)
		if bestRoutes[i].NeedToReverse {
			for j := 0; j < int(bestRoutes[i].NumRelays); j++ {
				relayIndex := bestRoutes[i].Relays[int(bestRoutes[i].NumRelays)-1-j]
				routes[i].relays[j] = env.relayArray[relayIndex].name
			}
		} else {
			for j := 0; j < int(bestRoutes[i].NumRelays); j++ {
				relayIndex := bestRoutes[i].Relays[j]
				routes[i].relays[j] = env.relayArray[relayIndex].name
			}
		}
	}
	return routes
}

func (env *TestEnvironment) GetRandomBestRoute(routeMatrix []RouteEntry, fullRelaySet map[int32]bool, sourceRelays []string, sourceRelayCost []int32, destRelays []string, maxCost int32) *TestRouteData {
	sourceRelayIndex := make([]int32, len(sourceRelays))
	for i := range sourceRelays {
		sourceRelayIndex[i] = int32(env.GetRelayIndex(sourceRelays[i]))
		if sourceRelayIndex[i] == -1 {
			panic("bad source relay name")
		}
	}
	destRelayIndex := make([]int32, len(destRelays))
	for i := range destRelays {
		destRelayIndex[i] = int32(env.GetRelayIndex(destRelays[i]))
		if destRelayIndex[i] == -1 {
			panic("bad dest relay name")
		}
	}
	var bestRouteCost int32
	var bestRouteNumRelays int32
	var bestRouteRelays [MaxRelaysPerRoute]int32
	debug := ""
	selectThreshold := int32(2)
	GetRandomBestRoute(routeMatrix, fullRelaySet, sourceRelayIndex, sourceRelayCost, destRelayIndex, maxCost, selectThreshold, &bestRouteCost, &bestRouteNumRelays, &bestRouteRelays, &debug)
	if bestRouteNumRelays == 0 {
		return nil
	}
	var route TestRouteData
	route.cost = bestRouteCost
	route.relays = make([]string, bestRouteNumRelays)
	for j := 0; j < int(bestRouteNumRelays); j++ {
		relayIndex := bestRouteRelays[j]
		route.relays[j] = env.relayArray[relayIndex].name
	}
	return &route
}

func (env *TestEnvironment) ReframeRouteHash(route []uint64) (int32, [MaxRelaysPerRoute]int32) {
	relayIdToIndex := make(map[uint64]int32)
	for _, v := range env.relays {
		id := RelayHash64(v.name)
		relayIdToIndex[id] = int32(v.index)
	}
	routeState := RouteState{}
	reframedRoute := [MaxRelaysPerRoute]int32{}
	if ReframeRoute(&routeState, relayIdToIndex, route, &reframedRoute) {
		return int32(len(route)), reframedRoute
	}
	return 0, reframedRoute
}

func (env *TestEnvironment) ReframeRoute(routeRelayNames []string) (int32, [MaxRelaysPerRoute]int32) {
	route := make([]uint64, len(routeRelayNames))
	for i := range routeRelayNames {
		route[i] = RelayHash64(routeRelayNames[i])
	}
	return env.ReframeRouteHash(route)
}

func (env *TestEnvironment) ReframeRelays(sourceRelayNames []string, destRelayNames []string) ([]int32, []int32) {
	sourceRelays := make([]int32, len(sourceRelayNames))
	for i := range sourceRelayNames {
		relayData, ok := env.relays[sourceRelayNames[i]]
		if !ok {
			panic("source relay does not exist")
		}
		sourceRelays[i] = int32(relayData.index)
	}
	destRelays := make([]int32, len(destRelayNames))
	for i := range destRelayNames {
		relayData, ok := env.relays[destRelayNames[i]]
		if !ok {
			panic("dest relay does not exist")
		}
		destRelays[i] = int32(relayData.index)
	}
	return sourceRelays, destRelays
}

func (env *TestEnvironment) GetBestRoute_Initial(routeMatrix []RouteEntry, fullRelaySet map[int32]bool, sourceRelayNames []string, sourceRelayCost []int32, destRelayNames []string, maxCost int32) (int32, int32, []string) {

	sourceRelays, destRelays := env.ReframeRelays(sourceRelayNames, destRelayNames)

	bestRouteCost := int32(0)
	bestRouteNumRelays := int32(0)
	bestRouteRelays := [MaxRelaysPerRoute]int32{}

	debug := ""
	selectThreshold := int32(2)
	hasRoute, routeDiversity := GetBestRoute_Initial(routeMatrix, fullRelaySet, sourceRelays, sourceRelayCost, destRelays, maxCost, selectThreshold, &bestRouteCost, &bestRouteNumRelays, &bestRouteRelays, &debug)
	if !hasRoute {
		return 0, 0, []string{}
	}

	bestRouteRelayNames := make([]string, bestRouteNumRelays)

	for i := 0; i < int(bestRouteNumRelays); i++ {
		routeData := env.relayArray[bestRouteRelays[i]]
		bestRouteRelayNames[i] = routeData.name
	}

	return bestRouteCost, routeDiversity, bestRouteRelayNames
}

func (env *TestEnvironment) GetBestRoute_Update(routeMatrix []RouteEntry, fullRelaySet map[int32]bool, sourceRelayNames []string, sourceRelayCost []int32, destRelayNames []string, maxCost int32, selectThreshold int32, switchThreshold int32, currentRouteRelayNames []string) (int32, []string) {

	sourceRelays, destRelays := env.ReframeRelays(sourceRelayNames, destRelayNames)

	currentRouteNumRelays, currentRouteRelays := env.ReframeRoute(currentRouteRelayNames)
	if currentRouteNumRelays == 0 {
		panic("current route has no relays")
	}

	bestRouteCost := int32(0)
	bestRouteNumRelays := int32(0)
	bestRouteRelays := [MaxRelaysPerRoute]int32{}

	debug := ""
	GetBestRoute_Update(routeMatrix, fullRelaySet, sourceRelays, sourceRelayCost, destRelays, maxCost, selectThreshold, switchThreshold, currentRouteNumRelays, currentRouteRelays, &bestRouteCost, &bestRouteNumRelays, &bestRouteRelays, &debug)

	if bestRouteNumRelays == 0 {
		return 0, []string{}
	}

	bestRouteRelayNames := make([]string, bestRouteNumRelays)
	for i := 0; i < int(bestRouteNumRelays); i++ {
		routeData := env.relayArray[bestRouteRelays[i]]
		bestRouteRelayNames[i] = routeData.name
	}

	return bestRouteCost, bestRouteRelayNames
}

func TestTheTestEnvironment(t *testing.T) {

	t.Parallel()

	env := NewTestEnvironment()

	env.AddRelay("losangeles", "10.0.0.1")
	env.AddRelay("chicago", "10.0.0.2")
	env.AddRelay("a", "10.0.0.3")
	env.AddRelay("b", "10.0.0.4")
	env.AddRelay("c", "10.0.0.5")
	env.AddRelay("d", "10.0.0.6")
	env.AddRelay("e", "10.0.0.7")

	env.SetCost("losangeles", "chicago", 100)

	costMatrix, numRelays := env.GetCostMatrix()

	relayDatacenters := env.GetRelayDatacenters()

	numSegments := numRelays

	routeMatrix := Optimize(numRelays, numSegments, costMatrix, 5, relayDatacenters)

	sourceIndex := env.GetRelayIndex("losangeles")
	destIndex := env.GetRelayIndex("chicago")

	assert.True(t, sourceIndex != -1)
	assert.True(t, destIndex != -1)

	routeIndex := TriMatrixIndex(sourceIndex, destIndex)

	assert.Equal(t, int32(1), routeMatrix[routeIndex].NumRoutes)
}

func TestIndirectRoute3(t *testing.T) {

	t.Parallel()

	env := NewTestEnvironment()

	env.AddRelay("losangeles", "10.0.0.1")
	env.AddRelay("chicago", "10.0.0.2")
	env.AddRelay("a", "10.0.0.3")
	env.AddRelay("b", "10.0.0.4")
	env.AddRelay("c", "10.0.0.5")
	env.AddRelay("d", "10.0.0.6")
	env.AddRelay("e", "10.0.0.7")

	env.SetCost("losangeles", "a", 10)
	env.SetCost("a", "chicago", 10)

	costMatrix, numRelays := env.GetCostMatrix()

	relayDatacenters := env.GetRelayDatacenters()

	numSegments := numRelays

	routeMatrix := Optimize(numRelays, numSegments, costMatrix, 5, relayDatacenters)

	routes := env.GetRoutes(routeMatrix, "losangeles", "chicago")

	// verify the optimizer finds the indirect 3 hop route when the direct route does not exist

	assert.Equal(t, 1, len(routes))
	if len(routes) == 1 {
		assert.Equal(t, int32(20), routes[0].cost)
		assert.Equal(t, 3, len(routes[0].relays))
		if len(routes[0].relays) == 3 {
			assert.Equal(t, []string{"losangeles", "a", "chicago"}, routes[0].relays)
		}
	}
}

func TestIndirectRoute4(t *testing.T) {

	t.Parallel()

	env := NewTestEnvironment()

	env.AddRelay("losangeles", "10.0.0.1")
	env.AddRelay("chicago", "10.0.0.2")
	env.AddRelay("a", "10.0.0.3")
	env.AddRelay("b", "10.0.0.4")
	env.AddRelay("c", "10.0.0.5")
	env.AddRelay("d", "10.0.0.6")
	env.AddRelay("e", "10.0.0.7")

	env.SetCost("losangeles", "a", 10)
	env.SetCost("losangeles", "b", 100)
	env.SetCost("a", "b", 10)
	env.SetCost("b", "chicago", 10)

	costMatrix, numRelays := env.GetCostMatrix()

	relayDatacenters := env.GetRelayDatacenters()

	numSegments := numRelays

	routeMatrix := Optimize(numRelays, numSegments, costMatrix, 5, relayDatacenters)

	routes := env.GetRoutes(routeMatrix, "losangeles", "chicago")

	// verify the optimizer finds the indirect 4 hop route when the direct route does not exist

	assert.True(t, len(routes) >= 1)
	if len(routes) >= 1 {
		assert.Equal(t, int32(30), routes[0].cost)
		assert.Equal(t, []string{"losangeles", "a", "b", "chicago"}, routes[0].relays)
	}
}

func TestIndirectRoute5(t *testing.T) {

	t.Parallel()

	env := NewTestEnvironment()

	env.AddRelay("losangeles", "10.0.0.1")
	env.AddRelay("chicago", "10.0.0.2")
	env.AddRelay("a", "10.0.0.3")
	env.AddRelay("b", "10.0.0.4")
	env.AddRelay("c", "10.0.0.5")
	env.AddRelay("d", "10.0.0.6")
	env.AddRelay("e", "10.0.0.7")

	env.SetCost("losangeles", "a", 10)
	env.SetCost("a", "b", 10)
	env.SetCost("b", "c", 10)
	env.SetCost("c", "chicago", 10)

	env.SetCost("losangeles", "b", 100)
	env.SetCost("b", "chicago", 100)

	costMatrix, numRelays := env.GetCostMatrix()

	relayDatacenters := env.GetRelayDatacenters()

	numSegments := numRelays

	routeMatrix := Optimize(numRelays, numSegments, costMatrix, 5, relayDatacenters)

	routes := env.GetRoutes(routeMatrix, "losangeles", "chicago")

	// verify the optimizer finds the indirect 5 hop route when the direct route does not exist

	assert.True(t, len(routes) >= 1)
	if len(routes) >= 1 {
		assert.Equal(t, int32(40), routes[0].cost)
		assert.Equal(t, []string{"losangeles", "a", "b", "c", "chicago"}, routes[0].relays)
	}
}

func TestFasterRoute3(t *testing.T) {

	t.Parallel()

	env := NewTestEnvironment()

	env.AddRelay("losangeles", "10.0.0.1")
	env.AddRelay("chicago", "10.0.0.2")
	env.AddRelay("a", "10.0.0.3")

	env.SetCost("losangeles", "chicago", 100)
	env.SetCost("losangeles", "a", 10)
	env.SetCost("a", "chicago", 10)

	costMatrix, numRelays := env.GetCostMatrix()

	relayDatacenters := env.GetRelayDatacenters()

	numSegments := numRelays

	routeMatrix := Optimize(numRelays, numSegments, costMatrix, 5, relayDatacenters)

	routes := env.GetRoutes(routeMatrix, "losangeles", "chicago")

	// verify the optimizer finds the 3 hop route that is faster than direct

	assert.Equal(t, 2, len(routes))
	if len(routes) == 2 {
		assert.Equal(t, int32(20), routes[0].cost)
		assert.Equal(t, []string{"losangeles", "a", "chicago"}, routes[0].relays)
		assert.Equal(t, int32(100), routes[1].cost)
		assert.Equal(t, []string{"losangeles", "chicago"}, routes[1].relays)
	}
}

func TestFasterRoute4(t *testing.T) {

	t.Parallel()

	env := NewTestEnvironment()

	env.AddRelay("losangeles", "10.0.0.1")
	env.AddRelay("chicago", "10.0.0.2")
	env.AddRelay("a", "10.0.0.3")
	env.AddRelay("b", "10.0.0.4")

	env.SetCost("losangeles", "chicago", 100)
	env.SetCost("losangeles", "a", 10)
	env.SetCost("a", "chicago", 50)
	env.SetCost("a", "b", 10)
	env.SetCost("b", "chicago", 10)

	costMatrix, numRelays := env.GetCostMatrix()

	relayDatacenters := env.GetRelayDatacenters()

	numSegments := numRelays

	routeMatrix := Optimize(numRelays, numSegments, costMatrix, 5, relayDatacenters)

	routes := env.GetRoutes(routeMatrix, "losangeles", "chicago")

	// verify the optimizer finds the 4 hop route that is faster than direct

	assert.Equal(t, 3, len(routes))
	if len(routes) == 3 {
		assert.Equal(t, int32(30), routes[0].cost)
		assert.Equal(t, []string{"losangeles", "a", "b", "chicago"}, routes[0].relays)
	}
}

func TestFasterRoute5(t *testing.T) {

	t.Parallel()

	env := NewTestEnvironment()

	env.AddRelay("losangeles", "10.0.0.1")
	env.AddRelay("chicago", "10.0.0.2")
	env.AddRelay("a", "10.0.0.3")
	env.AddRelay("b", "10.0.0.4")
	env.AddRelay("c", "10.0.0.5")

	env.SetCost("losangeles", "chicago", 1000)
	env.SetCost("losangeles", "a", 10)
	env.SetCost("losangeles", "b", 100)
	env.SetCost("losangeles", "c", 100)
	env.SetCost("a", "chicago", 100)
	env.SetCost("b", "chicago", 100)
	env.SetCost("c", "chicago", 10)
	env.SetCost("a", "b", 10)
	env.SetCost("a", "c", 100)
	env.SetCost("b", "c", 10)

	costMatrix, numRelays := env.GetCostMatrix()

	relayDatacenters := env.GetRelayDatacenters()

	numSegments := numRelays

	routeMatrix := Optimize(numRelays, numSegments, costMatrix, 5, relayDatacenters)

	routes := env.GetRoutes(routeMatrix, "losangeles", "chicago")

	// verify the optimizer finds the 5 hop route that is faster than direct

	assert.Equal(t, 7, len(routes))
	if len(routes) == 7 {
		assert.Equal(t, int32(40), routes[0].cost)
		assert.Equal(t, []string{"losangeles", "a", "b", "c", "chicago"}, routes[0].relays)
	}
}

func TestSlowerRoute(t *testing.T) {

	t.Parallel()

	env := NewTestEnvironment()

	env.AddRelay("losangeles", "10.0.0.1")
	env.AddRelay("chicago", "10.0.0.2")
	env.AddRelay("a", "10.0.0.3")
	env.AddRelay("b", "10.0.0.4")
	env.AddRelay("c", "10.0.0.5")

	env.SetCost("losangeles", "chicago", 10)
	env.SetCost("losangeles", "a", 100)
	env.SetCost("a", "chicago", 100)
	env.SetCost("b", "chicago", 100)
	env.SetCost("c", "chicago", 100)
	env.SetCost("a", "b", 100)
	env.SetCost("a", "c", 100)
	env.SetCost("b", "c", 100)

	costMatrix, numRelays := env.GetCostMatrix()

	relayDatacenters := env.GetRelayDatacenters()

	numSegments := numRelays

	routeMatrix := Optimize(numRelays, numSegments, costMatrix, 5, relayDatacenters)

	routes := env.GetRoutes(routeMatrix, "losangeles", "chicago")

	// all routes are slower than direct. verify that we only have the direct route between losangeles and chicago

	assert.Equal(t, 1, len(routes))
	if len(routes) == 1 {
		assert.Equal(t, int32(10), routes[0].cost)
		assert.Equal(t, []string{"losangeles", "chicago"}, routes[0].relays)
	}
}

func TestEncrypt(t *testing.T) {

	senderPublicKey := [...]byte{0x6f, 0x58, 0xb4, 0xd7, 0x3d, 0xdc, 0x73, 0x06, 0xb8, 0x97, 0x3d, 0x22, 0x4d, 0xe6, 0xf1, 0xfd, 0x2a, 0xf0, 0x26, 0x7e, 0x8b, 0x1d, 0x93, 0x73, 0xd0, 0x40, 0xa9, 0x8b, 0x86, 0x75, 0xcd, 0x43}
	senderPrivateKey := [...]byte{0x2a, 0xad, 0xd5, 0x43, 0x4e, 0x52, 0xbf, 0x62, 0x0b, 0x76, 0x24, 0x18, 0xe1, 0x26, 0xfb, 0xda, 0x89, 0x95, 0x32, 0xde, 0x1d, 0x39, 0x7f, 0xcd, 0x7b, 0x7a, 0xd5, 0x96, 0x3b, 0x0d, 0x23, 0xe5}

	receiverPublicKey := [...]byte{0x6f, 0x58, 0xb4, 0xd7, 0x3d, 0xdc, 0x73, 0x06, 0xb8, 0x97, 0x3d, 0x22, 0x4d, 0xe6, 0xf1, 0xfd, 0x2a, 0xf0, 0x26, 0x7e, 0x8b, 0x1d, 0x93, 0x73, 0xd0, 0x40, 0xa9, 0x8b, 0x86, 0x75, 0xcd, 0x43}
	receiverPrivateKey := [...]byte{0x2a, 0xad, 0xd5, 0x43, 0x4e, 0x52, 0xbf, 0x62, 0x0b, 0x76, 0x24, 0x18, 0xe1, 0x26, 0xfb, 0xda, 0x89, 0x95, 0x32, 0xde, 0x1d, 0x39, 0x7f, 0xcd, 0x7b, 0x7a, 0xd5, 0x96, 0x3b, 0x0d, 0x23, 0xe5}

	// encrypt random data and verify we can decrypt it

	nonce := make([]byte, NonceBytes)
	RandomBytes(nonce)

	data := make([]byte, 256)
	for i := range data {
		data[i] = byte(data[i])
	}

	encryptedData := make([]byte, 256+MacBytes)

	encryptedBytes := Encrypt(senderPrivateKey[:], receiverPublicKey[:], nonce, encryptedData, len(data))

	assert.Equal(t, 256+MacBytes, encryptedBytes)

	err := Decrypt(senderPublicKey[:], receiverPrivateKey[:], nonce, encryptedData, encryptedBytes)

	assert.NoError(t, err)

	// decryption should fail with garbage data

	garbageData := make([]byte, 256+MacBytes)
	RandomBytes(garbageData[:])

	err = Decrypt(senderPublicKey[:], receiverPrivateKey[:], nonce, garbageData, encryptedBytes)

	assert.Error(t, err)

	// decryption should fail with the wrong receiver private key

	RandomBytes(receiverPrivateKey[:])

	err = Decrypt(senderPublicKey[:], receiverPrivateKey[:], nonce, encryptedData, encryptedBytes)

	assert.Error(t, err)

}

func TestRouteToken(t *testing.T) {

	t.Parallel()

	relayPublicKey := [...]byte{0x71, 0x16, 0xce, 0xc5, 0x16, 0x1a, 0xda, 0xc7, 0xa5, 0x89, 0xb2, 0x51, 0x2b, 0x67, 0x4f, 0x8f, 0x98, 0x21, 0xad, 0x8f, 0xe6, 0x2d, 0x39, 0xca, 0xe3, 0x9b, 0xec, 0xdf, 0x3e, 0xfc, 0x2c, 0x24}
	relayPrivateKey := [...]byte{0xb6, 0x7d, 0x01, 0x0d, 0xaf, 0xba, 0xd1, 0x40, 0x75, 0x99, 0x08, 0x15, 0x0d, 0x3a, 0xce, 0x7b, 0x82, 0x28, 0x01, 0x5f, 0x7d, 0xa0, 0x75, 0xb6, 0xc1, 0x15, 0x56, 0x33, 0xe1, 0x01, 0x99, 0xd6}
	masterPublicKey := [...]byte{0x6f, 0x58, 0xb4, 0xd7, 0x3d, 0xdc, 0x73, 0x06, 0xb8, 0x97, 0x3d, 0x22, 0x4d, 0xe6, 0xf1, 0xfd, 0x2a, 0xf0, 0x26, 0x7e, 0x8b, 0x1d, 0x93, 0x73, 0xd0, 0x40, 0xa9, 0x8b, 0x86, 0x75, 0xcd, 0x43}
	masterPrivateKey := [...]byte{0x2a, 0xad, 0xd5, 0x43, 0x4e, 0x52, 0xbf, 0x62, 0x0b, 0x76, 0x24, 0x18, 0xe1, 0x26, 0xfb, 0xda, 0x89, 0x95, 0x32, 0xde, 0x1d, 0x39, 0x7f, 0xcd, 0x7b, 0x7a, 0xd5, 0x96, 0x3b, 0x0d, 0x23, 0xe5}

	routeToken := RouteToken{}
	routeToken.ExpireTimestamp = uint64(time.Now().Unix() + 10)
	routeToken.SessionId = 0x123131231313131
	routeToken.SessionVersion = 100
	routeToken.KbpsUp = 256
	routeToken.KbpsDown = 512
	routeToken.NextAddress = ParseAddress("127.0.0.1:40000")
	RandomBytes(routeToken.PrivateKey[:])

	// write the token to a buffer and read it back in

	buffer := make([]byte, NEXT_ENCRYPTED_ROUTE_TOKEN_BYTES)

	WriteRouteToken(&routeToken, buffer[:])

	var readRouteToken RouteToken
	err := ReadRouteToken(&readRouteToken, buffer)

	assert.NoError(t, err)
	assert.Equal(t, routeToken, readRouteToken)

	// can't read a token if the buffer is too small

	err = ReadRouteToken(&readRouteToken, buffer[:10])

	assert.Error(t, err)

	// write an encrypted route token and read it back

	WriteEncryptedRouteToken(&routeToken, buffer, masterPrivateKey[:], relayPublicKey[:])

	err = ReadEncryptedRouteToken(&readRouteToken, buffer, masterPublicKey[:], relayPrivateKey[:])

	assert.NoError(t, err)
	assert.Equal(t, routeToken, readRouteToken)

	// can't read an encrypted route token if the buffer is too small

	err = ReadEncryptedRouteToken(&readRouteToken, buffer[:10], masterPublicKey[:], relayPrivateKey[:])

	assert.Error(t, err)

	// can't read an encrypted route token if the buffer is garbage

	buffer = make([]byte, NEXT_ENCRYPTED_ROUTE_TOKEN_BYTES)

	err = ReadEncryptedRouteToken(&readRouteToken, buffer, masterPublicKey[:], relayPrivateKey[:])

	assert.Error(t, err)
}

func TestRouteTokens(t *testing.T) {

	t.Parallel()

	relayPublicKey := [...]byte{0x71, 0x16, 0xce, 0xc5, 0x16, 0x1a, 0xda, 0xc7, 0xa5, 0x89, 0xb2, 0x51, 0x2b, 0x67, 0x4f, 0x8f, 0x98, 0x21, 0xad, 0x8f, 0xe6, 0x2d, 0x39, 0xca, 0xe3, 0x9b, 0xec, 0xdf, 0x3e, 0xfc, 0x2c, 0x24}
	relayPrivateKey := [...]byte{0xb6, 0x7d, 0x01, 0x0d, 0xaf, 0xba, 0xd1, 0x40, 0x75, 0x99, 0x08, 0x15, 0x0d, 0x3a, 0xce, 0x7b, 0x82, 0x28, 0x01, 0x5f, 0x7d, 0xa0, 0x75, 0xb6, 0xc1, 0x15, 0x56, 0x33, 0xe1, 0x01, 0x99, 0xd6}
	masterPublicKey := [...]byte{0x6f, 0x58, 0xb4, 0xd7, 0x3d, 0xdc, 0x73, 0x06, 0xb8, 0x97, 0x3d, 0x22, 0x4d, 0xe6, 0xf1, 0xfd, 0x2a, 0xf0, 0x26, 0x7e, 0x8b, 0x1d, 0x93, 0x73, 0xd0, 0x40, 0xa9, 0x8b, 0x86, 0x75, 0xcd, 0x43}
	masterPrivateKey := [...]byte{0x2a, 0xad, 0xd5, 0x43, 0x4e, 0x52, 0xbf, 0x62, 0x0b, 0x76, 0x24, 0x18, 0xe1, 0x26, 0xfb, 0xda, 0x89, 0x95, 0x32, 0xde, 0x1d, 0x39, 0x7f, 0xcd, 0x7b, 0x7a, 0xd5, 0x96, 0x3b, 0x0d, 0x23, 0xe5}

	// write a bunch of tokens to a buffer

	addresses := make([]*net.UDPAddr, NEXT_MAX_NODES)
	for i := range addresses {
		addresses[i] = ParseAddress(fmt.Sprintf("127.0.0.1:%d", 40000+i))
	}

	publicKeys := make([][]byte, NEXT_MAX_NODES)
	for i := range publicKeys {
		publicKeys[i] = make([]byte, PublicKeyBytes)
		copy(publicKeys[i], relayPublicKey[:])
	}

	sessionId := uint64(0x123131231313131)
	sessionVersion := byte(100)
	kbpsUp := uint32(256)
	kbpsDown := uint32(256)
	expireTimestamp := uint64(time.Now().Unix() + 10)

	tokenData := make([]byte, NEXT_MAX_NODES*NEXT_ENCRYPTED_ROUTE_TOKEN_BYTES)

	WriteRouteTokens(tokenData, expireTimestamp, sessionId, sessionVersion, kbpsUp, kbpsDown, NEXT_MAX_NODES, addresses, publicKeys, masterPrivateKey)

	// read each token back individually and verify the token data matches what was written

	for i := 0; i < NEXT_MAX_NODES; i++ {
		var routeToken RouteToken
		err := ReadEncryptedRouteToken(&routeToken, tokenData[i*NEXT_ENCRYPTED_ROUTE_TOKEN_BYTES:], masterPublicKey[:], relayPrivateKey[:])
		assert.NoError(t, err)
		assert.Equal(t, sessionId, routeToken.SessionId)
		assert.Equal(t, sessionVersion, routeToken.SessionVersion)
		assert.Equal(t, kbpsUp, routeToken.KbpsUp)
		assert.Equal(t, kbpsDown, routeToken.KbpsDown)
		assert.Equal(t, expireTimestamp, routeToken.ExpireTimestamp)
		if i != NEXT_MAX_NODES-1 {
			assert.Equal(t, addresses[i+1].String(), routeToken.NextAddress.String())
		} else {
			assert.True(t, routeToken.NextAddress == nil)
		}
		assert.Equal(t, publicKeys[i], relayPublicKey[:])
	}
}

func TestContinueToken(t *testing.T) {

	t.Parallel()

	relayPublicKey := [...]byte{0x71, 0x16, 0xce, 0xc5, 0x16, 0x1a, 0xda, 0xc7, 0xa5, 0x89, 0xb2, 0x51, 0x2b, 0x67, 0x4f, 0x8f, 0x98, 0x21, 0xad, 0x8f, 0xe6, 0x2d, 0x39, 0xca, 0xe3, 0x9b, 0xec, 0xdf, 0x3e, 0xfc, 0x2c, 0x24}
	relayPrivateKey := [...]byte{0xb6, 0x7d, 0x01, 0x0d, 0xaf, 0xba, 0xd1, 0x40, 0x75, 0x99, 0x08, 0x15, 0x0d, 0x3a, 0xce, 0x7b, 0x82, 0x28, 0x01, 0x5f, 0x7d, 0xa0, 0x75, 0xb6, 0xc1, 0x15, 0x56, 0x33, 0xe1, 0x01, 0x99, 0xd6}
	masterPublicKey := [...]byte{0x6f, 0x58, 0xb4, 0xd7, 0x3d, 0xdc, 0x73, 0x06, 0xb8, 0x97, 0x3d, 0x22, 0x4d, 0xe6, 0xf1, 0xfd, 0x2a, 0xf0, 0x26, 0x7e, 0x8b, 0x1d, 0x93, 0x73, 0xd0, 0x40, 0xa9, 0x8b, 0x86, 0x75, 0xcd, 0x43}
	masterPrivateKey := [...]byte{0x2a, 0xad, 0xd5, 0x43, 0x4e, 0x52, 0xbf, 0x62, 0x0b, 0x76, 0x24, 0x18, 0xe1, 0x26, 0xfb, 0xda, 0x89, 0x95, 0x32, 0xde, 0x1d, 0x39, 0x7f, 0xcd, 0x7b, 0x7a, 0xd5, 0x96, 0x3b, 0x0d, 0x23, 0xe5}

	// write a continue token and verify we can read it back

	continueToken := ContinueToken{}
	continueToken.ExpireTimestamp = uint64(time.Now().Unix() + 10)
	continueToken.SessionId = 0x123131231313131
	continueToken.SessionVersion = 100

	buffer := make([]byte, NEXT_ENCRYPTED_CONTINUE_TOKEN_BYTES)

	WriteContinueToken(&continueToken, buffer[:])

	var readContinueToken ContinueToken

	err := ReadContinueToken(&readContinueToken, buffer)

	assert.NoError(t, err)
	assert.Equal(t, continueToken, readContinueToken)

	// read continue token should fail when the buffer is too small

	err = ReadContinueToken(&readContinueToken, buffer[:10])

	assert.Error(t, err)

	// write an encrypted continue token and verify we can decrypt and read it back

	WriteEncryptedContinueToken(&continueToken, buffer, masterPrivateKey[:], relayPublicKey[:])

	err = ReadEncryptedContinueToken(&continueToken, buffer, masterPublicKey[:], relayPrivateKey[:])

	assert.NoError(t, err)
	assert.Equal(t, continueToken, readContinueToken)

	// read encrypted continue token should fail when buffer is too small

	err = ReadEncryptedContinueToken(&continueToken, buffer[:10], masterPublicKey[:], relayPrivateKey[:])

	assert.Error(t, err)

	// read encrypted continue token should fail on garbage data

	garbageData := make([]byte, NEXT_ENCRYPTED_CONTINUE_TOKEN_BYTES)
	RandomBytes(garbageData)

	err = ReadEncryptedContinueToken(&continueToken, garbageData, masterPublicKey[:], relayPrivateKey[:])

	assert.Error(t, err)
}

func TestContinueTokens(t *testing.T) {

	t.Parallel()

	relayPublicKey := [...]byte{0x71, 0x16, 0xce, 0xc5, 0x16, 0x1a, 0xda, 0xc7, 0xa5, 0x89, 0xb2, 0x51, 0x2b, 0x67, 0x4f, 0x8f, 0x98, 0x21, 0xad, 0x8f, 0xe6, 0x2d, 0x39, 0xca, 0xe3, 0x9b, 0xec, 0xdf, 0x3e, 0xfc, 0x2c, 0x24}
	relayPrivateKey := [...]byte{0xb6, 0x7d, 0x01, 0x0d, 0xaf, 0xba, 0xd1, 0x40, 0x75, 0x99, 0x08, 0x15, 0x0d, 0x3a, 0xce, 0x7b, 0x82, 0x28, 0x01, 0x5f, 0x7d, 0xa0, 0x75, 0xb6, 0xc1, 0x15, 0x56, 0x33, 0xe1, 0x01, 0x99, 0xd6}
	masterPublicKey := [...]byte{0x6f, 0x58, 0xb4, 0xd7, 0x3d, 0xdc, 0x73, 0x06, 0xb8, 0x97, 0x3d, 0x22, 0x4d, 0xe6, 0xf1, 0xfd, 0x2a, 0xf0, 0x26, 0x7e, 0x8b, 0x1d, 0x93, 0x73, 0xd0, 0x40, 0xa9, 0x8b, 0x86, 0x75, 0xcd, 0x43}
	masterPrivateKey := [...]byte{0x2a, 0xad, 0xd5, 0x43, 0x4e, 0x52, 0xbf, 0x62, 0x0b, 0x76, 0x24, 0x18, 0xe1, 0x26, 0xfb, 0xda, 0x89, 0x95, 0x32, 0xde, 0x1d, 0x39, 0x7f, 0xcd, 0x7b, 0x7a, 0xd5, 0x96, 0x3b, 0x0d, 0x23, 0xe5}

	// write a bunch of tokens to a buffer

	publicKeys := make([][]byte, NEXT_MAX_NODES)
	for i := range publicKeys {
		publicKeys[i] = make([]byte, PublicKeyBytes)
		copy(publicKeys[i], relayPublicKey[:])
	}

	sessionId := uint64(0x123131231313131)
	sessionVersion := byte(100)
	expireTimestamp := uint64(time.Now().Unix() + 10)

	tokenData := make([]byte, NEXT_MAX_NODES*NEXT_ENCRYPTED_CONTINUE_TOKEN_BYTES)

	WriteContinueTokens(tokenData, expireTimestamp, sessionId, sessionVersion, NEXT_MAX_NODES, publicKeys, masterPrivateKey)

	// read each token back individually and verify the token data matches what was written

	for i := 0; i < NEXT_MAX_NODES; i++ {
		var routeToken ContinueToken
		err := ReadEncryptedContinueToken(&routeToken, tokenData[i*NEXT_ENCRYPTED_CONTINUE_TOKEN_BYTES:], masterPublicKey[:], relayPrivateKey[:])
		assert.NoError(t, err)
		assert.Equal(t, sessionId, routeToken.SessionId)
		assert.Equal(t, sessionVersion, routeToken.SessionVersion)
		assert.Equal(t, expireTimestamp, routeToken.ExpireTimestamp)
	}
}

func TestBestRouteCostSimple(t *testing.T) {

	t.Parallel()

	env := NewTestEnvironment()

	env.AddRelay("losangeles", "10.0.0.1")
	env.AddRelay("chicago", "10.0.0.2")
	env.AddRelay("a", "10.0.0.3")
	env.AddRelay("b", "10.0.0.4")

	env.SetCost("losangeles", "chicago", 100)
	env.SetCost("losangeles", "a", 10)
	env.SetCost("a", "chicago", 50)
	env.SetCost("a", "b", 10)
	env.SetCost("b", "chicago", 10)

	costMatrix, numRelays := env.GetCostMatrix()

	relayDatacenters := env.GetRelayDatacenters()

	numSegments := 64

	routeMatrix := Optimize(numRelays, numSegments, costMatrix, 5, relayDatacenters)

	fullRelaySet := make(map[int32]bool)

	sourceRelays := []string{"losangeles"}
	sourceRelayCosts := []int32{10}

	destRelays := []string{"chicago"}

	bestRouteCost := env.GetBestRouteCost(routeMatrix, fullRelaySet, sourceRelays, sourceRelayCosts, destRelays)

	assert.Equal(t, int32(40+CostBias), bestRouteCost)
}

func TestBestRouteCostSimple_RelayFull(t *testing.T) {

	t.Parallel()

	env := NewTestEnvironment()

	env.AddRelay("losangeles", "10.0.0.1")
	env.AddRelay("chicago", "10.0.0.2")
	env.AddRelay("a", "10.0.0.3")
	env.AddRelay("b", "10.0.0.4")

	env.SetCost("losangeles", "chicago", 100)
	env.SetCost("losangeles", "a", 10)
	env.SetCost("a", "chicago", 50)
	env.SetCost("a", "b", 10)
	env.SetCost("b", "chicago", 10)

	costMatrix, numRelays := env.GetCostMatrix()

	relayDatacenters := env.GetRelayDatacenters()

	numSegments := 64

	routeMatrix := Optimize(numRelays, numSegments, costMatrix, 5, relayDatacenters)

	fullRelaySet := make(map[int32]bool)
	fullRelaySet[int32(env.GetRelayIndex("b"))] = true

	sourceRelays := []string{"losangeles"}
	sourceRelayCosts := []int32{10}

	destRelays := []string{"chicago"}

	bestRouteCost := env.GetBestRouteCost(routeMatrix, fullRelaySet, sourceRelays, sourceRelayCosts, destRelays)

	assert.Equal(t, int32(70+CostBias), bestRouteCost)
}

func TestBestRouteCostComplex(t *testing.T) {

	t.Parallel()

	env := NewTestEnvironment()

	env.AddRelay("losangeles.a", "10.0.0.1")
	env.AddRelay("losangeles.b", "10.0.0.2")
	env.AddRelay("chicago.a", "10.0.0.3")
	env.AddRelay("chicago.b", "10.0.0.4")
	env.AddRelay("a", "10.0.0.5")
	env.AddRelay("b", "10.0.0.6")

	env.SetCost("losangeles.a", "chicago.a", 100)
	env.SetCost("losangeles.a", "chicago.b", 150)
	env.SetCost("losangeles.a", "a", 10)

	env.SetCost("a", "chicago.a", 50)
	env.SetCost("a", "chicago.b", 20)
	env.SetCost("a", "b", 10)

	env.SetCost("b", "chicago.a", 10)
	env.SetCost("b", "chicago.b", 5)

	env.SetCost("losangeles.b", "chicago.a", 75)
	env.SetCost("losangeles.b", "chicago.b", 110)
	env.SetCost("losangeles.b", "a", 10)
	env.SetCost("losangeles.b", "b", 5)

	costMatrix, numRelays := env.GetCostMatrix()

	relayDatacenters := env.GetRelayDatacenters()

	numSegments := numRelays

	routeMatrix := Optimize(numRelays, numSegments, costMatrix, 5, relayDatacenters)

	fullRelaySet := make(map[int32]bool)

	sourceRelays := []string{"losangeles.a", "losangeles.b", "chicago.a", "chicago.b"}
	sourceRelayCosts := []int32{10, 5, 100, 100}

	destRelays := []string{"chicago.a", "chicago.b"}

	bestRouteCost := env.GetBestRouteCost(routeMatrix, fullRelaySet, sourceRelays, sourceRelayCosts, destRelays)

	assert.Equal(t, int32(15+CostBias), bestRouteCost)
}

func TestBestRouteCostComplex_RelayFull(t *testing.T) {

	t.Parallel()

	env := NewTestEnvironment()

	env.AddRelay("losangeles.a", "10.0.0.1")
	env.AddRelay("losangeles.b", "10.0.0.2")
	env.AddRelay("chicago.a", "10.0.0.3")
	env.AddRelay("chicago.b", "10.0.0.4")
	env.AddRelay("a", "10.0.0.5")
	env.AddRelay("b", "10.0.0.6")

	env.SetCost("losangeles.a", "chicago.a", 100)
	env.SetCost("losangeles.a", "chicago.b", 150)
	env.SetCost("losangeles.a", "a", 10)

	env.SetCost("a", "chicago.a", 50)
	env.SetCost("a", "chicago.b", 20)
	env.SetCost("a", "b", 10)

	env.SetCost("b", "chicago.a", 10)
	env.SetCost("b", "chicago.b", 5)

	env.SetCost("losangeles.b", "chicago.a", 75)
	env.SetCost("losangeles.b", "chicago.b", 110)
	env.SetCost("losangeles.b", "a", 10)
	env.SetCost("losangeles.b", "b", 5)

	costMatrix, numRelays := env.GetCostMatrix()

	relayDatacenters := env.GetRelayDatacenters()

	numSegments := numRelays

	routeMatrix := Optimize(numRelays, numSegments, costMatrix, 5, relayDatacenters)

	fullRelaySet := make(map[int32]bool)
	fullRelaySet[int32(env.GetRelayIndex("b"))] = true

	sourceRelays := []string{"losangeles.a", "losangeles.b", "chicago.a", "chicago.b"}
	sourceRelayCosts := []int32{10, 5, 100, 100}

	destRelays := []string{"chicago.a", "chicago.b"}

	bestRouteCost := env.GetBestRouteCost(routeMatrix, fullRelaySet, sourceRelays, sourceRelayCosts, destRelays)

	assert.Equal(t, int32(35+CostBias), bestRouteCost)
}

func TestBestRouteCostNoRoute(t *testing.T) {

	t.Parallel()

	env := NewTestEnvironment()

	env.AddRelay("losangeles.a", "10.0.0.1")
	env.AddRelay("losangeles.b", "10.0.0.2")
	env.AddRelay("chicago.a", "10.0.0.3")
	env.AddRelay("chicago.b", "10.0.0.4")
	env.AddRelay("a", "10.0.0.5")
	env.AddRelay("b", "10.0.0.6")

	costMatrix, numRelays := env.GetCostMatrix()

	relayDatacenters := env.GetRelayDatacenters()

	numSegments := numRelays

	routeMatrix := Optimize(numRelays, numSegments, costMatrix, 5, relayDatacenters)
	fullRelaySet := make(map[int32]bool)

	sourceRelays := []string{"losangeles.a", "losangeles.b"}
	sourceRelayCosts := []int32{10, 5}

	destRelays := []string{"chicago.a", "chicago.b"}

	bestRouteCost := env.GetBestRouteCost(routeMatrix, fullRelaySet, sourceRelays, sourceRelayCosts, destRelays)

	assert.Equal(t, int32(math.MaxInt32), bestRouteCost)
}

func TestBestRouteCostNoRoute_RelayFull_Source(t *testing.T) {

	t.Parallel()

	env := NewTestEnvironment()

	env.AddRelay("losangeles.a", "10.0.0.1")
	env.AddRelay("losangeles.b", "10.0.0.2")
	env.AddRelay("chicago.a", "10.0.0.3")
	env.AddRelay("chicago.b", "10.0.0.4")
	env.AddRelay("a", "10.0.0.5")
	env.AddRelay("b", "10.0.0.6")

	env.SetCost("losangeles.a", "a", 10)
	env.SetCost("a", "b", 10)
	env.SetCost("b", "chicago.a", 10)

	costMatrix, numRelays := env.GetCostMatrix()

	relayDatacenters := env.GetRelayDatacenters()

	numSegments := numRelays

	routeMatrix := Optimize(numRelays, numSegments, costMatrix, 5, relayDatacenters)

	fullRelaySet := make(map[int32]bool)
	fullRelaySet[int32(env.GetRelayIndex("losangeles.a"))] = true

	sourceRelays := []string{"losangeles.a", "losangeles.b"}
	sourceRelayCosts := []int32{10, 5}

	destRelays := []string{"chicago.a", "chicago.b"}

	bestRouteCost := env.GetBestRouteCost(routeMatrix, fullRelaySet, sourceRelays, sourceRelayCosts, destRelays)

	assert.Equal(t, int32(math.MaxInt32), bestRouteCost)
}

func TestBestRouteCostNoRoute_RelayFull_Hop(t *testing.T) {

	t.Parallel()

	env := NewTestEnvironment()

	env.AddRelay("losangeles.a", "10.0.0.1")
	env.AddRelay("losangeles.b", "10.0.0.2")
	env.AddRelay("chicago.a", "10.0.0.3")
	env.AddRelay("chicago.b", "10.0.0.4")
	env.AddRelay("a", "10.0.0.5")
	env.AddRelay("b", "10.0.0.6")

	env.SetCost("losangeles.a", "a", 10)
	env.SetCost("a", "b", 10)
	env.SetCost("b", "chicago.a", 10)

	costMatrix, numRelays := env.GetCostMatrix()

	relayDatacenters := env.GetRelayDatacenters()

	numSegments := numRelays

	routeMatrix := Optimize(numRelays, numSegments, costMatrix, 5, relayDatacenters)

	fullRelaySet := make(map[int32]bool)
	fullRelaySet[int32(env.GetRelayIndex("b"))] = true

	sourceRelays := []string{"losangeles.a", "losangeles.b"}
	sourceRelayCosts := []int32{10, 5}

	destRelays := []string{"chicago.a", "chicago.b"}

	bestRouteCost := env.GetBestRouteCost(routeMatrix, fullRelaySet, sourceRelays, sourceRelayCosts, destRelays)

	assert.Equal(t, int32(math.MaxInt32), bestRouteCost)
}

func TestBestRouteCostNoRoute_RelayFull_Dest(t *testing.T) {

	t.Parallel()

	env := NewTestEnvironment()

	env.AddRelay("losangeles.a", "10.0.0.1")
	env.AddRelay("losangeles.b", "10.0.0.2")
	env.AddRelay("chicago.a", "10.0.0.3")
	env.AddRelay("chicago.b", "10.0.0.4")
	env.AddRelay("a", "10.0.0.5")
	env.AddRelay("b", "10.0.0.6")

	env.SetCost("losangeles.a", "a", 10)
	env.SetCost("a", "b", 10)
	env.SetCost("b", "chicago.a", 10)

	costMatrix, numRelays := env.GetCostMatrix()

	relayDatacenters := env.GetRelayDatacenters()

	numSegments := numRelays

	routeMatrix := Optimize(numRelays, numSegments, costMatrix, 5, relayDatacenters)

	fullRelaySet := make(map[int32]bool)
	fullRelaySet[int32(env.GetRelayIndex("chicago.a"))] = true

	sourceRelays := []string{"losangeles.a", "losangeles.b"}
	sourceRelayCosts := []int32{10, 5}

	destRelays := []string{"chicago.a", "chicago.b"}

	bestRouteCost := env.GetBestRouteCost(routeMatrix, fullRelaySet, sourceRelays, sourceRelayCosts, destRelays)

	assert.Equal(t, int32(math.MaxInt32), bestRouteCost)
}

func TestCurrentRouteCost_Simple(t *testing.T) {

	t.Parallel()

	env := NewTestEnvironment()

	env.AddRelay("losangeles", "10.0.0.1")
	env.AddRelay("chicago", "10.0.0.2")
	env.AddRelay("a", "10.0.0.3")
	env.AddRelay("b", "10.0.0.4")

	env.SetCost("losangeles", "chicago", 100)
	env.SetCost("losangeles", "a", 10)
	env.SetCost("a", "chicago", 50)
	env.SetCost("a", "b", 10)
	env.SetCost("b", "chicago", 10)

	costMatrix, numRelays := env.GetCostMatrix()

	relayDatacenters := env.GetRelayDatacenters()

	numSegments := numRelays

	routeMatrix := Optimize(numRelays, numSegments, costMatrix, 5, relayDatacenters)

	routeRelays := []string{"losangeles", "a", "b", "chicago"}

	sourceRelays := []string{"losangeles"}
	sourceRelayCosts := []int32{10}

	destRelays := []string{"chicago"}

	currentRouteExists := env.RouteExists(routeMatrix, routeRelays)

	assert.Equal(t, true, currentRouteExists)

	currentRouteCost := env.GetCurrentRouteCost(routeMatrix, routeRelays, sourceRelays, sourceRelayCosts, destRelays)

	assert.Equal(t, int32(40+CostBias), currentRouteCost)
}

func TestCurrentRouteCost_Reverse(t *testing.T) {

	t.Parallel()

	env := NewTestEnvironment()

	env.AddRelay("losangeles", "10.0.0.1")
	env.AddRelay("chicago", "10.0.0.2")
	env.AddRelay("a", "10.0.0.3")
	env.AddRelay("b", "10.0.0.4")

	env.SetCost("losangeles", "chicago", 100)
	env.SetCost("losangeles", "a", 10)
	env.SetCost("a", "chicago", 50)
	env.SetCost("a", "b", 10)
	env.SetCost("b", "chicago", 10)

	costMatrix, numRelays := env.GetCostMatrix()

	relayDatacenters := env.GetRelayDatacenters()

	numSegments := numRelays

	routeMatrix := Optimize(numRelays, numSegments, costMatrix, 5, relayDatacenters)

	routeRelays := []string{"chicago", "b", "a", "losangeles"}

	sourceRelays := []string{"chicago"}
	sourceRelayCosts := []int32{10}

	destRelays := []string{"losangeles"}

	currentRouteExists := env.RouteExists(routeMatrix, routeRelays)

	assert.Equal(t, true, currentRouteExists)

	currentRouteCost := env.GetCurrentRouteCost(routeMatrix, routeRelays, sourceRelays, sourceRelayCosts, destRelays)

	assert.Equal(t, int32(40+CostBias), currentRouteCost)
}

func TestGetBestRoutes_Simple(t *testing.T) {

	t.Parallel()

	env := NewTestEnvironment()

	env.AddRelay("losangeles", "10.0.0.1")
	env.AddRelay("chicago", "10.0.0.2")
	env.AddRelay("a", "10.0.0.3")
	env.AddRelay("b", "10.0.0.4")

	env.SetCost("losangeles", "chicago", 100)
	env.SetCost("losangeles", "a", 10)
	env.SetCost("a", "chicago", 50)
	env.SetCost("a", "b", 10)
	env.SetCost("b", "chicago", 10)

	costMatrix, numRelays := env.GetCostMatrix()

	relayDatacenters := env.GetRelayDatacenters()

	numSegments := numRelays

	routeMatrix := Optimize(numRelays, numSegments, costMatrix, 5, relayDatacenters)

	fullRelaySet := make(map[int32]bool)

	sourceRelays := []string{"losangeles"}
	sourceRelayCosts := []int32{10}

	destRelays := []string{"chicago"}

	maxCost := int32(1000)

	bestRoutes := env.GetBestRoutes(routeMatrix, fullRelaySet, sourceRelays, sourceRelayCosts, destRelays, maxCost)

	sort.Slice(bestRoutes, func(i int, j int) bool { return bestRoutes[i].cost < bestRoutes[j].cost })

	expectedBestRoutes := make([]TestRouteData, 3)

	expectedBestRoutes[0].cost = 40
	expectedBestRoutes[0].relays = []string{"losangeles", "a", "b", "chicago"}

	expectedBestRoutes[1].cost = 70
	expectedBestRoutes[1].relays = []string{"losangeles", "a", "chicago"}

	expectedBestRoutes[2].cost = 110
	expectedBestRoutes[2].relays = []string{"losangeles", "chicago"}

	assert.Equal(t, expectedBestRoutes, bestRoutes)
}

func TestGetBestRoutes_Simple_RelayFull(t *testing.T) {

	t.Parallel()

	env := NewTestEnvironment()

	env.AddRelay("losangeles", "10.0.0.1")
	env.AddRelay("chicago", "10.0.0.2")
	env.AddRelay("a", "10.0.0.3")
	env.AddRelay("b", "10.0.0.4")

	env.SetCost("losangeles", "chicago", 100)
	env.SetCost("losangeles", "a", 10)
	env.SetCost("a", "chicago", 50)
	env.SetCost("a", "b", 10)
	env.SetCost("b", "chicago", 10)

	costMatrix, numRelays := env.GetCostMatrix()

	relayDatacenters := env.GetRelayDatacenters()

	numSegments := numRelays

	routeMatrix := Optimize(numRelays, numSegments, costMatrix, 5, relayDatacenters)

	fullRelaySet := make(map[int32]bool)
	fullRelaySet[int32(env.GetRelayIndex("b"))] = true

	sourceRelays := []string{"losangeles"}
	sourceRelayCosts := []int32{10}

	destRelays := []string{"chicago"}

	maxCost := int32(1000)

	bestRoutes := env.GetBestRoutes(routeMatrix, fullRelaySet, sourceRelays, sourceRelayCosts, destRelays, maxCost)

	sort.Slice(bestRoutes, func(i int, j int) bool { return bestRoutes[i].cost < bestRoutes[j].cost })

	expectedBestRoutes := make([]TestRouteData, 2)

	expectedBestRoutes[0].cost = 70
	expectedBestRoutes[0].relays = []string{"losangeles", "a", "chicago"}

	expectedBestRoutes[1].cost = 110
	expectedBestRoutes[1].relays = []string{"losangeles", "chicago"}

	assert.Equal(t, expectedBestRoutes, bestRoutes)
}

func TestGetBestRoutes_Reverse(t *testing.T) {

	t.Parallel()

	env := NewTestEnvironment()

	env.AddRelay("losangeles", "10.0.0.1")
	env.AddRelay("chicago", "10.0.0.2")
	env.AddRelay("a", "10.0.0.3")
	env.AddRelay("b", "10.0.0.4")

	env.SetCost("losangeles", "chicago", 100)
	env.SetCost("losangeles", "a", 10)
	env.SetCost("a", "chicago", 50)
	env.SetCost("a", "b", 10)
	env.SetCost("b", "chicago", 10)

	costMatrix, numRelays := env.GetCostMatrix()

	relayDatacenters := env.GetRelayDatacenters()

	numSegments := numRelays

	routeMatrix := Optimize(numRelays, numSegments, costMatrix, 5, relayDatacenters)

	fullRelaySet := make(map[int32]bool)

	sourceRelays := []string{"chicago"}
	sourceRelayCosts := []int32{10}

	destRelays := []string{"losangeles"}

	maxCost := int32(1000)

	bestRoutes := env.GetBestRoutes(routeMatrix, fullRelaySet, sourceRelays, sourceRelayCosts, destRelays, maxCost)

	sort.Slice(bestRoutes, func(i int, j int) bool { return bestRoutes[i].cost < bestRoutes[j].cost })

	expectedBestRoutes := make([]TestRouteData, 3)

	expectedBestRoutes[0].cost = 40
	expectedBestRoutes[0].relays = []string{"chicago", "b", "a", "losangeles"}

	expectedBestRoutes[1].cost = 70
	expectedBestRoutes[1].relays = []string{"chicago", "a", "losangeles"}

	expectedBestRoutes[2].cost = 110
	expectedBestRoutes[2].relays = []string{"chicago", "losangeles"}

	assert.Equal(t, expectedBestRoutes, bestRoutes)
}

func TestGetBestRoutes_Reverse_RelayFull(t *testing.T) {

	t.Parallel()

	env := NewTestEnvironment()

	env.AddRelay("losangeles", "10.0.0.1")
	env.AddRelay("chicago", "10.0.0.2")
	env.AddRelay("a", "10.0.0.3")
	env.AddRelay("b", "10.0.0.4")

	env.SetCost("losangeles", "chicago", 100)
	env.SetCost("losangeles", "a", 10)
	env.SetCost("a", "chicago", 50)
	env.SetCost("a", "b", 10)
	env.SetCost("b", "chicago", 10)

	costMatrix, numRelays := env.GetCostMatrix()

	relayDatacenters := env.GetRelayDatacenters()

	numSegments := numRelays

	routeMatrix := Optimize(numRelays, numSegments, costMatrix, 5, relayDatacenters)

	fullRelaySet := make(map[int32]bool)
	fullRelaySet[int32(env.GetRelayIndex("b"))] = true

	sourceRelays := []string{"chicago"}
	sourceRelayCosts := []int32{10}

	destRelays := []string{"losangeles"}

	maxCost := int32(1000)

	bestRoutes := env.GetBestRoutes(routeMatrix, fullRelaySet, sourceRelays, sourceRelayCosts, destRelays, maxCost)

	sort.Slice(bestRoutes, func(i int, j int) bool { return bestRoutes[i].cost < bestRoutes[j].cost })

	expectedBestRoutes := make([]TestRouteData, 2)

	expectedBestRoutes[0].cost = 70
	expectedBestRoutes[0].relays = []string{"chicago", "a", "losangeles"}

	expectedBestRoutes[1].cost = 110
	expectedBestRoutes[1].relays = []string{"chicago", "losangeles"}

	assert.Equal(t, expectedBestRoutes, bestRoutes)
}

func TestGetBestRoutes_Complex(t *testing.T) {

	t.Parallel()

	env := NewTestEnvironment()

	env.AddRelay("losangeles.a", "10.0.0.1")
	env.AddRelay("losangeles.b", "10.0.0.2")
	env.AddRelay("chicago.a", "10.0.0.3")
	env.AddRelay("chicago.b", "10.0.0.4")
	env.AddRelay("a", "10.0.0.5")
	env.AddRelay("b", "10.0.0.6")

	env.SetCost("losangeles.a", "chicago.a", 1)
	env.SetCost("losangeles.a", "chicago.b", 150)
	env.SetCost("losangeles.a", "a", 10)

	env.SetCost("a", "chicago.a", 50)
	env.SetCost("a", "chicago.b", 20)
	env.SetCost("a", "b", 10)

	env.SetCost("b", "chicago.a", 10)
	env.SetCost("b", "chicago.b", 5)

	env.SetCost("losangeles.b", "chicago.a", 75)
	env.SetCost("losangeles.b", "chicago.b", 110)
	env.SetCost("losangeles.b", "a", 10)
	env.SetCost("losangeles.b", "b", 5)

	costMatrix, numRelays := env.GetCostMatrix()

	relayDatacenters := env.GetRelayDatacenters()

	numSegments := numRelays

	routeMatrix := Optimize(numRelays, numSegments, costMatrix, 5, relayDatacenters)

	fullRelaySet := make(map[int32]bool)

	sourceRelays := []string{"losangeles.a", "losangeles.b"}
	sourceRelayCosts := []int32{5, 3}

	destRelays := []string{"chicago.a", "chicago.b"}

	maxCost := int32(30)

	bestRoutes := env.GetBestRoutes(routeMatrix, fullRelaySet, sourceRelays, sourceRelayCosts, destRelays, maxCost)

	sort.Slice(bestRoutes, func(i int, j int) bool { return bestRoutes[i].cost < bestRoutes[j].cost })

	expectedBestRoutes := make([]TestRouteData, 6)

	expectedBestRoutes[0].cost = 6
	expectedBestRoutes[0].relays = []string{"losangeles.a", "chicago.a"}

	expectedBestRoutes[1].cost = 13
	expectedBestRoutes[1].relays = []string{"losangeles.b", "b", "chicago.b"}

	expectedBestRoutes[2].cost = 18
	expectedBestRoutes[2].relays = []string{"losangeles.b", "b", "chicago.a"}

	expectedBestRoutes[3].cost = 24
	expectedBestRoutes[3].relays = []string{"losangeles.b", "a", "losangeles.a", "chicago.a"}

	expectedBestRoutes[4].cost = 28
	expectedBestRoutes[4].relays = []string{"losangeles.b", "a", "b", "chicago.b"}

	expectedBestRoutes[5].cost = 30
	expectedBestRoutes[5].relays = []string{"losangeles.a", "a", "b", "chicago.b"}

	assert.Equal(t, expectedBestRoutes, bestRoutes)
}

func TestGetBestRoutes_Complex_RelayFull(t *testing.T) {

	t.Parallel()

	env := NewTestEnvironment()

	env.AddRelay("losangeles.a", "10.0.0.1")
	env.AddRelay("losangeles.b", "10.0.0.2")
	env.AddRelay("chicago.a", "10.0.0.3")
	env.AddRelay("chicago.b", "10.0.0.4")
	env.AddRelay("a", "10.0.0.5")
	env.AddRelay("b", "10.0.0.6")

	env.SetCost("losangeles.a", "chicago.a", 1)
	env.SetCost("losangeles.a", "chicago.b", 150)
	env.SetCost("losangeles.a", "a", 10)

	env.SetCost("a", "chicago.a", 50)
	env.SetCost("a", "chicago.b", 20)
	env.SetCost("a", "b", 10)

	env.SetCost("b", "chicago.a", 10)
	env.SetCost("b", "chicago.b", 5)

	env.SetCost("losangeles.b", "chicago.a", 75)
	env.SetCost("losangeles.b", "chicago.b", 110)
	env.SetCost("losangeles.b", "a", 10)
	env.SetCost("losangeles.b", "b", 5)

	costMatrix, numRelays := env.GetCostMatrix()

	relayDatacenters := env.GetRelayDatacenters()

	numSegments := numRelays

	routeMatrix := Optimize(numRelays, numSegments, costMatrix, 5, relayDatacenters)

	fullRelaySet := make(map[int32]bool)
	fullRelaySet[int32(env.GetRelayIndex("b"))] = true

	sourceRelays := []string{"losangeles.a", "losangeles.b"}
	sourceRelayCosts := []int32{5, 3}

	destRelays := []string{"chicago.a", "chicago.b"}

	maxCost := int32(30)

	bestRoutes := env.GetBestRoutes(routeMatrix, fullRelaySet, sourceRelays, sourceRelayCosts, destRelays, maxCost)

	sort.Slice(bestRoutes, func(i int, j int) bool { return bestRoutes[i].cost < bestRoutes[j].cost })

	expectedBestRoutes := make([]TestRouteData, 2)

	expectedBestRoutes[0].cost = 6
	expectedBestRoutes[0].relays = []string{"losangeles.a", "chicago.a"}

	expectedBestRoutes[1].cost = 24
	expectedBestRoutes[1].relays = []string{"losangeles.b", "a", "losangeles.a", "chicago.a"}

	assert.Equal(t, expectedBestRoutes, bestRoutes)
}

func TestGetBestRoutes_NoRoute(t *testing.T) {

	t.Parallel()

	env := NewTestEnvironment()

	env.AddRelay("losangeles", "10.0.0.1")
	env.AddRelay("chicago", "10.0.0.2")
	env.AddRelay("a", "10.0.0.3")
	env.AddRelay("b", "10.0.0.4")

	costMatrix, numRelays := env.GetCostMatrix()

	relayDatacenters := env.GetRelayDatacenters()

	numSegments := numRelays

	routeMatrix := Optimize(numRelays, numSegments, costMatrix, 5, relayDatacenters)

	fullRelaySet := make(map[int32]bool)

	sourceRelays := []string{"losangeles"}
	sourceRelayCosts := []int32{10}

	destRelays := []string{"chicago"}

	maxCost := int32(1000)

	bestRoutes := env.GetBestRoutes(routeMatrix, fullRelaySet, sourceRelays, sourceRelayCosts, destRelays, maxCost)

	assert.Equal(t, 0, len(bestRoutes))
}

func TestGetBestRoutes_NoRoute_RelayFull_Source(t *testing.T) {

	t.Parallel()

	env := NewTestEnvironment()

	env.AddRelay("losangeles", "10.0.0.1")
	env.AddRelay("chicago", "10.0.0.2")
	env.AddRelay("a", "10.0.0.3")
	env.AddRelay("b", "10.0.0.4")

	env.SetCost("losangeles", "a", 10)
	env.SetCost("a", "chicago", 10)

	costMatrix, numRelays := env.GetCostMatrix()

	relayDatacenters := env.GetRelayDatacenters()

	numSegments := numRelays

	routeMatrix := Optimize(numRelays, numSegments, costMatrix, 5, relayDatacenters)

	fullRelaySet := make(map[int32]bool)
	fullRelaySet[int32(env.GetRelayIndex("losangeles"))] = true

	sourceRelays := []string{"losangeles"}
	sourceRelayCosts := []int32{10}

	destRelays := []string{"chicago"}

	maxCost := int32(1000)

	bestRoutes := env.GetBestRoutes(routeMatrix, fullRelaySet, sourceRelays, sourceRelayCosts, destRelays, maxCost)

	assert.Equal(t, 0, len(bestRoutes))
}

func TestGetBestRoutes_NoRoute_RelayFull_Hop(t *testing.T) {

	t.Parallel()

	env := NewTestEnvironment()

	env.AddRelay("losangeles", "10.0.0.1")
	env.AddRelay("chicago", "10.0.0.2")
	env.AddRelay("a", "10.0.0.3")
	env.AddRelay("b", "10.0.0.4")

	env.SetCost("losangeles", "a", 10)
	env.SetCost("a", "chicago", 10)

	costMatrix, numRelays := env.GetCostMatrix()

	relayDatacenters := env.GetRelayDatacenters()

	numSegments := numRelays

	routeMatrix := Optimize(numRelays, numSegments, costMatrix, 5, relayDatacenters)

	fullRelaySet := make(map[int32]bool)
	fullRelaySet[int32(env.GetRelayIndex("a"))] = true

	sourceRelays := []string{"losangeles"}
	sourceRelayCosts := []int32{10}

	destRelays := []string{"chicago"}

	maxCost := int32(1000)

	bestRoutes := env.GetBestRoutes(routeMatrix, fullRelaySet, sourceRelays, sourceRelayCosts, destRelays, maxCost)

	assert.Equal(t, 0, len(bestRoutes))
}

func TestGetBestRoutes_NoRoute_RelayFull_Dest(t *testing.T) {

	t.Parallel()

	env := NewTestEnvironment()

	env.AddRelay("losangeles", "10.0.0.1")
	env.AddRelay("chicago", "10.0.0.2")
	env.AddRelay("a", "10.0.0.3")
	env.AddRelay("b", "10.0.0.4")

	env.SetCost("losangeles", "a", 10)
	env.SetCost("a", "chicago", 10)

	costMatrix, numRelays := env.GetCostMatrix()

	relayDatacenters := env.GetRelayDatacenters()

	numSegments := numRelays

	routeMatrix := Optimize(numRelays, numSegments, costMatrix, 5, relayDatacenters)

	fullRelaySet := make(map[int32]bool)
	fullRelaySet[int32(env.GetRelayIndex("chicago"))] = true

	sourceRelays := []string{"losangeles"}
	sourceRelayCosts := []int32{10}

	destRelays := []string{"chicago"}

	maxCost := int32(1000)

	bestRoutes := env.GetBestRoutes(routeMatrix, fullRelaySet, sourceRelays, sourceRelayCosts, destRelays, maxCost)

	assert.Equal(t, 0, len(bestRoutes))
}

func TestGetRandomBestRoute_Simple(t *testing.T) {

	t.Parallel()

	env := NewTestEnvironment()

	env.AddRelay("losangeles.a", "10.0.0.1")
	env.AddRelay("losangeles.b", "10.0.0.2")
	env.AddRelay("chicago.a", "10.0.0.3")
	env.AddRelay("chicago.b", "10.0.0.4")
	env.AddRelay("a", "10.0.0.5")
	env.AddRelay("b", "10.0.0.6")

	env.SetCost("losangeles.a", "chicago.a", 100)
	env.SetCost("losangeles.a", "chicago.b", 150)
	env.SetCost("losangeles.a", "a", 10)

	env.SetCost("a", "chicago.a", 50)
	env.SetCost("a", "chicago.b", 20)
	env.SetCost("a", "b", 10)

	env.SetCost("b", "chicago.a", 10)
	env.SetCost("b", "chicago.b", 5)

	env.SetCost("losangeles.b", "chicago.a", 75)
	env.SetCost("losangeles.b", "chicago.b", 110)
	env.SetCost("losangeles.b", "a", 10)
	env.SetCost("losangeles.b", "b", 5)

	costMatrix, numRelays := env.GetCostMatrix()

	relayDatacenters := env.GetRelayDatacenters()

	numSegments := numRelays

	routeMatrix := Optimize(numRelays, numSegments, costMatrix, 5, relayDatacenters)

	fullRelaySet := make(map[int32]bool)

	sourceRelayNames := []string{"losangeles.a", "losangeles.b"}
	sourceRelayCosts := []int32{5, 2}

	destRelayNames := []string{"chicago.a", "chicago.b"}

	maxCost := int32(20)

	bestRoute := env.GetRandomBestRoute(routeMatrix, fullRelaySet, sourceRelayNames, sourceRelayCosts, destRelayNames, maxCost)

	assert.True(t, bestRoute != nil)
	assert.True(t, bestRoute.cost > 0)
	assert.True(t, bestRoute.cost <= maxCost)
	assert.True(t, bestRoute.cost == 12+CostBias || bestRoute.cost == 17+CostBias)

	if bestRoute.cost == 12 {
		assert.Equal(t, []string{"losangeles.b", "b", "chicago.b"}, bestRoute.relays)
	}

	if bestRoute.cost == 17 {
		assert.Equal(t, []string{"losangeles.b", "b", "chicago.a"}, bestRoute.relays)
	}
}

func TestGetRandomBestRoute_Simple_RelayFull(t *testing.T) {

	t.Parallel()

	env := NewTestEnvironment()

	env.AddRelay("losangeles.a", "10.0.0.1")
	env.AddRelay("losangeles.b", "10.0.0.2")
	env.AddRelay("chicago.a", "10.0.0.3")
	env.AddRelay("chicago.b", "10.0.0.4")
	env.AddRelay("a", "10.0.0.5")
	env.AddRelay("b", "10.0.0.6")

	env.SetCost("losangeles.a", "chicago.a", 100)
	env.SetCost("losangeles.a", "chicago.b", 150)
	env.SetCost("losangeles.a", "a", 10)

	env.SetCost("a", "chicago.a", 50)
	env.SetCost("a", "chicago.b", 20)
	env.SetCost("a", "b", 10)

	env.SetCost("b", "chicago.a", 10)
	env.SetCost("b", "chicago.b", 5)

	env.SetCost("losangeles.b", "chicago.a", 75)
	env.SetCost("losangeles.b", "chicago.b", 110)
	env.SetCost("losangeles.b", "a", 10)
	env.SetCost("losangeles.b", "b", 5)

	costMatrix, numRelays := env.GetCostMatrix()

	relayDatacenters := env.GetRelayDatacenters()

	numSegments := numRelays

	routeMatrix := Optimize(numRelays, numSegments, costMatrix, 5, relayDatacenters)

	fullRelaySet := make(map[int32]bool)
	fullRelaySet[int32(env.GetRelayIndex("chicago.b"))] = true

	sourceRelayNames := []string{"losangeles.a", "losangeles.b"}
	sourceRelayCosts := []int32{5, 2}

	destRelayNames := []string{"chicago.a", "chicago.b"}

	maxCost := int32(20)

	bestRoute := env.GetRandomBestRoute(routeMatrix, fullRelaySet, sourceRelayNames, sourceRelayCosts, destRelayNames, maxCost)

	assert.True(t, bestRoute != nil)
	assert.True(t, bestRoute.cost > 0)
	assert.True(t, bestRoute.cost <= maxCost)
	assert.True(t, bestRoute.cost == 17+CostBias)

	assert.Equal(t, []string{"losangeles.b", "b", "chicago.a"}, bestRoute.relays)
}

func TestGetRandomBestRoute_Reverse(t *testing.T) {

	t.Parallel()

	env := NewTestEnvironment()

	env.AddRelay("losangeles.a", "10.0.0.1")
	env.AddRelay("losangeles.b", "10.0.0.2")
	env.AddRelay("chicago.a", "10.0.0.3")
	env.AddRelay("chicago.b", "10.0.0.4")
	env.AddRelay("a", "10.0.0.5")
	env.AddRelay("b", "10.0.0.6")

	env.SetCost("losangeles.a", "chicago.a", 100)
	env.SetCost("losangeles.a", "chicago.b", 150)
	env.SetCost("losangeles.a", "a", 10)

	env.SetCost("a", "chicago.a", 50)
	env.SetCost("a", "chicago.b", 20)
	env.SetCost("a", "b", 10)

	env.SetCost("b", "chicago.a", 10)
	env.SetCost("b", "chicago.b", 5)

	env.SetCost("losangeles.b", "chicago.a", 75)
	env.SetCost("losangeles.b", "chicago.b", 110)
	env.SetCost("losangeles.b", "a", 10)
	env.SetCost("losangeles.b", "b", 5)

	costMatrix, numRelays := env.GetCostMatrix()

	relayDatacenters := env.GetRelayDatacenters()

	numSegments := numRelays

	routeMatrix := Optimize(numRelays, numSegments, costMatrix, 5, relayDatacenters)

	fullRelaySet := make(map[int32]bool)

	sourceRelayNames := []string{"chicago.a", "chicago.b"}
	sourceRelayCosts := []int32{5, 2}

	destRelayNames := []string{"losangeles.a", "losangeles.b"}

	maxCost := int32(17)

	bestRoute := env.GetRandomBestRoute(routeMatrix, fullRelaySet, sourceRelayNames, sourceRelayCosts, destRelayNames, maxCost)

	assert.True(t, bestRoute != nil)
	assert.True(t, bestRoute.cost > 0)
	assert.True(t, bestRoute.cost <= maxCost)
	assert.True(t, bestRoute.cost == 12+CostBias || bestRoute.cost == 17+CostBias)

	if bestRoute.cost == 12 {
		assert.Equal(t, []string{"chicago.b", "b", "losangeles.b"}, bestRoute.relays)
	}

	if bestRoute.cost == 17 {
		assert.Equal(t, []string{"chicago.a", "b", "losangeles.b"}, bestRoute.relays)
	}
}

func TestGetRandomBestRoute_Reverse_RelayFull(t *testing.T) {

	t.Parallel()

	env := NewTestEnvironment()

	env.AddRelay("losangeles.a", "10.0.0.1")
	env.AddRelay("losangeles.b", "10.0.0.2")
	env.AddRelay("chicago.a", "10.0.0.3")
	env.AddRelay("chicago.b", "10.0.0.4")
	env.AddRelay("a", "10.0.0.5")
	env.AddRelay("b", "10.0.0.6")

	env.SetCost("losangeles.a", "chicago.a", 100)
	env.SetCost("losangeles.a", "chicago.b", 150)
	env.SetCost("losangeles.a", "a", 10)

	env.SetCost("a", "chicago.a", 50)
	env.SetCost("a", "chicago.b", 20)
	env.SetCost("a", "b", 10)

	env.SetCost("b", "chicago.a", 10)
	env.SetCost("b", "chicago.b", 5)

	env.SetCost("losangeles.b", "chicago.a", 75)
	env.SetCost("losangeles.b", "chicago.b", 110)
	env.SetCost("losangeles.b", "a", 10)
	env.SetCost("losangeles.b", "b", 5)

	costMatrix, numRelays := env.GetCostMatrix()

	relayDatacenters := env.GetRelayDatacenters()

	numSegments := numRelays

	routeMatrix := Optimize(numRelays, numSegments, costMatrix, 5, relayDatacenters)

	fullRelaySet := make(map[int32]bool)
	fullRelaySet[int32(env.GetRelayIndex("chicago.a"))] = true

	sourceRelayNames := []string{"chicago.a", "chicago.b"}
	sourceRelayCosts := []int32{5, 2}

	destRelayNames := []string{"losangeles.a", "losangeles.b"}

	maxCost := int32(17)

	bestRoute := env.GetRandomBestRoute(routeMatrix, fullRelaySet, sourceRelayNames, sourceRelayCosts, destRelayNames, maxCost)

	assert.True(t, bestRoute != nil)
	assert.True(t, bestRoute.cost > 0)
	assert.True(t, bestRoute.cost <= maxCost)
	assert.True(t, bestRoute.cost == 12+CostBias)

	assert.Equal(t, []string{"chicago.b", "b", "losangeles.b"}, bestRoute.relays)
}

func TestGetRandomBestRoute_NoRoute(t *testing.T) {

	t.Parallel()

	env := NewTestEnvironment()

	env.AddRelay("losangeles.a", "10.0.0.1")
	env.AddRelay("losangeles.b", "10.0.0.2")
	env.AddRelay("chicago.a", "10.0.0.3")
	env.AddRelay("chicago.b", "10.0.0.4")
	env.AddRelay("a", "10.0.0.5")
	env.AddRelay("b", "10.0.0.6")

	costMatrix, numRelays := env.GetCostMatrix()

	relayDatacenters := env.GetRelayDatacenters()

	numSegments := numRelays

	routeMatrix := Optimize(numRelays, numSegments, costMatrix, 5, relayDatacenters)

	fullRelaySet := make(map[int32]bool)

	sourceRelayNames := []string{"chicago.a", "chicago.b"}
	sourceRelayCosts := []int32{5, 2}

	destRelayNames := []string{"losangeles.a", "losangeles.b"}

	maxCost := int32(20)

	bestRoute := env.GetRandomBestRoute(routeMatrix, fullRelaySet, sourceRelayNames, sourceRelayCosts, destRelayNames, maxCost)

	assert.True(t, bestRoute == nil)
}

func TestGetRandomBestRoute_NoRoute_RelayFull_Source(t *testing.T) {

	t.Parallel()

	env := NewTestEnvironment()

	env.AddRelay("losangeles.a", "10.0.0.1")
	env.AddRelay("losangeles.b", "10.0.0.2")
	env.AddRelay("chicago.a", "10.0.0.3")
	env.AddRelay("chicago.b", "10.0.0.4")
	env.AddRelay("a", "10.0.0.5")
	env.AddRelay("b", "10.0.0.6")

	env.SetCost("chicago.a", "a", 10)
	env.SetCost("a", "losangeles.a", 10)

	costMatrix, numRelays := env.GetCostMatrix()

	relayDatacenters := env.GetRelayDatacenters()

	numSegments := numRelays

	routeMatrix := Optimize(numRelays, numSegments, costMatrix, 5, relayDatacenters)

	fullRelaySet := make(map[int32]bool)
	fullRelaySet[int32(env.GetRelayIndex("chicago.a"))] = true

	sourceRelayNames := []string{"chicago.a", "chicago.b"}
	sourceRelayCosts := []int32{5, 2}

	destRelayNames := []string{"losangeles.a", "losangeles.b"}

	maxCost := int32(20)

	bestRoute := env.GetRandomBestRoute(routeMatrix, fullRelaySet, sourceRelayNames, sourceRelayCosts, destRelayNames, maxCost)

	assert.True(t, bestRoute == nil)
}

func TestGetRandomBestRoute_NoRoute_RelayFull_Hop(t *testing.T) {

	t.Parallel()

	env := NewTestEnvironment()

	env.AddRelay("losangeles.a", "10.0.0.1")
	env.AddRelay("losangeles.b", "10.0.0.2")
	env.AddRelay("chicago.a", "10.0.0.3")
	env.AddRelay("chicago.b", "10.0.0.4")
	env.AddRelay("a", "10.0.0.5")
	env.AddRelay("b", "10.0.0.6")

	env.SetCost("chicago.a", "a", 10)
	env.SetCost("a", "losangeles.a", 10)

	costMatrix, numRelays := env.GetCostMatrix()

	relayDatacenters := env.GetRelayDatacenters()

	numSegments := numRelays

	routeMatrix := Optimize(numRelays, numSegments, costMatrix, 5, relayDatacenters)

	fullRelaySet := make(map[int32]bool)
	fullRelaySet[int32(env.GetRelayIndex("a"))] = true

	sourceRelayNames := []string{"chicago.a", "chicago.b"}
	sourceRelayCosts := []int32{5, 2}

	destRelayNames := []string{"losangeles.a", "losangeles.b"}

	maxCost := int32(20)

	bestRoute := env.GetRandomBestRoute(routeMatrix, fullRelaySet, sourceRelayNames, sourceRelayCosts, destRelayNames, maxCost)

	assert.True(t, bestRoute == nil)
}

func TestGetRandomBestRoute_NoRoute_RelayFull_Dest(t *testing.T) {

	t.Parallel()

	env := NewTestEnvironment()

	env.AddRelay("losangeles.a", "10.0.0.1")
	env.AddRelay("losangeles.b", "10.0.0.2")
	env.AddRelay("chicago.a", "10.0.0.3")
	env.AddRelay("chicago.b", "10.0.0.4")
	env.AddRelay("a", "10.0.0.5")
	env.AddRelay("b", "10.0.0.6")

	env.SetCost("chicago.a", "a", 10)
	env.SetCost("a", "losangeles.a", 10)

	costMatrix, numRelays := env.GetCostMatrix()

	relayDatacenters := env.GetRelayDatacenters()

	numSegments := numRelays

	routeMatrix := Optimize(numRelays, numSegments, costMatrix, 5, relayDatacenters)

	fullRelaySet := make(map[int32]bool)
	fullRelaySet[int32(env.GetRelayIndex("losangeles.a"))] = true

	sourceRelayNames := []string{"chicago.a", "chicago.b"}
	sourceRelayCosts := []int32{5, 2}

	destRelayNames := []string{"losangeles.a", "losangeles.b"}

	maxCost := int32(20)

	bestRoute := env.GetRandomBestRoute(routeMatrix, fullRelaySet, sourceRelayNames, sourceRelayCosts, destRelayNames, maxCost)

	assert.True(t, bestRoute == nil)
}

func TestReframeRoute_Simple(t *testing.T) {

	t.Parallel()

	env := NewTestEnvironment()

	env.AddRelay("losangeles.a", "10.0.0.1")
	env.AddRelay("losangeles.b", "10.0.0.2")
	env.AddRelay("chicago.a", "10.0.0.3")
	env.AddRelay("chicago.b", "10.0.0.4")
	env.AddRelay("a", "10.0.0.5")
	env.AddRelay("b", "10.0.0.6")

	currentRoute := make([]string, 3)
	currentRoute[0] = "losangeles.a"
	currentRoute[1] = "a"
	currentRoute[2] = "chicago.b"

	numRouteRelays, routeRelays := env.ReframeRoute(currentRoute)

	assert.Equal(t, int32(3), numRouteRelays)
	assert.Equal(t, int32(0), routeRelays[0])
	assert.Equal(t, int32(4), routeRelays[1])
	assert.Equal(t, int32(3), routeRelays[2])
}

func TestReframeRoute_RelayNoLongerExists(t *testing.T) {

	t.Parallel()

	env := NewTestEnvironment()

	env.AddRelay("losangeles.b", "10.0.0.2")
	env.AddRelay("chicago.a", "10.0.0.3")
	env.AddRelay("chicago.b", "10.0.0.4")
	env.AddRelay("a", "10.0.0.5")
	env.AddRelay("b", "10.0.0.6")

	currentRoute := make([]string, 3)
	currentRoute[0] = "losangeles.a"
	currentRoute[1] = "a"
	currentRoute[2] = "chicago.b"

	numRouteRelays, _ := env.ReframeRoute(currentRoute)

	assert.Equal(t, int32(0), numRouteRelays)
}

func TestEarlyOutDirect(t *testing.T) {

	routeShader := NewRouteShader()
	routeState := RouteState{}
	assert.False(t, EarlyOutDirect(&routeShader, &routeState))

	routeState = RouteState{Veto: true}
	assert.True(t, EarlyOutDirect(&routeShader, &routeState))

	routeState = RouteState{LocationVeto: true}
	assert.True(t, EarlyOutDirect(&routeShader, &routeState))

	routeState = RouteState{Banned: true}
	assert.True(t, EarlyOutDirect(&routeShader, &routeState))

	routeState = RouteState{Disabled: true}
	assert.True(t, EarlyOutDirect(&routeShader, &routeState))

	routeState = RouteState{NotSelected: true}
	assert.True(t, EarlyOutDirect(&routeShader, &routeState))

	routeState = RouteState{B: true}
	assert.True(t, EarlyOutDirect(&routeShader, &routeState))

	routeShader = NewRouteShader()
	routeShader.DisableNetworkNext = true
	routeState = RouteState{}
	assert.True(t, EarlyOutDirect(&routeShader, &routeState))
	assert.True(t, routeState.Disabled)

	routeShader = NewRouteShader()
	routeShader.SelectionPercent = 0
	routeState = RouteState{}
	assert.True(t, EarlyOutDirect(&routeShader, &routeState))
	assert.True(t, routeState.NotSelected)

	routeShader = NewRouteShader()
	routeShader.SelectionPercent = 0
	routeState = RouteState{}
	assert.True(t, EarlyOutDirect(&routeShader, &routeState))
	assert.True(t, routeState.NotSelected)

	routeShader = NewRouteShader()
	routeShader.ABTest = true
	routeState = RouteState{}
	routeState.UserID = 0
	assert.False(t, EarlyOutDirect(&routeShader, &routeState))
	assert.True(t, routeState.ABTest)
	assert.True(t, routeState.A)
	assert.False(t, routeState.B)

	routeShader = NewRouteShader()
	routeShader.ABTest = true
	routeState = RouteState{}
	routeState.UserID = 1
	assert.True(t, EarlyOutDirect(&routeShader, &routeState))
	assert.True(t, routeState.ABTest)
	assert.False(t, routeState.A)
	assert.True(t, routeState.B)

	routeShader = NewRouteShader()
	routeShader.BannedUsers[1000] = true
	routeState = RouteState{}
	assert.False(t, EarlyOutDirect(&routeShader, &routeState))

	routeShader = NewRouteShader()
	routeShader.BannedUsers[1000] = true
	routeState = RouteState{}
	routeState.UserID = 1000
	assert.True(t, EarlyOutDirect(&routeShader, &routeState))
	assert.True(t, routeState.Banned)
}

func TestGetBestRoute_Initial_Simple(t *testing.T) {

	t.Parallel()

	env := NewTestEnvironment()

	env.AddRelay("losangeles", "10.0.0.1")
	env.AddRelay("chicago", "10.0.0.2")
	env.AddRelay("a", "10.0.0.3")
	env.AddRelay("b", "10.0.0.4")

	env.SetCost("losangeles", "chicago", 100)
	env.SetCost("losangeles", "a", 10)
	env.SetCost("a", "chicago", 50)
	env.SetCost("a", "b", 10)
	env.SetCost("b", "chicago", 10)

	costMatrix, numRelays := env.GetCostMatrix()

	relayDatacenters := env.GetRelayDatacenters()

	numSegments := numRelays

	routeMatrix := Optimize(numRelays, numSegments, costMatrix, 5, relayDatacenters)

	fullRelaySet := make(map[int32]bool)

	sourceRelayNames := []string{"losangeles"}
	sourceRelayCosts := []int32{5}

	destRelayNames := []string{"chicago"}

	maxCost := int32(40)

	bestRouteCost, routeDiversity, bestRouteRelays := env.GetBestRoute_Initial(routeMatrix, fullRelaySet, sourceRelayNames, sourceRelayCosts, destRelayNames, maxCost)

	assert.Equal(t, int32(35+CostBias), bestRouteCost)
	assert.Equal(t, int32(1), routeDiversity)
	assert.Equal(t, []string{"losangeles", "a", "b", "chicago"}, bestRouteRelays)
}

func TestGetBestRoute_Initial_Simple_RelayFull(t *testing.T) {

	t.Parallel()

	env := NewTestEnvironment()

	env.AddRelay("losangeles", "10.0.0.1")
	env.AddRelay("chicago", "10.0.0.2")
	env.AddRelay("a", "10.0.0.3")
	env.AddRelay("b", "10.0.0.4")

	env.SetCost("losangeles", "chicago", 100)
	env.SetCost("losangeles", "a", 10)
	env.SetCost("a", "chicago", 50)
	env.SetCost("a", "b", 10)
	env.SetCost("b", "chicago", 10)

	costMatrix, numRelays := env.GetCostMatrix()

	relayDatacenters := env.GetRelayDatacenters()

	numSegments := numRelays

	routeMatrix := Optimize(numRelays, numSegments, costMatrix, 5, relayDatacenters)

	fullRelaySet := make(map[int32]bool)
	fullRelaySet[int32(env.GetRelayIndex("b"))] = true

	sourceRelayNames := []string{"losangeles"}
	sourceRelayCosts := []int32{5}

	destRelayNames := []string{"chicago"}

	maxCost := int32(75)

	bestRouteCost, routeDiversity, bestRouteRelays := env.GetBestRoute_Initial(routeMatrix, fullRelaySet, sourceRelayNames, sourceRelayCosts, destRelayNames, maxCost)

	assert.Equal(t, int32(65+CostBias), bestRouteCost)
	assert.Equal(t, int32(1), routeDiversity)
	assert.Equal(t, []string{"losangeles", "a", "chicago"}, bestRouteRelays)
}

func TestGetBestRoute_Initial_Complex(t *testing.T) {

	t.Parallel()

	env := NewTestEnvironment()

	env.AddRelay("losangeles.a", "10.0.0.1")
	env.AddRelay("losangeles.b", "10.0.0.2")
	env.AddRelay("chicago.a", "10.0.0.3")
	env.AddRelay("chicago.b", "10.0.0.4")
	env.AddRelay("a", "10.0.0.5")
	env.AddRelay("b", "10.0.0.6")

	env.SetCost("losangeles.a", "chicago.a", 100)
	env.SetCost("losangeles.a", "chicago.b", 150)
	env.SetCost("losangeles.a", "a", 10)

	env.SetCost("a", "chicago.a", 50)
	env.SetCost("a", "chicago.b", 20)
	env.SetCost("a", "b", 10)

	env.SetCost("b", "chicago.a", 10)
	env.SetCost("b", "chicago.b", 5)

	env.SetCost("losangeles.b", "chicago.a", 75)
	env.SetCost("losangeles.b", "chicago.b", 110)
	env.SetCost("losangeles.b", "a", 10)
	env.SetCost("losangeles.b", "b", 5)

	costMatrix, numRelays := env.GetCostMatrix()

	relayDatacenters := env.GetRelayDatacenters()

	numSegments := numRelays

	routeMatrix := Optimize(numRelays, numSegments, costMatrix, 5, relayDatacenters)

	fullRelaySet := make(map[int32]bool)

	sourceRelayNames := []string{"losangeles.a", "losangeles.b"}
	sourceRelayCosts := []int32{5, 2}

	destRelayNames := []string{"chicago.a", "chicago.b"}

	maxCost := int32(20)

	bestRouteCost, routeDiversity, bestRouteRelays := env.GetBestRoute_Initial(routeMatrix, fullRelaySet, sourceRelayNames, sourceRelayCosts, destRelayNames, maxCost)

	assert.True(t, bestRouteCost > 0)
	assert.True(t, bestRouteCost <= maxCost)
	assert.True(t, bestRouteCost == 12+CostBias || bestRouteCost == 17+CostBias)

	if bestRouteCost == 12 {
		assert.Equal(t, []string{"losangeles.b", "b", "chicago.b"}, bestRouteRelays)
	}

	if bestRouteCost == 17 {
		assert.Equal(t, []string{"losangeles.b", "b", "chicago.a"}, bestRouteRelays)
	}

	assert.Equal(t, int32(1), routeDiversity)
}

func TestGetBestRoute_Initial_Complex_RelayFull(t *testing.T) {

	t.Parallel()

	env := NewTestEnvironment()

	env.AddRelay("losangeles.a", "10.0.0.1")
	env.AddRelay("losangeles.b", "10.0.0.2")
	env.AddRelay("chicago.a", "10.0.0.3")
	env.AddRelay("chicago.b", "10.0.0.4")
	env.AddRelay("a", "10.0.0.5")
	env.AddRelay("b", "10.0.0.6")

	env.SetCost("losangeles.a", "chicago.a", 100)
	env.SetCost("losangeles.a", "chicago.b", 150)
	env.SetCost("losangeles.a", "a", 10)

	env.SetCost("a", "chicago.a", 50)
	env.SetCost("a", "chicago.b", 20)
	env.SetCost("a", "b", 10)

	env.SetCost("b", "chicago.a", 10)
	env.SetCost("b", "chicago.b", 5)

	env.SetCost("losangeles.b", "chicago.a", 75)
	env.SetCost("losangeles.b", "chicago.b", 110)
	env.SetCost("losangeles.b", "a", 10)
	env.SetCost("losangeles.b", "b", 5)

	costMatrix, numRelays := env.GetCostMatrix()

	relayDatacenters := env.GetRelayDatacenters()

	numSegments := numRelays

	routeMatrix := Optimize(numRelays, numSegments, costMatrix, 5, relayDatacenters)

	fullRelaySet := make(map[int32]bool)
	fullRelaySet[int32(env.GetRelayIndex("chicago.b"))] = true

	sourceRelayNames := []string{"losangeles.a", "losangeles.b"}
	sourceRelayCosts := []int32{5, 2}

	destRelayNames := []string{"chicago.a", "chicago.b"}

	maxCost := int32(20)

	bestRouteCost, routeDiversity, bestRouteRelays := env.GetBestRoute_Initial(routeMatrix, fullRelaySet, sourceRelayNames, sourceRelayCosts, destRelayNames, maxCost)

	assert.True(t, bestRouteCost > 0)
	assert.True(t, bestRouteCost <= maxCost)
	assert.True(t, bestRouteCost == 17+CostBias)

	assert.Equal(t, []string{"losangeles.b", "b", "chicago.a"}, bestRouteRelays)

	assert.Equal(t, int32(1), routeDiversity)
}

func TestGetBestRoute_Initial_NoRoute(t *testing.T) {

	t.Parallel()

	env := NewTestEnvironment()

	env.AddRelay("losangeles.a", "10.0.0.1")
	env.AddRelay("losangeles.b", "10.0.0.2")
	env.AddRelay("chicago.a", "10.0.0.3")
	env.AddRelay("chicago.b", "10.0.0.4")
	env.AddRelay("a", "10.0.0.5")
	env.AddRelay("b", "10.0.0.6")

	env.SetCost("losangeles.a", "chicago.a", 100)
	env.SetCost("losangeles.a", "chicago.b", 150)
	env.SetCost("losangeles.a", "a", 10)

	env.SetCost("a", "chicago.a", 50)
	env.SetCost("a", "chicago.b", 20)
	env.SetCost("a", "b", 10)

	env.SetCost("b", "chicago.a", 10)
	env.SetCost("b", "chicago.b", 5)

	env.SetCost("losangeles.b", "chicago.a", 75)
	env.SetCost("losangeles.b", "chicago.b", 110)
	env.SetCost("losangeles.b", "a", 10)
	env.SetCost("losangeles.b", "b", 5)

	costMatrix, numRelays := env.GetCostMatrix()

	relayDatacenters := env.GetRelayDatacenters()

	numSegments := numRelays

	routeMatrix := Optimize(numRelays, numSegments, costMatrix, 5, relayDatacenters)

	fullRelaySet := make(map[int32]bool)

	sourceRelayNames := []string{"losangeles.a", "losangeles.b"}
	sourceRelayCosts := []int32{5, 2}

	destRelayNames := []string{"chicago.a", "chicago.b"}

	maxCost := int32(1)

	bestRouteCost, routeDiversity, bestRouteRelays := env.GetBestRoute_Initial(routeMatrix, fullRelaySet, sourceRelayNames, sourceRelayCosts, destRelayNames, maxCost)

	assert.True(t, bestRouteCost == 0)
	assert.True(t, routeDiversity == int32(0))
	assert.Equal(t, 0, len(bestRouteRelays))
}

func TestGetBestRoute_Initial_NoRoute_RelayFull_Source(t *testing.T) {

	t.Parallel()

	env := NewTestEnvironment()

	env.AddRelay("losangeles.a", "10.0.0.1")
	env.AddRelay("losangeles.b", "10.0.0.2")
	env.AddRelay("chicago.a", "10.0.0.3")
	env.AddRelay("chicago.b", "10.0.0.4")
	env.AddRelay("a", "10.0.0.5")
	env.AddRelay("b", "10.0.0.6")

	env.SetCost("losangeles.a", "chicago.a", 100)
	env.SetCost("losangeles.a", "chicago.b", 150)
	env.SetCost("losangeles.a", "a", 10)

	env.SetCost("a", "chicago.a", 10)
	env.SetCost("a", "chicago.b", 20)
	env.SetCost("a", "b", 10)

	env.SetCost("b", "chicago.a", 10)
	env.SetCost("b", "chicago.b", 5)

	env.SetCost("losangeles.b", "chicago.a", 75)
	env.SetCost("losangeles.b", "chicago.b", 110)
	env.SetCost("losangeles.b", "a", 10)
	env.SetCost("losangeles.b", "b", 5)

	costMatrix, numRelays := env.GetCostMatrix()

	relayDatacenters := env.GetRelayDatacenters()

	numSegments := numRelays

	routeMatrix := Optimize(numRelays, numSegments, costMatrix, 5, relayDatacenters)

	fullRelaySet := make(map[int32]bool)
	fullRelaySet[int32(env.GetRelayIndex("losangeles.a"))] = true
	fullRelaySet[int32(env.GetRelayIndex("losangeles.b"))] = true

	sourceRelayNames := []string{"losangeles.a", "losangeles.b"}
	sourceRelayCosts := []int32{5, 2}

	destRelayNames := []string{"chicago.a", "chicago.b"}

	maxCost := int32(30)

	bestRouteCost, routeDiversity, bestRouteRelays := env.GetBestRoute_Initial(routeMatrix, fullRelaySet, sourceRelayNames, sourceRelayCosts, destRelayNames, maxCost)

	assert.True(t, bestRouteCost == 0)
	assert.True(t, routeDiversity == int32(0))
	assert.Equal(t, 0, len(bestRouteRelays))
}

func TestGetBestRoute_Initial_NoRoute_RelayFull_Hop(t *testing.T) {

	t.Parallel()

	env := NewTestEnvironment()

	env.AddRelay("losangeles.a", "10.0.0.1")
	env.AddRelay("losangeles.b", "10.0.0.2")
	env.AddRelay("chicago.a", "10.0.0.3")
	env.AddRelay("chicago.b", "10.0.0.4")
	env.AddRelay("a", "10.0.0.5")
	env.AddRelay("b", "10.0.0.6")

	env.SetCost("losangeles.a", "chicago.a", 100)
	env.SetCost("losangeles.a", "chicago.b", 150)
	env.SetCost("losangeles.a", "a", 10)

	env.SetCost("a", "chicago.a", 10)
	env.SetCost("a", "chicago.b", 20)
	env.SetCost("a", "b", 10)

	env.SetCost("b", "chicago.a", 10)
	env.SetCost("b", "chicago.b", 5)

	env.SetCost("losangeles.b", "chicago.a", 75)
	env.SetCost("losangeles.b", "chicago.b", 110)
	env.SetCost("losangeles.b", "a", 10)
	env.SetCost("losangeles.b", "b", 5)

	costMatrix, numRelays := env.GetCostMatrix()

	relayDatacenters := env.GetRelayDatacenters()

	numSegments := numRelays

	routeMatrix := Optimize(numRelays, numSegments, costMatrix, 5, relayDatacenters)

	fullRelaySet := make(map[int32]bool)
	fullRelaySet[int32(env.GetRelayIndex("a"))] = true
	fullRelaySet[int32(env.GetRelayIndex("b"))] = true

	sourceRelayNames := []string{"losangeles.a", "losangeles.b"}
	sourceRelayCosts := []int32{5, 2}

	destRelayNames := []string{"chicago.a", "chicago.b"}

	maxCost := int32(30)

	bestRouteCost, routeDiversity, bestRouteRelays := env.GetBestRoute_Initial(routeMatrix, fullRelaySet, sourceRelayNames, sourceRelayCosts, destRelayNames, maxCost)

	assert.True(t, bestRouteCost == 0)
	assert.True(t, routeDiversity == int32(0))
	assert.Equal(t, 0, len(bestRouteRelays))
}

func TestGetBestRoute_Initial_NoRoute_RelayFull_Dest(t *testing.T) {

	t.Parallel()

	env := NewTestEnvironment()

	env.AddRelay("losangeles.a", "10.0.0.1")
	env.AddRelay("losangeles.b", "10.0.0.2")
	env.AddRelay("chicago.a", "10.0.0.3")
	env.AddRelay("chicago.b", "10.0.0.4")
	env.AddRelay("a", "10.0.0.5")
	env.AddRelay("b", "10.0.0.6")

	env.SetCost("losangeles.a", "chicago.a", 100)
	env.SetCost("losangeles.a", "chicago.b", 150)
	env.SetCost("losangeles.a", "a", 10)

	env.SetCost("a", "chicago.a", 10)
	env.SetCost("a", "chicago.b", 20)
	env.SetCost("a", "b", 10)

	env.SetCost("b", "chicago.a", 10)
	env.SetCost("b", "chicago.b", 5)

	env.SetCost("losangeles.b", "chicago.a", 75)
	env.SetCost("losangeles.b", "chicago.b", 110)
	env.SetCost("losangeles.b", "a", 10)
	env.SetCost("losangeles.b", "b", 5)

	costMatrix, numRelays := env.GetCostMatrix()

	relayDatacenters := env.GetRelayDatacenters()

	numSegments := numRelays

	routeMatrix := Optimize(numRelays, numSegments, costMatrix, 5, relayDatacenters)

	fullRelaySet := make(map[int32]bool)
	fullRelaySet[int32(env.GetRelayIndex("chicago.a"))] = true
	fullRelaySet[int32(env.GetRelayIndex("chicago.b"))] = true

	sourceRelayNames := []string{"losangeles.a", "losangeles.b"}
	sourceRelayCosts := []int32{5, 2}

	destRelayNames := []string{"chicago.a", "chicago.b"}

	maxCost := int32(30)

	bestRouteCost, routeDiversity, bestRouteRelays := env.GetBestRoute_Initial(routeMatrix, fullRelaySet, sourceRelayNames, sourceRelayCosts, destRelayNames, maxCost)

	assert.True(t, bestRouteCost == 0)
	assert.True(t, routeDiversity == int32(0))
	assert.Equal(t, 0, len(bestRouteRelays))
}

func TestGetBestRoute_Initial_NegativeMaxCost(t *testing.T) {

	t.Parallel()

	env := NewTestEnvironment()

	env.AddRelay("losangeles.a", "10.0.0.1")
	env.AddRelay("losangeles.b", "10.0.0.2")
	env.AddRelay("chicago.a", "10.0.0.3")
	env.AddRelay("chicago.b", "10.0.0.4")
	env.AddRelay("a", "10.0.0.5")
	env.AddRelay("b", "10.0.0.6")

	env.SetCost("losangeles.a", "chicago.a", 100)
	env.SetCost("losangeles.a", "chicago.b", 150)
	env.SetCost("losangeles.a", "a", 10)

	env.SetCost("a", "chicago.a", 50)
	env.SetCost("a", "chicago.b", 20)
	env.SetCost("a", "b", 10)

	env.SetCost("b", "chicago.a", 10)
	env.SetCost("b", "chicago.b", 5)

	env.SetCost("losangeles.b", "chicago.a", 75)
	env.SetCost("losangeles.b", "chicago.b", 110)
	env.SetCost("losangeles.b", "a", 10)
	env.SetCost("losangeles.b", "b", 5)

	costMatrix, numRelays := env.GetCostMatrix()

	relayDatacenters := env.GetRelayDatacenters()

	numSegments := numRelays

	routeMatrix := Optimize(numRelays, numSegments, costMatrix, 5, relayDatacenters)

	fullRelaySet := make(map[int32]bool)

	sourceRelayNames := []string{"losangeles.a", "losangeles.b"}
	sourceRelayCosts := []int32{5, 2}

	destRelayNames := []string{"chicago.a", "chicago.b"}

	maxCost := int32(-1)

	bestRouteCost, routeDiversity, bestRouteRelays := env.GetBestRoute_Initial(routeMatrix, fullRelaySet, sourceRelayNames, sourceRelayCosts, destRelayNames, maxCost)

	assert.Equal(t, int32(0), bestRouteCost)
	assert.Equal(t, int32(0), routeDiversity)
	assert.Equal(t, 0, len(bestRouteRelays))
}

func TestGetBestRoute_Update_Simple(t *testing.T) {

	t.Parallel()

	env := NewTestEnvironment()

	env.AddRelay("losangeles", "10.0.0.1")
	env.AddRelay("chicago", "10.0.0.2")
	env.AddRelay("a", "10.0.0.3")
	env.AddRelay("b", "10.0.0.4")

	env.SetCost("losangeles", "chicago", 100)
	env.SetCost("losangeles", "a", 10)
	env.SetCost("a", "chicago", 50)
	env.SetCost("a", "b", 10)
	env.SetCost("b", "chicago", 10)

	costMatrix, numRelays := env.GetCostMatrix()

	relayDatacenters := env.GetRelayDatacenters()

	numSegments := numRelays

	routeMatrix := Optimize(numRelays, numSegments, costMatrix, 5, relayDatacenters)

	fullRelaySet := make(map[int32]bool)

	sourceRelayNames := []string{"losangeles"}
	sourceRelayCosts := []int32{10}

	destRelayNames := []string{"chicago"}

	maxCost := int32(1000)

	selectThreshold := int32(2)
	switchThreshold := int32(5)

	currentRoute := []string{"losangeles", "a", "b", "chicago"}

	bestRouteCost, bestRouteRelays := env.GetBestRoute_Update(routeMatrix, fullRelaySet, sourceRelayNames, sourceRelayCosts, destRelayNames, maxCost, selectThreshold, switchThreshold, currentRoute)

	assert.Equal(t, int32(40+CostBias), bestRouteCost)
	assert.Equal(t, []string{"losangeles", "a", "b", "chicago"}, bestRouteRelays)
}

func TestGetBestRoute_Update_Simple_RelayFull(t *testing.T) {

	t.Parallel()

	env := NewTestEnvironment()

	env.AddRelay("losangeles", "10.0.0.1")
	env.AddRelay("chicago", "10.0.0.2")
	env.AddRelay("a", "10.0.0.3")
	env.AddRelay("b", "10.0.0.4")

	env.SetCost("losangeles", "chicago", 100)
	env.SetCost("losangeles", "a", 10)
	env.SetCost("losangeles", "b", 1)
	env.SetCost("a", "chicago", 50)
	env.SetCost("a", "b", 10)
	env.SetCost("b", "chicago", 10)

	costMatrix, numRelays := env.GetCostMatrix()

	relayDatacenters := env.GetRelayDatacenters()

	numSegments := numRelays

	routeMatrix := Optimize(numRelays, numSegments, costMatrix, 5, relayDatacenters)

	fullRelaySet := make(map[int32]bool)
	fullRelaySet[int32(env.GetRelayIndex("b"))] = true

	sourceRelayNames := []string{"losangeles"}
	sourceRelayCosts := []int32{10}

	destRelayNames := []string{"chicago"}

	maxCost := int32(1000)

	selectThreshold := int32(2)
	switchThreshold := int32(5)

	currentRoute := []string{"losangeles", "a", "b", "chicago"}

	bestRouteCost, bestRouteRelays := env.GetBestRoute_Update(routeMatrix, fullRelaySet, sourceRelayNames, sourceRelayCosts, destRelayNames, maxCost, selectThreshold, switchThreshold, currentRoute)

	assert.Equal(t, int32(40+CostBias), bestRouteCost)
	assert.Equal(t, []string{"losangeles", "a", "b", "chicago"}, bestRouteRelays)
}

func TestGetBestRoute_Update_BetterRoute(t *testing.T) {

	t.Parallel()

	env := NewTestEnvironment()

	env.AddRelay("losangeles", "10.0.0.1")
	env.AddRelay("chicago", "10.0.0.2")
	env.AddRelay("a", "10.0.0.3")
	env.AddRelay("b", "10.0.0.4")

	env.SetCost("losangeles", "chicago", 1)
	env.SetCost("losangeles", "a", 10)
	env.SetCost("a", "chicago", 50)
	env.SetCost("a", "b", 10)
	env.SetCost("b", "chicago", 10)

	costMatrix, numRelays := env.GetCostMatrix()

	relayDatacenters := env.GetRelayDatacenters()

	numSegments := numRelays

	routeMatrix := Optimize(numRelays, numSegments, costMatrix, 5, relayDatacenters)

	fullRelaySet := make(map[int32]bool)

	sourceRelayNames := []string{"losangeles"}
	sourceRelayCosts := []int32{1}

	destRelayNames := []string{"chicago"}

	maxCost := int32(5)

	selectThreshold := int32(2)
	switchThreshold := int32(5)

	currentRoute := []string{"losangeles", "a", "b", "chicago"}

	bestRouteCost, bestRouteRelays := env.GetBestRoute_Update(routeMatrix, fullRelaySet, sourceRelayNames, sourceRelayCosts, destRelayNames, maxCost, selectThreshold, switchThreshold, currentRoute)

	assert.Equal(t, int32(2+CostBias), bestRouteCost)
	assert.Equal(t, []string{"losangeles", "chicago"}, bestRouteRelays)
}

func TestGetBestRoute_Update_BetterRoute_RelayFull(t *testing.T) {

	t.Parallel()

	env := NewTestEnvironment()

	env.AddRelay("losangeles", "10.0.0.1")
	env.AddRelay("chicago", "10.0.0.2")
	env.AddRelay("a", "10.0.0.3")
	env.AddRelay("b", "10.0.0.4")

	env.SetCost("losangeles", "chicago", 3)
	env.SetCost("losangeles", "a", 1)
	env.SetCost("a", "chicago", 2)
	env.SetCost("a", "b", 10)
	env.SetCost("b", "chicago", 10)

	costMatrix, numRelays := env.GetCostMatrix()

	relayDatacenters := env.GetRelayDatacenters()

	numSegments := numRelays

	routeMatrix := Optimize(numRelays, numSegments, costMatrix, 5, relayDatacenters)

	fullRelaySet := make(map[int32]bool)
	fullRelaySet[int32(env.GetRelayIndex("a"))] = true

	sourceRelayNames := []string{"losangeles"}
	sourceRelayCosts := []int32{1}

	destRelayNames := []string{"chicago"}

	maxCost := int32(15)

	selectThreshold := int32(2)
	switchThreshold := int32(5)

	currentRoute := []string{"losangeles", "a", "b", "chicago"}

	bestRouteCost, bestRouteRelays := env.GetBestRoute_Update(routeMatrix, fullRelaySet, sourceRelayNames, sourceRelayCosts, destRelayNames, maxCost, selectThreshold, switchThreshold, currentRoute)

	assert.Equal(t, int32(4+CostBias), bestRouteCost)
	assert.Equal(t, []string{"losangeles", "chicago"}, bestRouteRelays)
}

func TestGetBestRoute_Update_NoRoute(t *testing.T) {

	t.Parallel()

	env := NewTestEnvironment()

	env.AddRelay("losangeles", "10.0.0.1")
	env.AddRelay("chicago", "10.0.0.2")
	env.AddRelay("a", "10.0.0.3")
	env.AddRelay("b", "10.0.0.4")

	costMatrix, numRelays := env.GetCostMatrix()

	relayDatacenters := env.GetRelayDatacenters()

	numSegments := numRelays

	routeMatrix := Optimize(numRelays, numSegments, costMatrix, 5, relayDatacenters)

	fullRelaySet := make(map[int32]bool)

	sourceRelayNames := []string{"losangeles"}
	sourceRelayCosts := []int32{1}

	destRelayNames := []string{"chicago"}

	maxCost := int32(5)

	selectThreshold := int32(2)
	switchThreshold := int32(5)

	currentRoute := []string{"losangeles", "a", "b", "chicago"}

	bestRouteCost, bestRouteRelays := env.GetBestRoute_Update(routeMatrix, fullRelaySet, sourceRelayNames, sourceRelayCosts, destRelayNames, maxCost, selectThreshold, switchThreshold, currentRoute)

	assert.Equal(t, int32(0), bestRouteCost)
	assert.Equal(t, []string{}, bestRouteRelays)
}

func TestGetBestRoute_Update_NoRoute_RelayFull_Source(t *testing.T) {

	t.Parallel()

	env := NewTestEnvironment()

	env.AddRelay("losangeles", "10.0.0.1")
	env.AddRelay("chicago", "10.0.0.2")
	env.AddRelay("a", "10.0.0.3")
	env.AddRelay("b", "10.0.0.4")

	env.SetCost("losangeles", "a", 1)
	env.SetCost("a", "chicago", 1)

	costMatrix, numRelays := env.GetCostMatrix()

	relayDatacenters := env.GetRelayDatacenters()

	numSegments := numRelays

	routeMatrix := Optimize(numRelays, numSegments, costMatrix, 5, relayDatacenters)

	fullRelaySet := make(map[int32]bool)
	fullRelaySet[int32(env.GetRelayIndex("losangeles"))] = true

	sourceRelayNames := []string{"losangeles"}
	sourceRelayCosts := []int32{1}

	destRelayNames := []string{"chicago"}

	maxCost := int32(10)

	selectThreshold := int32(2)
	switchThreshold := int32(5)

	currentRoute := []string{"losangeles", "a", "b", "chicago"}

	bestRouteCost, bestRouteRelays := env.GetBestRoute_Update(routeMatrix, fullRelaySet, sourceRelayNames, sourceRelayCosts, destRelayNames, maxCost, selectThreshold, switchThreshold, currentRoute)

	assert.Equal(t, int32(0), bestRouteCost)
	assert.Equal(t, []string{}, bestRouteRelays)
}

func TestGetBestRoute_Update_NoRoute_RelayFull_Hop(t *testing.T) {

	t.Parallel()

	env := NewTestEnvironment()

	env.AddRelay("losangeles", "10.0.0.1")
	env.AddRelay("chicago", "10.0.0.2")
	env.AddRelay("a", "10.0.0.3")
	env.AddRelay("b", "10.0.0.4")

	env.SetCost("losangeles", "a", 1)
	env.SetCost("a", "chicago", 1)

	costMatrix, numRelays := env.GetCostMatrix()

	relayDatacenters := env.GetRelayDatacenters()

	numSegments := numRelays

	routeMatrix := Optimize(numRelays, numSegments, costMatrix, 5, relayDatacenters)

	fullRelaySet := make(map[int32]bool)
	fullRelaySet[int32(env.GetRelayIndex("a"))] = true

	sourceRelayNames := []string{"losangeles"}
	sourceRelayCosts := []int32{1}

	destRelayNames := []string{"chicago"}

	maxCost := int32(10)

	selectThreshold := int32(2)
	switchThreshold := int32(5)

	currentRoute := []string{"losangeles", "a", "b", "chicago"}

	bestRouteCost, bestRouteRelays := env.GetBestRoute_Update(routeMatrix, fullRelaySet, sourceRelayNames, sourceRelayCosts, destRelayNames, maxCost, selectThreshold, switchThreshold, currentRoute)

	assert.Equal(t, int32(0), bestRouteCost)
	assert.Equal(t, []string{}, bestRouteRelays)
}

func TestGetBestRoute_Update_NoRoute_RelayFull_Dest(t *testing.T) {

	t.Parallel()

	env := NewTestEnvironment()

	env.AddRelay("losangeles", "10.0.0.1")
	env.AddRelay("chicago", "10.0.0.2")
	env.AddRelay("a", "10.0.0.3")
	env.AddRelay("b", "10.0.0.4")

	env.SetCost("losangeles", "a", 1)
	env.SetCost("a", "chicago", 1)

	costMatrix, numRelays := env.GetCostMatrix()

	relayDatacenters := env.GetRelayDatacenters()

	numSegments := numRelays

	routeMatrix := Optimize(numRelays, numSegments, costMatrix, 5, relayDatacenters)

	fullRelaySet := make(map[int32]bool)
	fullRelaySet[int32(env.GetRelayIndex("chicago"))] = true

	sourceRelayNames := []string{"losangeles"}
	sourceRelayCosts := []int32{1}

	destRelayNames := []string{"chicago"}

	maxCost := int32(10)

	selectThreshold := int32(2)
	switchThreshold := int32(5)

	currentRoute := []string{"losangeles", "a", "b", "chicago"}

	bestRouteCost, bestRouteRelays := env.GetBestRoute_Update(routeMatrix, fullRelaySet, sourceRelayNames, sourceRelayCosts, destRelayNames, maxCost, selectThreshold, switchThreshold, currentRoute)

	assert.Equal(t, int32(0), bestRouteCost)
	assert.Equal(t, []string{}, bestRouteRelays)
}

func TestGetBestRoute_Update_NegativeMaxCost(t *testing.T) {

	t.Parallel()

	env := NewTestEnvironment()

	env.AddRelay("losangeles", "10.0.0.1")
	env.AddRelay("chicago", "10.0.0.2")
	env.AddRelay("a", "10.0.0.3")
	env.AddRelay("b", "10.0.0.4")

	costMatrix, numRelays := env.GetCostMatrix()

	relayDatacenters := env.GetRelayDatacenters()

	numSegments := numRelays

	routeMatrix := Optimize(numRelays, numSegments, costMatrix, 5, relayDatacenters)

	fullRelaySet := make(map[int32]bool)

	sourceRelayNames := []string{"losangeles"}
	sourceRelayCosts := []int32{1}

	destRelayNames := []string{"chicago"}

	maxCost := int32(-1)

	selectThreshold := int32(2)
	switchThreshold := int32(5)

	currentRoute := []string{"losangeles", "a", "b", "chicago"}

	bestRouteCost, bestRouteRelays := env.GetBestRoute_Update(routeMatrix, fullRelaySet, sourceRelayNames, sourceRelayCosts, destRelayNames, maxCost, selectThreshold, switchThreshold, currentRoute)

	assert.Equal(t, int32(0), bestRouteCost)
	assert.Equal(t, []string{}, bestRouteRelays)
}

// -------------------------------------------------------------------------------

type TestData struct {
	numRelays        int
	relayNames       []string
	relayDatacenters []uint64
	costMatrix       []int32
	routeMatrix      []RouteEntry
	fullRelaySet     map[int32]bool

	directLatency    int32
	directPacketLoss float32

	sourceRelays     []int32
	sourceRelayCosts []int32

	destRelays []int32

	routeCost      int32
	routeNumRelays int32
	routeRelays    [MaxRelaysPerRoute]int32

	internal           InternalConfig
	routeShader        RouteShader
	routeState         RouteState
	multipathVetoUsers map[uint64]bool

	debug string

	routeDiversity int32

	nextLatency           int32
	nextPacketLoss        float32
	predictedLatency      int32
	currentRouteNumRelays int32
	currentRouteRelays    [MaxRelaysPerRoute]int32

	sliceNumber int32

	realPacketLoss float32
}

func NewTestData(env *TestEnvironment) *TestData {

	test := &TestData{}

	test.costMatrix, test.numRelays = env.GetCostMatrix()

	test.fullRelaySet = map[int32]bool{}

	test.relayNames = env.GetRelayNames()

	test.relayDatacenters = env.GetRelayDatacenters()

	numSegments := test.numRelays
	costThreshold := int32(5)
	test.routeMatrix = Optimize(test.numRelays, numSegments, test.costMatrix, costThreshold, test.relayDatacenters)

	test.routeShader = NewRouteShader()

	test.multipathVetoUsers = map[uint64]bool{}

	test.internal = NewInternalConfig()

	return test
}

func (test *TestData) TakeNetworkNext() bool {
	return MakeRouteDecision_TakeNetworkNext(test.routeMatrix,
		test.fullRelaySet,
		&test.routeShader,
		&test.routeState,
		test.multipathVetoUsers,
		&test.internal,
		test.directLatency,
		test.directPacketLoss,
		test.sourceRelays,
		test.sourceRelayCosts,
		test.destRelays,
		&test.routeCost,
		&test.routeNumRelays,
		test.routeRelays[:],
		&test.routeDiversity,
		&test.debug,
		test.sliceNumber,
	)
}

func (test *TestData) StayOnNetworkNext() (bool, bool) {
	return MakeRouteDecision_StayOnNetworkNext(test.routeMatrix,
		test.fullRelaySet,
		test.relayNames,
		&test.routeShader,
		&test.routeState,
		&test.internal,
		test.directLatency,
		test.nextLatency,
		test.predictedLatency,
		test.directPacketLoss,
		test.nextPacketLoss,
		test.currentRouteNumRelays,
		test.currentRouteRelays,
		test.sourceRelays,
		test.sourceRelayCosts,
		test.destRelays,
		&test.routeCost,
		&test.routeNumRelays,
		test.routeRelays[:],
		&test.debug,
	)
}

// -------------------------------------------------------------------------------

func TestTakeNetworkNext_EarlyOutDirect_Veto(t *testing.T) {

	t.Parallel()

	env := NewTestEnvironment()

	env.AddRelay("losangeles", "10.0.0.1")
	env.AddRelay("chicago", "10.0.0.2")
	env.AddRelay("a", "10.0.0.3")
	env.AddRelay("b", "10.0.0.4")

	env.SetCost("losangeles", "chicago", 100)
	env.SetCost("losangeles", "a", 10)
	env.SetCost("a", "chicago", 50)
	env.SetCost("a", "b", 10)
	env.SetCost("b", "chicago", 10)

	test := NewTestData(env)

	test.directLatency = 50

	test.sourceRelays = []int32{0}
	test.sourceRelayCosts = []int32{10}

	test.destRelays = []int32{1}

	test.routeState.UserID = 100
	test.routeState.Veto = true

	result := test.TakeNetworkNext()

	assert.False(t, result)

	expectedRouteState := RouteState{}
	expectedRouteState.UserID = 100
	expectedRouteState.Veto = true

	assert.Equal(t, expectedRouteState, test.routeState)
	assert.Equal(t, int32(0), test.routeDiversity)
}

func TestTakeNetworkNext_EarlyOutDirect_Banned(t *testing.T) {

	t.Parallel()

	env := NewTestEnvironment()

	env.AddRelay("losangeles", "10.0.0.1")
	env.AddRelay("chicago", "10.0.0.2")
	env.AddRelay("a", "10.0.0.3")
	env.AddRelay("b", "10.0.0.4")

	env.SetCost("losangeles", "chicago", 100)
	env.SetCost("losangeles", "a", 10)
	env.SetCost("a", "chicago", 50)
	env.SetCost("a", "b", 10)
	env.SetCost("b", "chicago", 10)

	test := NewTestData(env)

	test.directLatency = 50

	test.sourceRelays = []int32{0}
	test.sourceRelayCosts = []int32{10}

	test.destRelays = []int32{1}

	test.routeState.UserID = 100
	test.routeState.Banned = true

	result := test.TakeNetworkNext()

	assert.False(t, result)

	expectedRouteState := RouteState{}
	expectedRouteState.UserID = 100
	expectedRouteState.Banned = true

	assert.Equal(t, expectedRouteState, test.routeState)
	assert.Equal(t, int32(0), test.routeDiversity)
}

func TestTakeNetworkNext_EarlyOutDirect_Disabled(t *testing.T) {

	t.Parallel()

	env := NewTestEnvironment()

	env.AddRelay("losangeles", "10.0.0.1")
	env.AddRelay("chicago", "10.0.0.2")
	env.AddRelay("a", "10.0.0.3")
	env.AddRelay("b", "10.0.0.4")

	env.SetCost("losangeles", "chicago", 100)
	env.SetCost("losangeles", "a", 10)
	env.SetCost("a", "chicago", 50)
	env.SetCost("a", "b", 10)
	env.SetCost("b", "chicago", 10)

	test := NewTestData(env)

	test.directLatency = 50

	test.sourceRelays = []int32{0}
	test.sourceRelayCosts = []int32{10}

	test.destRelays = []int32{1}

	test.routeState.UserID = 100
	test.routeState.Disabled = true

	result := test.TakeNetworkNext()

	assert.False(t, result)

	expectedRouteState := RouteState{}
	expectedRouteState.UserID = 100
	expectedRouteState.Disabled = true

	assert.Equal(t, expectedRouteState, test.routeState)
	assert.Equal(t, int32(0), test.routeDiversity)
}

func TestTakeNetworkNext_EarlyOutDirect_NotSelected(t *testing.T) {

	t.Parallel()

	env := NewTestEnvironment()

	env.AddRelay("losangeles", "10.0.0.1")
	env.AddRelay("chicago", "10.0.0.2")
	env.AddRelay("a", "10.0.0.3")
	env.AddRelay("b", "10.0.0.4")

	env.SetCost("losangeles", "chicago", 100)
	env.SetCost("losangeles", "a", 10)
	env.SetCost("a", "chicago", 50)
	env.SetCost("a", "b", 10)
	env.SetCost("b", "chicago", 10)

	test := NewTestData(env)

	test.directLatency = 50

	test.sourceRelays = []int32{0}
	test.sourceRelayCosts = []int32{10}

	test.destRelays = []int32{1}

	test.routeState.UserID = 100
	test.routeState.NotSelected = true

	result := test.TakeNetworkNext()

	assert.False(t, result)

	expectedRouteState := RouteState{}
	expectedRouteState.UserID = 100
	expectedRouteState.NotSelected = true

	assert.Equal(t, expectedRouteState, test.routeState)
	assert.Equal(t, int32(0), test.routeDiversity)
}

func TestTakeNetworkNext_EarlyOutDirect_B(t *testing.T) {

	t.Parallel()

	env := NewTestEnvironment()

	env.AddRelay("losangeles", "10.0.0.1")
	env.AddRelay("chicago", "10.0.0.2")
	env.AddRelay("a", "10.0.0.3")
	env.AddRelay("b", "10.0.0.4")

	env.SetCost("losangeles", "chicago", 100)
	env.SetCost("losangeles", "a", 10)
	env.SetCost("a", "chicago", 50)
	env.SetCost("a", "b", 10)
	env.SetCost("b", "chicago", 10)

	test := NewTestData(env)

	test.directLatency = 50

	test.sourceRelays = []int32{0}
	test.sourceRelayCosts = []int32{10}

	test.destRelays = []int32{1}

	test.routeState.UserID = 100
	test.routeState.B = true

	result := test.TakeNetworkNext()

	assert.False(t, result)

	expectedRouteState := RouteState{}
	expectedRouteState.UserID = 100
	expectedRouteState.B = true

	assert.Equal(t, expectedRouteState, test.routeState)
	assert.Equal(t, int32(0), test.routeDiversity)
}

// -------------------------------------------------------------------------------

func TestTakeNetworkNext_ReduceLatency_Simple(t *testing.T) {

	t.Parallel()

	env := NewTestEnvironment()

	env.AddRelay("losangeles", "10.0.0.1")
	env.AddRelay("chicago", "10.0.0.2")

	env.SetCost("losangeles", "chicago", 10)

	test := NewTestData(env)

	test.directLatency = 50

	test.sourceRelays = []int32{0}
	test.sourceRelayCosts = []int32{10}

	test.destRelays = []int32{1}

	test.routeState.UserID = 100

	result := test.TakeNetworkNext()

	assert.True(t, result)

	expectedRouteState := RouteState{}
	expectedRouteState.UserID = 100
	expectedRouteState.Next = true
	expectedRouteState.ReduceLatency = true
	expectedRouteState.Committed = true

	assert.Equal(t, expectedRouteState, test.routeState)
	assert.Equal(t, int32(1), test.routeDiversity)
}

func TestTakeNetworkNext_ReduceLatency_RouteDiversity(t *testing.T) {

	t.Parallel()

	env := NewTestEnvironment()

	env.AddRelay("losangeles.a", "10.0.0.1")
	env.AddRelay("losangeles.b", "10.0.0.2")
	env.AddRelay("losangeles.c", "10.0.0.3")
	env.AddRelay("losangeles.d", "10.0.0.4")
	env.AddRelay("losangeles.e", "10.0.0.5")
	env.AddRelay("chicago", "10.0.0.6")

	env.SetCost("losangeles.a", "chicago", 10)
	env.SetCost("losangeles.b", "chicago", 10)
	env.SetCost("losangeles.c", "chicago", 10)
	env.SetCost("losangeles.d", "chicago", 10)
	env.SetCost("losangeles.e", "chicago", 10)

	test := NewTestData(env)

	test.directLatency = 50

	test.sourceRelays = []int32{0, 1, 2, 3, 4}
	test.sourceRelayCosts = []int32{10, 10, 10, 10, 10}

	test.destRelays = []int32{5}

	test.routeState.UserID = 100

	result := test.TakeNetworkNext()

	assert.True(t, result)

	expectedRouteState := RouteState{}
	expectedRouteState.UserID = 100
	expectedRouteState.Next = true
	expectedRouteState.ReduceLatency = true
	expectedRouteState.Committed = true

	assert.Equal(t, expectedRouteState, test.routeState)
	assert.Equal(t, int32(5), test.routeDiversity)
}

func TestTakeNetworkNext_ReduceLatency_LackOfDiversity(t *testing.T) {

	t.Parallel()

	env := NewTestEnvironment()

	env.AddRelay("losangeles.a", "10.0.0.1")
	env.AddRelay("chicago", "10.0.0.2")

	env.SetCost("losangeles.a", "chicago", 10)

	test := NewTestData(env)

	test.directLatency = 50

	test.sourceRelays = []int32{0}
	test.sourceRelayCosts = []int32{10}

	test.destRelays = []int32{1}

	test.internal.RouteDiversity = 5

	test.routeState.UserID = 100

	result := test.TakeNetworkNext()

	assert.False(t, result)

	expectedRouteState := RouteState{}
	expectedRouteState.UserID = 100
	expectedRouteState.Next = false
	expectedRouteState.LackOfDiversity = true

	assert.Equal(t, expectedRouteState, test.routeState)
	assert.Equal(t, int32(1), test.routeDiversity)
}

func TestTakeNetworkNext_ReduceLatency_LatencyIsAcceptable(t *testing.T) {

	t.Parallel()

	env := NewTestEnvironment()

	env.AddRelay("losangeles", "10.0.0.1")
	env.AddRelay("chicago", "10.0.0.2")
	env.AddRelay("a", "10.0.0.3")
	env.AddRelay("b", "10.0.0.4")

	env.SetCost("losangeles", "chicago", 100)
	env.SetCost("losangeles", "a", 10)
	env.SetCost("a", "chicago", 50)
	env.SetCost("a", "b", 10)
	env.SetCost("b", "chicago", 10)

	test := NewTestData(env)

	test.directLatency = 50

	test.sourceRelays = []int32{0}
	test.sourceRelayCosts = []int32{10}

	test.destRelays = []int32{1}

	test.routeShader.AcceptableLatency = 50

	test.routeState.UserID = 100

	result := test.TakeNetworkNext()

	assert.False(t, result)

	expectedRouteState := RouteState{}
	expectedRouteState.UserID = 100

	assert.Equal(t, expectedRouteState, test.routeState)
	assert.Equal(t, int32(0), test.routeDiversity)
}

func TestTakeNetworkNext_ReduceLatency_NotEnoughReduction(t *testing.T) {

	t.Parallel()

	env := NewTestEnvironment()

	env.AddRelay("losangeles", "10.0.0.1")
	env.AddRelay("chicago", "10.0.0.2")
	env.AddRelay("a", "10.0.0.3")
	env.AddRelay("b", "10.0.0.4")

	env.SetCost("losangeles", "chicago", 100)
	env.SetCost("losangeles", "a", 10)
	env.SetCost("a", "chicago", 50)
	env.SetCost("a", "b", 10)
	env.SetCost("b", "chicago", 10)

	test := NewTestData(env)

	test.directLatency = 50

	test.sourceRelays = []int32{0}
	test.sourceRelayCosts = []int32{10}

	test.destRelays = []int32{1}

	test.routeShader.LatencyThreshold = 20

	test.routeState.UserID = 100

	result := test.TakeNetworkNext()

	assert.False(t, result)

	expectedRouteState := RouteState{}
	expectedRouteState.UserID = 100

	assert.Equal(t, expectedRouteState, test.routeState)
	assert.Equal(t, int32(0), test.routeDiversity)
}

func TestTakeNetworkNext_ReduceLatency_MaxRTT(t *testing.T) {

	t.Parallel()

	env := NewTestEnvironment()

	env.AddRelay("losangeles", "10.0.0.1")
	env.AddRelay("chicago", "10.0.0.2")

	env.SetCost("losangeles", "chicago", 500)

	test := NewTestData(env)

	test.directLatency = int32(1000)

	test.sourceRelays = []int32{0}
	test.sourceRelayCosts = []int32{10}

	test.destRelays = []int32{1}

	test.routeState.UserID = 100

	result := test.TakeNetworkNext()

	assert.False(t, result)

	expectedRouteState := RouteState{}
	expectedRouteState.UserID = 100

	assert.Equal(t, expectedRouteState, test.routeState)
	assert.Equal(t, int32(1), test.routeDiversity)
}

// -----------------------------------------------------------------------------

func TestTakeNetworkNext_ReducePacketLoss_Simple(t *testing.T) {

	t.Parallel()

	env := NewTestEnvironment()

	env.AddRelay("losangeles", "10.0.0.1")
	env.AddRelay("chicago", "10.0.0.2")

	env.SetCost("losangeles", "chicago", 10)

	test := NewTestData(env)

	test.directLatency = int32(20)
	test.directPacketLoss = float32(5.0)

	test.sourceRelays = []int32{0}
	test.sourceRelayCosts = []int32{10}

	test.destRelays = []int32{1}

	test.routeShader.AcceptableLatency = 100
	test.routeState.UserID = 100

	result := test.TakeNetworkNext()

	assert.True(t, result)

	expectedRouteState := RouteState{}
	expectedRouteState.UserID = 100
	expectedRouteState.Next = true
	expectedRouteState.ReducePacketLoss = true
	expectedRouteState.Committed = true

	assert.Equal(t, expectedRouteState, test.routeState)
	assert.Equal(t, int32(1), test.routeDiversity)
}

func TestTakeNetworkNext_ReducePacketLoss_TradeLatency(t *testing.T) {

	t.Parallel()

	env := NewTestEnvironment()

	env.AddRelay("losangeles", "10.0.0.1")
	env.AddRelay("chicago", "10.0.0.2")

	env.SetCost("losangeles", "chicago", 10)

	test := NewTestData(env)

	test.directLatency = int32(10)
	test.directPacketLoss = float32(5.0)

	test.sourceRelays = []int32{0}
	test.sourceRelayCosts = []int32{10}

	test.destRelays = []int32{1}

	test.routeShader.AcceptableLatency = 25
	test.routeState.UserID = 100

	result := test.TakeNetworkNext()

	assert.True(t, result)

	expectedRouteState := RouteState{}
	expectedRouteState.UserID = 100
	expectedRouteState.Next = true
	expectedRouteState.ReducePacketLoss = true
	expectedRouteState.Committed = true

	assert.Equal(t, expectedRouteState, test.routeState)
	assert.Equal(t, int32(1), test.routeDiversity)
}

func TestTakeNetworkNext_ReducePacketLoss_DontTradeTooMuchLatency(t *testing.T) {

	t.Parallel()

	env := NewTestEnvironment()

	env.AddRelay("losangeles", "10.0.0.1")
	env.AddRelay("chicago", "10.0.0.2")

	env.SetCost("losangeles", "chicago", 100)

	test := NewTestData(env)

	test.directLatency = int32(10)
	test.directPacketLoss = float32(5.0)

	test.sourceRelays = []int32{0}
	test.sourceRelayCosts = []int32{10}

	test.destRelays = []int32{1}

	test.routeState.UserID = 100

	result := test.TakeNetworkNext()

	assert.False(t, result)

	expectedRouteState := RouteState{}
	expectedRouteState.UserID = 100

	assert.Equal(t, expectedRouteState, test.routeState)
	assert.Equal(t, int32(0), test.routeDiversity)
}

func TestTakeNetworkNext_ReducePacketLoss_ReducePacketLossAndLatency(t *testing.T) {

	t.Parallel()

	env := NewTestEnvironment()

	env.AddRelay("losangeles", "10.0.0.1")
	env.AddRelay("chicago", "10.0.0.2")

	env.SetCost("losangeles", "chicago", 10)

	test := NewTestData(env)

	test.directLatency = int32(100)
	test.directPacketLoss = float32(5.0)

	test.sourceRelays = []int32{0}
	test.sourceRelayCosts = []int32{10}

	test.destRelays = []int32{1}

	test.routeState.UserID = 100

	result := test.TakeNetworkNext()

	assert.True(t, result)

	expectedRouteState := RouteState{}
	expectedRouteState.UserID = 100
	expectedRouteState.Next = true
	expectedRouteState.ReduceLatency = true
	expectedRouteState.ReducePacketLoss = true
	expectedRouteState.Committed = true

	assert.Equal(t, expectedRouteState, test.routeState)
	assert.Equal(t, int32(1), test.routeDiversity)
}

func TestTakeNetworkNext_ReducePacketLoss_MaxRTT(t *testing.T) {

	t.Parallel()

	env := NewTestEnvironment()

	env.AddRelay("losangeles", "10.0.0.1")
	env.AddRelay("chicago", "10.0.0.2")

	env.SetCost("losangeles", "chicago", 500)

	test := NewTestData(env)

	test.directLatency = int32(1000)
	test.directPacketLoss = float32(5.0)

	test.sourceRelays = []int32{0}
	test.sourceRelayCosts = []int32{10}

	test.destRelays = []int32{1}

	test.routeShader.AcceptableLatency = 100

	test.routeState.UserID = 100

	result := test.TakeNetworkNext()

	assert.False(t, result)

	expectedRouteState := RouteState{}
	expectedRouteState.UserID = 100

	assert.Equal(t, expectedRouteState, test.routeState)
	assert.Equal(t, int32(1), test.routeDiversity)
}

func TestTakeNetworkNext_ReducePacketLoss_BeforeMinSliceNumber(t *testing.T) {

	t.Parallel()

	env := NewTestEnvironment()

	env.AddRelay("losangeles", "10.0.0.1")
	env.AddRelay("chicago", "10.0.0.2")

	env.SetCost("losangeles", "chicago", 10)

	test := NewTestData(env)

	test.directLatency = int32(20)
	test.directPacketLoss = float32(5.0)

	test.sourceRelays = []int32{0}
	test.sourceRelayCosts = []int32{10}

	test.destRelays = []int32{1}

	test.routeShader.AcceptableLatency = 100
	test.routeState.UserID = 100

	test.internal.ReducePacketLossMinSliceNumber = 3
	test.sliceNumber = 0

	result := test.TakeNetworkNext()

	assert.False(t, result)

	expectedRouteState := RouteState{}
	expectedRouteState.UserID = 100
	expectedRouteState.Next = false
	expectedRouteState.ReducePacketLoss = false
	expectedRouteState.Committed = false

	assert.Equal(t, expectedRouteState, test.routeState)
	assert.Equal(t, int32(0), test.routeDiversity)
}

func TestTakeNetworkNext_ReducePacketLoss_EqualMinSliceNumber(t *testing.T) {

	t.Parallel()

	env := NewTestEnvironment()

	env.AddRelay("losangeles", "10.0.0.1")
	env.AddRelay("chicago", "10.0.0.2")

	env.SetCost("losangeles", "chicago", 10)

	test := NewTestData(env)

	test.directLatency = int32(20)
	test.directPacketLoss = float32(5.0)

	test.sourceRelays = []int32{0}
	test.sourceRelayCosts = []int32{10}

	test.destRelays = []int32{1}

	test.routeShader.AcceptableLatency = 100
	test.routeState.UserID = 100

	test.internal.ReducePacketLossMinSliceNumber = 3
	test.sliceNumber = 3

	result := test.TakeNetworkNext()

	assert.True(t, result)

	expectedRouteState := RouteState{}
	expectedRouteState.UserID = 100
	expectedRouteState.Next = true
	expectedRouteState.ReducePacketLoss = true
	expectedRouteState.Committed = true

	assert.Equal(t, expectedRouteState, test.routeState)
	assert.Equal(t, int32(1), test.routeDiversity)
}

func TestTakeNetworkNext_ReducePacketLoss_AfterMinSliceNumber(t *testing.T) {

	t.Parallel()

	env := NewTestEnvironment()

	env.AddRelay("losangeles", "10.0.0.1")
	env.AddRelay("chicago", "10.0.0.2")

	env.SetCost("losangeles", "chicago", 10)

	test := NewTestData(env)

	test.directLatency = int32(20)
	test.directPacketLoss = float32(5.0)

	test.sourceRelays = []int32{0}
	test.sourceRelayCosts = []int32{10}

	test.destRelays = []int32{1}

	test.routeShader.AcceptableLatency = 100
	test.routeState.UserID = 100

	test.internal.ReducePacketLossMinSliceNumber = 3
	test.sliceNumber = 4

	result := test.TakeNetworkNext()

	assert.True(t, result)

	expectedRouteState := RouteState{}
	expectedRouteState.UserID = 100
	expectedRouteState.Next = true
	expectedRouteState.ReducePacketLoss = true
	expectedRouteState.Committed = true

	assert.Equal(t, expectedRouteState, test.routeState)
	assert.Equal(t, int32(1), test.routeDiversity)
}

func TestTakeNetworkNext_ReducePacketLoss_PLBelowSustained(t *testing.T) {

	t.Parallel()

	env := NewTestEnvironment()

	env.AddRelay("losangeles", "10.0.0.1")
	env.AddRelay("chicago", "10.0.0.2")

	env.SetCost("losangeles", "chicago", 10)

	test := NewTestData(env)

	// Won't go next because of latency
	test.directLatency = int32(20)
	test.routeShader.AcceptableLatency = 100

	// Won't go next because of packet Loss
	test.directPacketLoss = float32(5.0)
	test.routeShader.AcceptablePacketLoss = float32(20)

	// Will go next after 3 slices of sustained packet loss
	test.routeShader.PacketLossSustained = float32(2.0)

	test.sourceRelays = []int32{0}
	test.sourceRelayCosts = []int32{10}

	test.destRelays = []int32{1}

	test.routeState.UserID = 100

	result := test.TakeNetworkNext()

	assert.False(t, result)
	assert.Equal(t, int32(1), test.routeState.PLSustainedCounter)

	result = test.TakeNetworkNext()

	assert.False(t, result)
	assert.Equal(t, int32(2), test.routeState.PLSustainedCounter)

	result = test.TakeNetworkNext()

	assert.True(t, result)
	assert.Equal(t, int32(3), test.routeState.PLSustainedCounter)
}

func TestTakeNetworkNext_ReducePacketLoss_PLEqualSustained(t *testing.T) {

	t.Parallel()

	env := NewTestEnvironment()

	env.AddRelay("losangeles", "10.0.0.1")
	env.AddRelay("chicago", "10.0.0.2")

	env.SetCost("losangeles", "chicago", 10)

	test := NewTestData(env)

	// Won't go next because of latency
	test.directLatency = int32(20)
	test.routeShader.AcceptableLatency = 100

	// Won't go next because of packet Loss
	test.directPacketLoss = float32(5.0)
	test.routeShader.AcceptablePacketLoss = float32(20)

	// Will go next after 3 slices of sustained packet loss
	test.routeShader.PacketLossSustained = float32(5.0)

	test.sourceRelays = []int32{0}
	test.sourceRelayCosts = []int32{10}

	test.destRelays = []int32{1}

	test.routeState.UserID = 100

	result := test.TakeNetworkNext()

	assert.False(t, result)
	assert.Equal(t, int32(1), test.routeState.PLSustainedCounter)

	result = test.TakeNetworkNext()

	assert.False(t, result)
	assert.Equal(t, int32(2), test.routeState.PLSustainedCounter)

	result = test.TakeNetworkNext()

	assert.True(t, result)
	assert.Equal(t, int32(3), test.routeState.PLSustainedCounter)
}

func TestTakeNetworkNext_ReducePacketLoss_PLAboveSustained(t *testing.T) {

	t.Parallel()

	env := NewTestEnvironment()

	env.AddRelay("losangeles", "10.0.0.1")
	env.AddRelay("chicago", "10.0.0.2")

	env.SetCost("losangeles", "chicago", 10)

	test := NewTestData(env)

	// Won't go next because of latency
	test.directLatency = int32(20)
	test.routeShader.AcceptableLatency = 100

	// Won't go next because of packet Loss
	test.directPacketLoss = float32(5.0)
	test.routeShader.AcceptablePacketLoss = float32(20)

	// Won't go next after 3 slices of sustained packet loss
	test.routeShader.PacketLossSustained = float32(10.0)

	test.sourceRelays = []int32{0}
	test.sourceRelayCosts = []int32{10}

	test.destRelays = []int32{1}

	test.routeState.UserID = 100

	result := test.TakeNetworkNext()

	assert.False(t, result)
	assert.Equal(t, int32(0), test.routeState.PLSustainedCounter)

	result = test.TakeNetworkNext()

	assert.False(t, result)
	assert.Equal(t, int32(0), test.routeState.PLSustainedCounter)

	result = test.TakeNetworkNext()

	assert.False(t, result)
	assert.Equal(t, int32(0), test.routeState.PLSustainedCounter)
}

func TestTakeNetworkNext_ReducePacketLoss_SustainedCount_ResetCount(t *testing.T) {

	t.Parallel()

	env := NewTestEnvironment()

	env.AddRelay("losangeles", "10.0.0.1")
	env.AddRelay("chicago", "10.0.0.2")

	env.SetCost("losangeles", "chicago", 10)

	test := NewTestData(env)

	// Won't go next because of latency
	test.directLatency = int32(20)
	test.routeShader.AcceptableLatency = 100

	// Won't go next because of packet Loss
	test.directPacketLoss = float32(5.0)
	test.routeShader.AcceptablePacketLoss = float32(20)

	// Will go next after 3 slices of sustained packet loss
	test.routeShader.PacketLossSustained = float32(2.0)

	test.sourceRelays = []int32{0}
	test.sourceRelayCosts = []int32{10}

	test.destRelays = []int32{1}

	test.routeState.UserID = 100

	result := test.TakeNetworkNext()

	assert.False(t, result)
	assert.Equal(t, int32(1), test.routeState.PLSustainedCounter)

	result = test.TakeNetworkNext()

	assert.False(t, result)
	assert.Equal(t, int32(2), test.routeState.PLSustainedCounter)

	test.directPacketLoss = 1

	result = test.TakeNetworkNext()

	assert.False(t, result)
	assert.Equal(t, int32(0), test.routeState.PLSustainedCounter)
}

func TestTakeNetworkNext_ReducePacketLoss_SustainedCount_Mix_Next(t *testing.T) {

	t.Parallel()

	env := NewTestEnvironment()

	env.AddRelay("losangeles", "10.0.0.1")
	env.AddRelay("chicago", "10.0.0.2")

	env.SetCost("losangeles", "chicago", 10)

	test := NewTestData(env)

	// Won't go next because of latency
	test.directLatency = int32(20)
	test.routeShader.AcceptableLatency = 100

	// Won't go next because of packet Loss
	test.directPacketLoss = float32(5.0)
	test.routeShader.AcceptablePacketLoss = float32(20)

	// Will go next after 3 slices of sustained packet loss
	test.routeShader.PacketLossSustained = float32(2.0)

	test.sourceRelays = []int32{0}
	test.sourceRelayCosts = []int32{10}

	test.destRelays = []int32{1}

	test.routeState.UserID = 100

	result := test.TakeNetworkNext()

	assert.False(t, result)
	assert.Equal(t, int32(1), test.routeState.PLSustainedCounter)

	test.directPacketLoss = 1

	result = test.TakeNetworkNext()

	assert.False(t, result)
	assert.Equal(t, int32(0), test.routeState.PLSustainedCounter)

	test.directPacketLoss = 5

	result = test.TakeNetworkNext()

	assert.False(t, result)
	assert.Equal(t, int32(1), test.routeState.PLSustainedCounter)

	result = test.TakeNetworkNext()

	assert.False(t, result)
	assert.Equal(t, int32(2), test.routeState.PLSustainedCounter)

	test.directPacketLoss = 1

	result = test.TakeNetworkNext()

	assert.False(t, result)
	assert.Equal(t, int32(0), test.routeState.PLSustainedCounter)

	test.directPacketLoss = 5

	result = test.TakeNetworkNext()

	assert.False(t, result)
	assert.Equal(t, int32(1), test.routeState.PLSustainedCounter)

	result = test.TakeNetworkNext()

	assert.False(t, result)
	assert.Equal(t, int32(2), test.routeState.PLSustainedCounter)

	result = test.TakeNetworkNext()

	assert.True(t, result)
	assert.Equal(t, int32(3), test.routeState.PLSustainedCounter)
}

// -----------------------------------------------------------------------------

func TestTakeNetworkNext_ReduceLatency_Multipath(t *testing.T) {

	t.Parallel()

	env := NewTestEnvironment()

	env.AddRelay("losangeles", "10.0.0.1")
	env.AddRelay("chicago", "10.0.0.2")

	env.SetCost("losangeles", "chicago", 10)

	test := NewTestData(env)

	test.directLatency = int32(50)

	test.sourceRelays = []int32{0}
	test.sourceRelayCosts = []int32{10}

	test.destRelays = []int32{1}

	test.internal.MultipathThreshold = 100

	test.routeShader.Multipath = true

	test.routeState.UserID = 100

	result := test.TakeNetworkNext()

	assert.True(t, result)

	expectedRouteState := RouteState{}
	expectedRouteState.UserID = 100
	expectedRouteState.Next = true
	expectedRouteState.Multipath = true
	expectedRouteState.ReduceLatency = true
	expectedRouteState.Committed = true

	assert.Equal(t, expectedRouteState, test.routeState)
	assert.Equal(t, int32(1), test.routeDiversity)
}

func TestTakeNetworkNext_ReduceLatency_MultipathThreshold(t *testing.T) {

	t.Parallel()

	env := NewTestEnvironment()

	env.AddRelay("losangeles", "10.0.0.1")
	env.AddRelay("chicago", "10.0.0.2")

	env.SetCost("losangeles", "chicago", 10)

	test := NewTestData(env)

	test.directLatency = int32(100)

	test.sourceRelays = []int32{0}
	test.sourceRelayCosts = []int32{10}

	test.destRelays = []int32{1}

	test.internal.MultipathThreshold = 20

	test.routeShader.Multipath = true

	test.routeState.UserID = 100

	result := test.TakeNetworkNext()

	assert.True(t, result)

	expectedRouteState := RouteState{}
	expectedRouteState.UserID = 100
	expectedRouteState.Next = true
	expectedRouteState.Multipath = false
	expectedRouteState.ReduceLatency = true
	expectedRouteState.Committed = true

	assert.Equal(t, expectedRouteState, test.routeState)
	assert.Equal(t, int32(1), test.routeDiversity)
}

func TestTakeNetworkNext_ReducePacketLoss_Multipath(t *testing.T) {

	t.Parallel()

	env := NewTestEnvironment()

	env.AddRelay("losangeles", "10.0.0.1")
	env.AddRelay("chicago", "10.0.0.2")

	env.SetCost("losangeles", "chicago", 10)

	test := NewTestData(env)

	test.directLatency = int32(20)
	test.directPacketLoss = float32(5.0)

	test.sourceRelays = []int32{0}
	test.sourceRelayCosts = []int32{10}

	test.destRelays = []int32{1}

	test.routeShader.Multipath = true

	test.routeShader.AcceptableLatency = 25
	test.routeState.UserID = 100

	result := test.TakeNetworkNext()

	assert.True(t, result)

	expectedRouteState := RouteState{}
	expectedRouteState.UserID = 100
	expectedRouteState.Next = true
	expectedRouteState.Multipath = true
	expectedRouteState.ReducePacketLoss = true
	expectedRouteState.Committed = true

	assert.Equal(t, expectedRouteState, test.routeState)
	assert.Equal(t, int32(1), test.routeDiversity)
}

func TestTakeNetworkNext_ReducePacketLossAndLatency_Multipath(t *testing.T) {

	t.Parallel()

	env := NewTestEnvironment()

	env.AddRelay("losangeles", "10.0.0.1")
	env.AddRelay("chicago", "10.0.0.2")

	env.SetCost("losangeles", "chicago", 10)

	test := NewTestData(env)

	test.directLatency = int32(100)
	test.directPacketLoss = float32(5.0)

	test.sourceRelays = []int32{0}
	test.sourceRelayCosts = []int32{10}

	test.destRelays = []int32{1}

	test.internal.MultipathThreshold = 100

	test.routeShader.Multipath = true

	test.routeState.UserID = 100

	result := test.TakeNetworkNext()

	assert.True(t, result)

	expectedRouteState := RouteState{}
	expectedRouteState.UserID = 100
	expectedRouteState.Next = true
	expectedRouteState.Multipath = true
	expectedRouteState.ReduceLatency = true
	expectedRouteState.ReducePacketLoss = true
	expectedRouteState.Committed = true

	assert.Equal(t, expectedRouteState, test.routeState)
	assert.Equal(t, int32(1), test.routeDiversity)
}

func TestTakeNetworkNext_ReducePacketLossAndLatency_MultipathVeto(t *testing.T) {

	t.Parallel()

	env := NewTestEnvironment()

	env.AddRelay("losangeles", "10.0.0.1")
	env.AddRelay("chicago", "10.0.0.2")

	env.SetCost("losangeles", "chicago", 10)

	test := NewTestData(env)

	test.directLatency = int32(100)
	test.directPacketLoss = float32(5.0)

	test.sourceRelays = []int32{0}
	test.sourceRelayCosts = []int32{10}

	test.destRelays = []int32{1}

	test.routeShader.Multipath = true

	test.routeState.UserID = 100

	test.multipathVetoUsers[test.routeState.UserID] = true

	result := test.TakeNetworkNext()

	assert.True(t, result)

	expectedRouteState := RouteState{}
	expectedRouteState.UserID = 100
	expectedRouteState.Next = true
	expectedRouteState.Multipath = false
	expectedRouteState.MultipathRestricted = true
	expectedRouteState.ReduceLatency = true
	expectedRouteState.ReducePacketLoss = true
	expectedRouteState.Committed = true

	assert.Equal(t, expectedRouteState, test.routeState)
	assert.Equal(t, int32(1), test.routeDiversity)
}

// -----------------------------------------------------------------------------

func TestTakeNetworkNext_ProMode(t *testing.T) {

	t.Parallel()

	env := NewTestEnvironment()

	env.AddRelay("losangeles", "10.0.0.1")
	env.AddRelay("chicago", "10.0.0.2")
	env.AddRelay("a", "10.0.0.3")
	env.AddRelay("b", "10.0.0.4")

	env.SetCost("losangeles", "chicago", 10)

	test := NewTestData(env)

	test.directLatency = int32(20)
	test.directPacketLoss = float32(0.0)

	test.sourceRelays = []int32{0}
	test.sourceRelayCosts = []int32{10}

	test.destRelays = []int32{1}

	test.routeShader.ProMode = true

	test.routeState.UserID = 100

	result := test.TakeNetworkNext()

	assert.True(t, result)

	expectedRouteState := RouteState{}
	expectedRouteState.UserID = 100
	expectedRouteState.Next = true
	expectedRouteState.ProMode = true
	expectedRouteState.Multipath = true
	expectedRouteState.Committed = true

	assert.Equal(t, expectedRouteState, test.routeState)
	assert.Equal(t, int32(1), test.routeDiversity)
}

func TestTakeNetworkNext_ProMode_MultipathVeto(t *testing.T) {

	t.Parallel()

	env := NewTestEnvironment()

	env.AddRelay("losangeles", "10.0.0.1")
	env.AddRelay("chicago", "10.0.0.2")
	env.AddRelay("a", "10.0.0.3")
	env.AddRelay("b", "10.0.0.4")

	env.SetCost("losangeles", "chicago", 10)

	test := NewTestData(env)

	test.directLatency = int32(20)
	test.directPacketLoss = float32(0.0)

	test.sourceRelays = []int32{0}
	test.sourceRelayCosts = []int32{10}

	test.destRelays = []int32{1}

	test.routeShader.ProMode = true

	test.routeState.UserID = 100

	test.multipathVetoUsers[test.routeState.UserID] = true

	result := test.TakeNetworkNext()

	assert.False(t, result)

	expectedRouteState := RouteState{}
	expectedRouteState.UserID = 100
	expectedRouteState.MultipathRestricted = true

	assert.Equal(t, expectedRouteState, test.routeState)
	assert.Equal(t, int32(0), test.routeDiversity)
}

// -----------------------------------------------------------------------------

func TestStayOnNetworkNext_EarlyOut_Veto(t *testing.T) {

	t.Parallel()

	env := NewTestEnvironment()

	env.AddRelay("losangeles", "10.0.0.1")
	env.AddRelay("chicago", "10.0.0.2")

	env.SetCost("losangeles", "chicago", 10)

	test := NewTestData(env)

	test.directLatency = int32(30)

	test.nextLatency = int32(20)

	test.sourceRelays = []int32{0}
	test.sourceRelayCosts = []int32{10}

	test.destRelays = []int32{1}

	test.routeState.Next = true
	test.routeState.UserID = 100
	test.routeState.ReduceLatency = true
	test.routeState.Veto = true
	test.routeState.Committed = true

	test.currentRouteNumRelays = int32(2)
	test.currentRouteRelays = [MaxRelaysPerRoute]int32{0, 1}

	result, nextRouteSwitched := test.StayOnNetworkNext()

	assert.False(t, result)
	assert.False(t, nextRouteSwitched)

	expectedRouteState := RouteState{}
	expectedRouteState.UserID = 100
	expectedRouteState.ReduceLatency = true
	expectedRouteState.Veto = true
	expectedRouteState.Committed = true

	assert.Equal(t, expectedRouteState, test.routeState)
}

func TestStayOnNetworkNext_EarlyOut_Banned(t *testing.T) {

	t.Parallel()

	env := NewTestEnvironment()

	env.AddRelay("losangeles", "10.0.0.1")
	env.AddRelay("chicago", "10.0.0.2")

	env.SetCost("losangeles", "chicago", 10)

	test := NewTestData(env)

	test.directLatency = int32(30)

	test.nextLatency = int32(20)

	test.predictedLatency = int32(0)

	test.directPacketLoss = float32(0)

	test.nextPacketLoss = float32(0)

	test.sourceRelays = []int32{0}
	test.sourceRelayCosts = []int32{10}

	test.destRelays = []int32{1}

	test.routeState.Next = true
	test.routeState.UserID = 100
	test.routeState.ReduceLatency = true
	test.routeState.Committed = true
	test.routeState.Banned = true

	test.currentRouteNumRelays = int32(2)
	test.currentRouteRelays = [MaxRelaysPerRoute]int32{0, 1}

	result, nextRouteSwitched := test.StayOnNetworkNext()

	assert.False(t, result)
	assert.False(t, nextRouteSwitched)

	expectedRouteState := RouteState{}
	expectedRouteState.UserID = 100
	expectedRouteState.ReduceLatency = true
	expectedRouteState.Committed = true
	expectedRouteState.Banned = true
	expectedRouteState.Veto = true

	assert.Equal(t, expectedRouteState, test.routeState)
}

// -----------------------------------------------------------------------------

func TestStayOnNetworkNext_ReduceLatency_Simple(t *testing.T) {

	t.Parallel()

	env := NewTestEnvironment()

	env.AddRelay("losangeles", "10.0.0.1")
	env.AddRelay("chicago", "10.0.0.2")

	env.SetCost("losangeles", "chicago", 10)

	test := NewTestData(env)

	test.directLatency = int32(30)

	test.nextLatency = int32(20)

	test.predictedLatency = int32(0)

	test.directPacketLoss = float32(0)

	test.nextPacketLoss = float32(0)

	test.sourceRelays = []int32{0}
	test.sourceRelayCosts = []int32{10}

	test.destRelays = []int32{1}

	test.routeState.Next = true
	test.routeState.UserID = 100
	test.routeState.ReduceLatency = true
	test.routeState.Committed = true

	test.currentRouteNumRelays = int32(2)
	test.currentRouteRelays = [MaxRelaysPerRoute]int32{0, 1}

	result, nextRouteSwitched := test.StayOnNetworkNext()

	assert.True(t, result)
	assert.False(t, nextRouteSwitched)

	expectedRouteState := RouteState{}
	expectedRouteState.UserID = 100
	expectedRouteState.Next = true
	expectedRouteState.ReduceLatency = true
	expectedRouteState.Committed = true

	assert.Equal(t, expectedRouteState, test.routeState)
}

func TestStayOnNetworkNext_ReduceLatency_SlightlyWorse(t *testing.T) {

	t.Parallel()

	env := NewTestEnvironment()

	env.AddRelay("losangeles", "10.0.0.1")
	env.AddRelay("chicago", "10.0.0.2")

	env.SetCost("losangeles", "chicago", 10)

	test := NewTestData(env)

	test.directLatency = int32(15)

	test.nextLatency = int32(20)

	test.predictedLatency = int32(0)

	test.directPacketLoss = float32(0)

	test.nextPacketLoss = float32(0)

	test.sourceRelays = []int32{0}
	test.sourceRelayCosts = []int32{10}

	test.destRelays = []int32{1}

	test.routeState.Next = true
	test.routeState.UserID = 100
	test.routeState.ReduceLatency = true
	test.routeState.Committed = true

	test.currentRouteNumRelays = int32(2)
	test.currentRouteRelays = [MaxRelaysPerRoute]int32{0, 1}

	result, nextRouteSwitched := test.StayOnNetworkNext()

	assert.True(t, result)
	assert.False(t, nextRouteSwitched)

	expectedRouteState := RouteState{}
	expectedRouteState.UserID = 100
	expectedRouteState.Next = true
	expectedRouteState.ReduceLatency = true
	expectedRouteState.Committed = true

	assert.Equal(t, expectedRouteState, test.routeState)
}

func TestStayOnNetworkNext_ReduceLatency_RTTVeto(t *testing.T) {

	t.Parallel()

	env := NewTestEnvironment()

	env.AddRelay("losangeles", "10.0.0.1")
	env.AddRelay("chicago", "10.0.0.2")

	env.SetCost("losangeles", "chicago", 10)

	test := NewTestData(env)

	test.directLatency = int32(5)

	test.nextLatency = int32(20)

	test.predictedLatency = int32(0)

	test.directPacketLoss = float32(0)

	test.nextPacketLoss = float32(0)

	test.sourceRelays = []int32{0}
	test.sourceRelayCosts = []int32{10}

	test.destRelays = []int32{1}

	test.routeCost = int32(0)
	test.routeNumRelays = int32(0)
	test.routeRelays = [MaxRelaysPerRoute]int32{}

	test.routeState.Next = true
	test.routeState.UserID = 100
	test.routeState.ReduceLatency = true
	test.routeState.Committed = true

	test.currentRouteNumRelays = int32(2)
	test.currentRouteRelays = [MaxRelaysPerRoute]int32{0, 1}

	result, nextRouteSwitched := test.StayOnNetworkNext()

	assert.False(t, result)
	assert.False(t, nextRouteSwitched)

	expectedRouteState := RouteState{}
	expectedRouteState.UserID = 100
	expectedRouteState.Next = false
	expectedRouteState.ReduceLatency = true
	expectedRouteState.LatencyWorse = true
	expectedRouteState.Committed = true
	expectedRouteState.Veto = true

	assert.Equal(t, expectedRouteState, test.routeState)
}

func TestStayOnNetworkNext_ReduceLatency_NoRoute(t *testing.T) {

	t.Parallel()

	env := NewTestEnvironment()

	env.AddRelay("losangeles", "10.0.0.1")
	env.AddRelay("chicago", "10.0.0.2")

	test := NewTestData(env)

	test.directLatency = int32(30)

	test.nextLatency = int32(5)

	test.predictedLatency = int32(0)

	test.directPacketLoss = float32(0)

	test.nextPacketLoss = float32(0)

	test.sourceRelays = []int32{0}
	test.sourceRelayCosts = []int32{10}

	test.destRelays = []int32{1}

	test.routeState.Next = true
	test.routeState.UserID = 100
	test.routeState.ReduceLatency = true
	test.routeState.Committed = true

	test.currentRouteNumRelays = int32(2)
	test.currentRouteRelays = [MaxRelaysPerRoute]int32{0, 1}

	result, nextRouteSwitched := test.StayOnNetworkNext()

	assert.False(t, result)
	assert.False(t, nextRouteSwitched)

	expectedRouteState := RouteState{}
	expectedRouteState.UserID = 100
	expectedRouteState.Next = false
	expectedRouteState.ReduceLatency = true
	expectedRouteState.Committed = true
	expectedRouteState.NoRoute = true
	expectedRouteState.Veto = true
	expectedRouteState.RouteLost = true

	assert.Equal(t, expectedRouteState, test.routeState)
}

func TestStayOnNetworkNext_ReduceLatency_MispredictVeto(t *testing.T) {

	t.Parallel()

	env := NewTestEnvironment()

	env.AddRelay("losangeles", "10.0.0.1")
	env.AddRelay("chicago", "10.0.0.2")

	env.SetCost("losangeles", "chicago", 10)

	test := NewTestData(env)

	test.directLatency = int32(30)

	test.nextLatency = int32(20)

	test.predictedLatency = int32(1)

	test.directPacketLoss = float32(0)

	test.nextPacketLoss = float32(0)

	test.sourceRelays = []int32{0}
	test.sourceRelayCosts = []int32{10}

	test.destRelays = []int32{1}

	test.routeState.Next = true
	test.routeState.UserID = 100
	test.routeState.ReduceLatency = true
	test.routeState.Committed = true

	test.currentRouteNumRelays = int32(2)
	test.currentRouteRelays = [MaxRelaysPerRoute]int32{0, 1}

	// first slice mispredicting is fine

	result, nextRouteSwitched := test.StayOnNetworkNext()

	assert.True(t, result)
	assert.False(t, nextRouteSwitched)

	expectedRouteState := RouteState{}
	expectedRouteState.UserID = 100
	expectedRouteState.Next = true
	expectedRouteState.ReduceLatency = true
	expectedRouteState.Committed = true
	expectedRouteState.MispredictCounter = 1

	assert.Equal(t, expectedRouteState, test.routeState)

	// first slice mispredicting is fine

	result, nextRouteSwitched = test.StayOnNetworkNext()

	assert.True(t, result)
	assert.False(t, nextRouteSwitched)

	expectedRouteState = RouteState{}
	expectedRouteState.UserID = 100
	expectedRouteState.Next = true
	expectedRouteState.ReduceLatency = true
	expectedRouteState.Committed = true
	expectedRouteState.MispredictCounter = 2

	assert.Equal(t, expectedRouteState, test.routeState)

	// third slice mispredicting is veto

	result, nextRouteSwitched = test.StayOnNetworkNext()

	assert.False(t, result)
	assert.False(t, nextRouteSwitched)

	expectedRouteState = RouteState{}
	expectedRouteState.UserID = 100
	expectedRouteState.Next = false
	expectedRouteState.ReduceLatency = true
	expectedRouteState.Committed = true
	expectedRouteState.Mispredict = true
	expectedRouteState.Veto = true
	expectedRouteState.MispredictCounter = 3

	assert.Equal(t, expectedRouteState, test.routeState)
}

func TestStayOnNetworkNext_ReduceLatency_MispredictRecover(t *testing.T) {

	t.Parallel()

	env := NewTestEnvironment()

	env.AddRelay("losangeles", "10.0.0.1")
	env.AddRelay("chicago", "10.0.0.2")

	env.SetCost("losangeles", "chicago", 10)

	test := NewTestData(env)

	test.directLatency = int32(30)

	test.nextLatency = int32(20)

	test.predictedLatency = int32(1)

	test.directPacketLoss = float32(0)

	test.nextPacketLoss = float32(0)

	test.sourceRelays = []int32{0}
	test.sourceRelayCosts = []int32{10}

	test.destRelays = []int32{1}

	test.routeState.Next = true
	test.routeState.UserID = 100
	test.routeState.ReduceLatency = true
	test.routeState.Committed = true

	test.currentRouteNumRelays = int32(2)
	test.currentRouteRelays = [MaxRelaysPerRoute]int32{0, 1}

	// first slice mispredicting is fine

	result, nextRouteSwitched := test.StayOnNetworkNext()

	assert.True(t, result)
	assert.False(t, nextRouteSwitched)

	expectedRouteState := RouteState{}
	expectedRouteState.UserID = 100
	expectedRouteState.Next = true
	expectedRouteState.ReduceLatency = true
	expectedRouteState.Committed = true
	expectedRouteState.MispredictCounter = 1

	assert.Equal(t, expectedRouteState, test.routeState)

	// check that we recover when no longer mispredicting

	test.predictedLatency = int32(100)

	result, nextRouteSwitched = test.StayOnNetworkNext()

	assert.True(t, result)
	assert.False(t, nextRouteSwitched)

	expectedRouteState = RouteState{}
	expectedRouteState.UserID = 100
	expectedRouteState.Next = true
	expectedRouteState.ReduceLatency = true
	expectedRouteState.Committed = true
	expectedRouteState.MispredictCounter = 0

	assert.Equal(t, expectedRouteState, test.routeState)
}

func TestStayOnNetworkNext_ReduceLatency_SwitchToNewRoute(t *testing.T) {

	t.Parallel()

	env := NewTestEnvironment()

	env.AddRelay("losangeles", "10.0.0.1")
	env.AddRelay("chicago", "10.0.0.2")
	env.AddRelay("a", "10.0.0.3")

	env.SetCost("losangeles", "a", 1)
	env.SetCost("a", "chicago", 1)
	env.SetCost("losangeles", "chicago", 300)

	test := NewTestData(env)

	test.directLatency = int32(30)

	test.nextLatency = int32(20)

	test.predictedLatency = int32(0)

	test.directPacketLoss = float32(0)

	test.nextPacketLoss = float32(0)

	test.sourceRelays = []int32{0}
	test.sourceRelayCosts = []int32{10}

	test.destRelays = []int32{1}

	test.routeState.Next = true
	test.routeState.UserID = 100
	test.routeState.ReduceLatency = true
	test.routeState.Committed = true

	test.currentRouteNumRelays = int32(2)
	test.currentRouteRelays = [MaxRelaysPerRoute]int32{0, 1}

	result, nextRouteSwitched := test.StayOnNetworkNext()

	assert.True(t, result)
	assert.True(t, nextRouteSwitched)

	expectedRouteState := RouteState{}
	expectedRouteState.UserID = 100
	expectedRouteState.Next = true
	expectedRouteState.ReduceLatency = true
	expectedRouteState.Committed = true

	assert.Equal(t, expectedRouteState, test.routeState)
	assert.Equal(t, int32(12+CostBias), test.routeCost)
	assert.Equal(t, int32(3), test.routeNumRelays)
}

func TestStayOnNetworkNext_ReduceLatency_SwitchToBetterRoute(t *testing.T) {

	t.Parallel()

	env := NewTestEnvironment()

	env.AddRelay("losangeles", "10.0.0.1")
	env.AddRelay("chicago", "10.0.0.2")
	env.AddRelay("a", "10.0.0.3")

	env.SetCost("losangeles", "chicago", 20)
	env.SetCost("losangeles", "a", 1)
	env.SetCost("a", "chicago", 1)

	test := NewTestData(env)

	test.directLatency = int32(30)

	test.nextLatency = int32(20)

	test.predictedLatency = int32(0)

	test.directPacketLoss = float32(0)

	test.nextPacketLoss = float32(0)

	test.sourceRelays = []int32{0}
	test.sourceRelayCosts = []int32{10}

	test.destRelays = []int32{1}

	test.routeState.Next = true
	test.routeState.UserID = 100
	test.routeState.ReduceLatency = true
	test.routeState.Committed = true

	test.currentRouteNumRelays = int32(2)
	test.currentRouteRelays = [MaxRelaysPerRoute]int32{0, 1}

	result, nextRouteSwitched := test.StayOnNetworkNext()

	assert.True(t, result)
	assert.True(t, nextRouteSwitched)

	expectedRouteState := RouteState{}
	expectedRouteState.UserID = 100
	expectedRouteState.Next = true
	expectedRouteState.ReduceLatency = true
	expectedRouteState.Committed = true

	assert.Equal(t, expectedRouteState, test.routeState)
	assert.Equal(t, int32(12+CostBias), test.routeCost)
	assert.Equal(t, int32(3), test.routeNumRelays)
}

func TestStayOnNetworkNext_ReduceLatency_MaxRTT(t *testing.T) {

	t.Parallel()

	env := NewTestEnvironment()

	env.AddRelay("losangeles", "10.0.0.1")
	env.AddRelay("chicago", "10.0.0.2")

	env.SetCost("losangeles", "chicago", 500)

	test := NewTestData(env)

	test.directLatency = int32(1000)

	test.nextLatency = int32(20)

	test.predictedLatency = int32(0)

	test.directPacketLoss = float32(0)

	test.nextPacketLoss = float32(0)

	test.sourceRelays = []int32{0}
	test.sourceRelayCosts = []int32{10}

	test.destRelays = []int32{1}

	test.routeState.Next = true
	test.routeState.UserID = 100
	test.routeState.ReduceLatency = true
	test.routeState.Committed = true

	test.currentRouteNumRelays = int32(2)
	test.currentRouteRelays = [MaxRelaysPerRoute]int32{0, 1}

	result, nextRouteSwitched := test.StayOnNetworkNext()

	assert.False(t, result)
	assert.False(t, nextRouteSwitched)

	expectedRouteState := RouteState{}
	expectedRouteState.UserID = 100
	expectedRouteState.Next = false
	expectedRouteState.Veto = true
	expectedRouteState.ReduceLatency = true
	expectedRouteState.Committed = true
	expectedRouteState.NextLatencyTooHigh = true

	assert.Equal(t, expectedRouteState, test.routeState)
}

// -----------------------------------------------------------------------------

func TestStayOnNetworkNext_ReducePacketLoss_LatencyTradeOff(t *testing.T) {

	t.Parallel()

	env := NewTestEnvironment()

	env.AddRelay("losangeles", "10.0.0.1")
	env.AddRelay("chicago", "10.0.0.2")

	env.SetCost("losangeles", "chicago", 10)

	test := NewTestData(env)

	test.directLatency = int32(10)

	test.nextLatency = int32(20)

	test.predictedLatency = int32(0)

	test.directPacketLoss = float32(0)

	test.nextPacketLoss = float32(0)

	test.sourceRelays = []int32{0}
	test.sourceRelayCosts = []int32{10}

	test.destRelays = []int32{1}

	test.routeState.Next = true
	test.routeState.UserID = 100
	test.routeState.ReducePacketLoss = true
	test.routeState.Committed = true

	test.currentRouteNumRelays = int32(2)
	test.currentRouteRelays = [MaxRelaysPerRoute]int32{0, 1}

	result, nextRouteSwitched := test.StayOnNetworkNext()

	assert.True(t, result)
	assert.False(t, nextRouteSwitched)

	expectedRouteState := RouteState{}
	expectedRouteState.UserID = 100
	expectedRouteState.Next = true
	expectedRouteState.ReducePacketLoss = true
	expectedRouteState.Committed = true

	assert.Equal(t, expectedRouteState, test.routeState)
}

func TestStayOnNetworkNext_ReducePacketLoss_RTTVeto(t *testing.T) {

	t.Parallel()

	env := NewTestEnvironment()

	env.AddRelay("losangeles", "10.0.0.1")
	env.AddRelay("chicago", "10.0.0.2")

	env.SetCost("losangeles", "chicago", 10)

	test := NewTestData(env)

	test.directLatency = int32(5)

	test.nextLatency = int32(40)

	test.predictedLatency = int32(0)

	test.directPacketLoss = float32(0)

	test.nextPacketLoss = float32(0)

	test.sourceRelays = []int32{0}
	test.sourceRelayCosts = []int32{10}

	test.destRelays = []int32{1}

	test.routeState.Next = true
	test.routeState.UserID = 100
	test.routeState.ReducePacketLoss = true
	test.routeState.Committed = true

	test.currentRouteNumRelays = int32(2)
	test.currentRouteRelays = [MaxRelaysPerRoute]int32{0, 1}

	result, nextRouteSwitched := test.StayOnNetworkNext()

	assert.False(t, result)
	assert.False(t, nextRouteSwitched)

	expectedRouteState := RouteState{}
	expectedRouteState.UserID = 100
	expectedRouteState.Next = false
	expectedRouteState.ReducePacketLoss = true
	expectedRouteState.LatencyWorse = true
	expectedRouteState.Veto = true
	expectedRouteState.Committed = true

	assert.Equal(t, expectedRouteState, test.routeState)
}

func TestStayOnNetworkNext_ReducePacketLoss_NoRoute(t *testing.T) {

	t.Parallel()

	env := NewTestEnvironment()

	env.AddRelay("losangeles", "10.0.0.1")
	env.AddRelay("chicago", "10.0.0.2")

	env.SetCost("losangeles", "chicago", 10)

	test := NewTestData(env)

	test.directLatency = int32(10)

	test.nextLatency = int32(20)

	test.predictedLatency = int32(0)

	test.directPacketLoss = float32(0)

	test.nextPacketLoss = float32(0)

	test.sourceRelays = []int32{0}
	test.sourceRelayCosts = []int32{10}

	test.destRelays = []int32{1}

	test.routeState.Next = true
	test.routeState.UserID = 100
	test.routeState.ReducePacketLoss = true
	test.routeState.Committed = true

	test.currentRouteNumRelays = int32(2)
	test.currentRouteRelays = [MaxRelaysPerRoute]int32{0, 1}

	result, nextRouteSwitched := test.StayOnNetworkNext()

	assert.True(t, result)
	assert.False(t, nextRouteSwitched)

	expectedRouteState := RouteState{}
	expectedRouteState.UserID = 100
	expectedRouteState.Next = true
	expectedRouteState.ReducePacketLoss = true
	expectedRouteState.Committed = true

	assert.Equal(t, expectedRouteState, test.routeState)
}

func TestStayOnNetworkNext_ReducePacketLoss_MaxRTT(t *testing.T) {

	t.Parallel()

	env := NewTestEnvironment()

	env.AddRelay("losangeles", "10.0.0.1")
	env.AddRelay("chicago", "10.0.0.2")

	env.SetCost("losangeles", "chicago", 500)

	test := NewTestData(env)

	test.directLatency = int32(1000)

	test.nextLatency = int32(30)

	test.predictedLatency = int32(0)

	test.directPacketLoss = float32(0)

	test.nextPacketLoss = float32(0)

	test.sourceRelays = []int32{0}
	test.sourceRelayCosts = []int32{10}

	test.destRelays = []int32{1}

	test.routeState.Next = true
	test.routeState.UserID = 100
	test.routeState.ReducePacketLoss = true
	test.routeState.Committed = true

	test.currentRouteNumRelays = int32(2)
	test.currentRouteRelays = [MaxRelaysPerRoute]int32{0, 1}

	result, nextRouteSwitched := test.StayOnNetworkNext()

	assert.False(t, result)
	assert.False(t, nextRouteSwitched)

	expectedRouteState := RouteState{}
	expectedRouteState.UserID = 100
	expectedRouteState.Next = false
	expectedRouteState.ReducePacketLoss = true
	expectedRouteState.NextLatencyTooHigh = true
	expectedRouteState.Veto = true
	expectedRouteState.Committed = true

	assert.Equal(t, expectedRouteState, test.routeState)
}

// -----------------------------------------------------------------------------

func TestStayOnNetworkNext_MultipathOverload(t *testing.T) {

	t.Parallel()

	env := NewTestEnvironment()

	env.AddRelay("losangeles", "10.0.0.1")
	env.AddRelay("chicago", "10.0.0.2")

	env.SetCost("losangeles", "chicago", 10)

	test := NewTestData(env)

	test.directLatency = int32(550)

	test.nextLatency = int32(30)

	test.predictedLatency = int32(0)

	test.directPacketLoss = float32(0)

	test.nextPacketLoss = float32(0)

	test.sourceRelays = []int32{0}
	test.sourceRelayCosts = []int32{10}

	test.destRelays = []int32{1}

	test.routeState.Next = true
	test.routeState.UserID = 100
	test.routeState.Multipath = true
	test.routeState.ReducePacketLoss = true
	test.routeState.Committed = true

	test.currentRouteNumRelays = int32(2)
	test.currentRouteRelays = [MaxRelaysPerRoute]int32{0, 1}

	result, nextRouteSwitched := test.StayOnNetworkNext()

	assert.False(t, result)
	assert.False(t, nextRouteSwitched)

	expectedRouteState := RouteState{}
	expectedRouteState.UserID = 100
	expectedRouteState.Next = false
	expectedRouteState.Multipath = true
	expectedRouteState.Committed = true
	expectedRouteState.ReducePacketLoss = true
	expectedRouteState.MultipathOverload = true
	expectedRouteState.Veto = true

	assert.Equal(t, expectedRouteState, test.routeState)
}

func TestStayOnNetworkNext_Multipath_LatencyTradeOff(t *testing.T) {

	t.Parallel()

	env := NewTestEnvironment()

	env.AddRelay("losangeles", "10.0.0.1")
	env.AddRelay("chicago", "10.0.0.2")

	env.SetCost("losangeles", "chicago", 20)

	test := NewTestData(env)

	test.directLatency = int32(10)

	test.nextLatency = int32(30)

	test.predictedLatency = int32(0)

	test.directPacketLoss = float32(0)

	test.nextPacketLoss = float32(0)

	test.sourceRelays = []int32{0}
	test.sourceRelayCosts = []int32{10}

	test.destRelays = []int32{1}

	test.routeState.Next = true
	test.routeState.UserID = 100
	test.routeState.Multipath = true
	test.routeState.ReducePacketLoss = true
	test.routeState.Committed = true

	test.currentRouteNumRelays = int32(2)
	test.currentRouteRelays = [MaxRelaysPerRoute]int32{0, 1}

	result, nextRouteSwitched := test.StayOnNetworkNext()

	assert.True(t, result)
	assert.False(t, nextRouteSwitched)

	expectedRouteState := RouteState{}
	expectedRouteState.UserID = 100
	expectedRouteState.Next = true
	expectedRouteState.Multipath = true
	expectedRouteState.ReducePacketLoss = true
	expectedRouteState.Committed = true

	assert.Equal(t, expectedRouteState, test.routeState)
}

func TestStayOnNetworkNext_Multipath_RTTVeto(t *testing.T) {

	t.Parallel()

	env := NewTestEnvironment()

	env.AddRelay("losangeles", "10.0.0.1")
	env.AddRelay("chicago", "10.0.0.2")

	env.SetCost("losangeles", "chicago", 20)

	test := NewTestData(env)

	test.directLatency = int32(10)

	test.nextLatency = int32(50)

	test.predictedLatency = int32(0)

	test.directPacketLoss = float32(0)

	test.nextPacketLoss = float32(0)

	test.sourceRelays = []int32{0}
	test.sourceRelayCosts = []int32{10}

	test.destRelays = []int32{1}

	test.routeState.Next = true
	test.routeState.UserID = 100
	test.routeState.Multipath = true
	test.routeState.ReducePacketLoss = true
	test.routeState.Committed = true

	test.currentRouteNumRelays = int32(2)
	test.currentRouteRelays = [MaxRelaysPerRoute]int32{0, 1}

	// first latency worse is fine

	result, nextRouteSwitched := test.StayOnNetworkNext()

	assert.True(t, result)
	assert.False(t, nextRouteSwitched)

	expectedRouteState := RouteState{}
	expectedRouteState.UserID = 100
	expectedRouteState.Next = true
	expectedRouteState.Multipath = true
	expectedRouteState.ReducePacketLoss = true
	expectedRouteState.Committed = true
	expectedRouteState.LatencyWorseCounter = 1

	assert.Equal(t, expectedRouteState, test.routeState)

	// second latency worse is fine

	result, nextRouteSwitched = test.StayOnNetworkNext()

	assert.True(t, result)
	assert.False(t, nextRouteSwitched)

	expectedRouteState = RouteState{}
	expectedRouteState.UserID = 100
	expectedRouteState.Next = true
	expectedRouteState.Multipath = true
	expectedRouteState.ReducePacketLoss = true
	expectedRouteState.Committed = true
	expectedRouteState.LatencyWorseCounter = 2

	assert.Equal(t, expectedRouteState, test.routeState)

	// third latency worse is veto

	result, nextRouteSwitched = test.StayOnNetworkNext()

	assert.False(t, result)
	assert.False(t, nextRouteSwitched)

	expectedRouteState = RouteState{}
	expectedRouteState.UserID = 100
	expectedRouteState.Next = false
	expectedRouteState.Multipath = true
	expectedRouteState.ReducePacketLoss = true
	expectedRouteState.LatencyWorse = true
	expectedRouteState.Committed = true
	expectedRouteState.Veto = true
	expectedRouteState.LatencyWorseCounter = 3

	assert.Equal(t, expectedRouteState, test.routeState)
}

func TestStayOnNetworkNext_Multipath_RTTVeto_Recover(t *testing.T) {

	t.Parallel()

	env := NewTestEnvironment()

	env.AddRelay("losangeles", "10.0.0.1")
	env.AddRelay("chicago", "10.0.0.2")

	env.SetCost("losangeles", "chicago", 20)

	test := NewTestData(env)

	test.directLatency = int32(10)

	test.nextLatency = int32(50)

	test.predictedLatency = int32(0)

	test.directPacketLoss = float32(0)

	test.nextPacketLoss = float32(0)

	test.sourceRelays = []int32{0}
	test.sourceRelayCosts = []int32{10}

	test.destRelays = []int32{1}

	test.routeState.Next = true
	test.routeState.UserID = 100
	test.routeState.Multipath = true
	test.routeState.ReducePacketLoss = true
	test.routeState.Committed = true

	test.currentRouteNumRelays = int32(2)
	test.currentRouteRelays = [MaxRelaysPerRoute]int32{0, 1}

	// first latency worse is fine

	result, nextRouteSwitched := test.StayOnNetworkNext()

	assert.True(t, result)
	assert.False(t, nextRouteSwitched)

	expectedRouteState := RouteState{}
	expectedRouteState.UserID = 100
	expectedRouteState.Next = true
	expectedRouteState.Multipath = true
	expectedRouteState.ReducePacketLoss = true
	expectedRouteState.Committed = true
	expectedRouteState.LatencyWorseCounter = 1

	assert.Equal(t, expectedRouteState, test.routeState)

	// now latency is not worse, we should recover

	test.nextLatency = int32(5)

	result, nextRouteSwitched = test.StayOnNetworkNext()

	assert.True(t, result)
	assert.False(t, nextRouteSwitched)

	expectedRouteState = RouteState{}
	expectedRouteState.UserID = 100
	expectedRouteState.Next = true
	expectedRouteState.Multipath = true
	expectedRouteState.ReducePacketLoss = true
	expectedRouteState.Committed = true
	expectedRouteState.LatencyWorseCounter = 0

	assert.Equal(t, expectedRouteState, test.routeState)
}

// -----------------------------------------------------------------------------

func TestTakeNetworkNext_ForceNext(t *testing.T) {

	t.Parallel()

	env := NewTestEnvironment()

	env.AddRelay("losangeles", "10.0.0.1")
	env.AddRelay("chicago", "10.0.0.2")

	env.SetCost("losangeles", "chicago", 40)

	test := NewTestData(env)

	test.directLatency = int32(30)

	test.directPacketLoss = float32(0)

	test.sourceRelays = []int32{0}
	test.sourceRelayCosts = []int32{10}

	test.destRelays = []int32{1}

	test.routeShader.ReduceLatency = false

	test.internal.ForceNext = true

	test.routeState.Next = false
	test.routeState.UserID = 100

	result := test.TakeNetworkNext()

	assert.True(t, result)

	expectedRouteState := RouteState{}
	expectedRouteState.UserID = 100
	expectedRouteState.Next = true
	expectedRouteState.ForcedNext = true
	expectedRouteState.Committed = true

	assert.Equal(t, expectedRouteState, test.routeState)
	assert.Equal(t, int32(50+CostBias), test.routeCost)
	assert.Equal(t, int32(2), test.routeNumRelays)
	assert.Equal(t, int32(1), test.routeDiversity)
}

func TestTakeNetworkNext_ForceNext_NoRoute(t *testing.T) {

	t.Parallel()

	env := NewTestEnvironment()

	test := NewTestData(env)

	test.directLatency = int32(30)

	test.routeShader.ReduceLatency = false

	test.internal.ForceNext = true

	test.routeState.Next = false
	test.routeState.UserID = 100

	result := test.TakeNetworkNext()

	assert.False(t, result)

	expectedRouteState := RouteState{}
	expectedRouteState.UserID = 100
	expectedRouteState.ForcedNext = true

	assert.Equal(t, expectedRouteState, test.routeState)
	assert.Equal(t, int32(0), test.routeDiversity)
}

func TestStayOnNetworkNext_ForceNext(t *testing.T) {

	t.Parallel()

	env := NewTestEnvironment()

	env.AddRelay("losangeles", "10.0.0.1")
	env.AddRelay("chicago", "10.0.0.2")

	env.SetCost("losangeles", "chicago", 40)

	test := NewTestData(env)

	test.routeShader.ReduceLatency = false

	test.directLatency = int32(30)

	test.nextLatency = int32(60)

	test.predictedLatency = int32(0)

	test.nextPacketLoss = float32(5)

	test.sourceRelays = []int32{0}
	test.sourceRelayCosts = []int32{10}

	test.destRelays = []int32{1}

	test.routeShader.ReduceLatency = false

	test.routeState.Next = true
	test.routeState.UserID = 100
	test.routeState.ForcedNext = true
	test.routeState.Committed = true

	test.internal.ForceNext = true

	test.currentRouteNumRelays = int32(2)
	test.currentRouteRelays = [MaxRelaysPerRoute]int32{0, 1}

	result, routeSwitched := test.StayOnNetworkNext()

	assert.True(t, result)
	assert.False(t, routeSwitched)

	expectedRouteState := RouteState{}
	expectedRouteState.UserID = 100
	expectedRouteState.Next = true
	expectedRouteState.ForcedNext = true
	expectedRouteState.Committed = true

	assert.Equal(t, expectedRouteState, test.routeState)
	assert.Equal(t, int32(50+CostBias), test.routeCost)
	assert.Equal(t, int32(2), test.routeNumRelays)
}

func TestStayOnNetworkNext_ForceNext_NoRoute(t *testing.T) {

	t.Parallel()

	env := NewTestEnvironment()

	test := NewTestData(env)

	test.directLatency = int32(30)

	test.nextLatency = int32(60)

	test.nextPacketLoss = float32(5)

	test.sourceRelays = []int32{}
	test.sourceRelayCosts = []int32{}

	test.destRelays = []int32{}

	test.routeShader.ReduceLatency = false

	test.internal.ForceNext = true

	test.currentRouteNumRelays = int32(2)
	test.currentRouteRelays = [MaxRelaysPerRoute]int32{0, 1}

	test.routeState.Next = true
	test.routeState.UserID = 100
	test.routeState.ForcedNext = true
	test.routeState.Committed = true

	result, routeSwitched := test.StayOnNetworkNext()

	assert.False(t, result)
	assert.False(t, routeSwitched)

	expectedRouteState := RouteState{}
	expectedRouteState.UserID = 100
	expectedRouteState.ForcedNext = true
	expectedRouteState.Veto = true
	expectedRouteState.NoRoute = true
	expectedRouteState.Committed = true
	expectedRouteState.RouteLost = true

	assert.Equal(t, expectedRouteState, test.routeState)
}

func TestStayOnNetworkNext_ForceNext_RouteSwitched(t *testing.T) {

	t.Parallel()

	env := NewTestEnvironment()

	env.AddRelay("losangeles", "10.0.0.1")
	env.AddRelay("chicago", "10.0.0.2")
	env.AddRelay("a", "10.0.0.3")

	env.SetCost("losangeles", "chicago", 400)
	env.SetCost("losangeles", "a", 1)
	env.SetCost("a", "chicago", 1)

	test := NewTestData(env)

	test.directLatency = int32(30)

	test.nextLatency = int32(1)

	test.sourceRelays = []int32{0}
	test.sourceRelayCosts = []int32{1}

	test.destRelays = []int32{1}

	test.routeShader.ReduceLatency = false

	test.internal.ForceNext = true

	test.currentRouteNumRelays = int32(2)
	test.currentRouteRelays = [MaxRelaysPerRoute]int32{0, 1}

	test.routeState.Next = true
	test.routeState.UserID = 100
	test.routeState.ForcedNext = true
	test.routeState.Committed = true

	result, routeSwitched := test.StayOnNetworkNext()

	assert.True(t, result)
	assert.True(t, routeSwitched)

	expectedRouteState := RouteState{}
	expectedRouteState.UserID = 100
	expectedRouteState.Next = true
	expectedRouteState.ForcedNext = true
	expectedRouteState.Committed = true

	assert.Equal(t, expectedRouteState, test.routeState)
	assert.Equal(t, int32(3+CostBias), test.routeCost)
	assert.Equal(t, int32(3), test.routeNumRelays)
}

// -----------------------------------------------------------------------------

func TestTakeNetworkNext_Uncommitted(t *testing.T) {

	t.Parallel()

	env := NewTestEnvironment()

	env.AddRelay("losangeles", "10.0.0.1")
	env.AddRelay("chicago", "10.0.0.2")
	env.AddRelay("a", "10.0.0.3")

	env.SetCost("losangeles", "a", 1)
	env.SetCost("a", "chicago", 1)

	test := NewTestData(env)

	test.directLatency = int32(30)

	test.sourceRelays = []int32{0}
	test.sourceRelayCosts = []int32{10}

	test.destRelays = []int32{1}

	test.internal.Uncommitted = true

	test.routeState.UserID = 100

	result := test.TakeNetworkNext()

	assert.True(t, result)

	expectedRouteState := RouteState{}
	expectedRouteState.UserID = 100
	expectedRouteState.Next = true
	expectedRouteState.ReduceLatency = true

	assert.Equal(t, expectedRouteState, test.routeState)
	assert.Equal(t, int32(12+CostBias), test.routeCost)
	assert.Equal(t, int32(3), test.routeNumRelays)
	assert.Equal(t, int32(1), test.routeDiversity)
}

func TestStayOnNetworkNext_Uncommitted(t *testing.T) {

	t.Parallel()

	env := NewTestEnvironment()

	env.AddRelay("losangeles", "10.0.0.1")
	env.AddRelay("chicago", "10.0.0.2")

	env.SetCost("losangeles", "chicago", 10)

	test := NewTestData(env)

	test.directLatency = int32(30)

	test.nextLatency = int32(20)

	test.sourceRelays = []int32{0}
	test.sourceRelayCosts = []int32{10}

	test.destRelays = []int32{1}

	test.internal.Uncommitted = true

	test.routeState.Next = true
	test.routeState.UserID = 100
	test.routeState.ReduceLatency = true

	test.currentRouteNumRelays = int32(2)
	test.currentRouteRelays = [MaxRelaysPerRoute]int32{0, 1}

	result, nextRouteSwitched := test.StayOnNetworkNext()

	assert.True(t, result)
	assert.False(t, nextRouteSwitched)

	expectedRouteState := RouteState{}
	expectedRouteState.UserID = 100
	expectedRouteState.Next = true
	expectedRouteState.ReduceLatency = true

	assert.Equal(t, expectedRouteState, test.routeState)
}

// -----------------------------------------------------------------------------

func TestTakeNetworkNext_TryBeforeYouBuy(t *testing.T) {

	t.Parallel()

	env := NewTestEnvironment()

	env.AddRelay("losangeles", "10.0.0.1")
	env.AddRelay("chicago", "10.0.0.2")

	env.SetCost("losangeles", "chicago", 10)

	test := NewTestData(env)

	test.directLatency = int32(50)

	test.sourceRelays = []int32{0}
	test.sourceRelayCosts = []int32{10}

	test.destRelays = []int32{1}

	test.routeState.UserID = 100

	test.internal.TryBeforeYouBuy = true

	result := test.TakeNetworkNext()

	assert.True(t, result)

	expectedRouteState := RouteState{}
	expectedRouteState.UserID = 100
	expectedRouteState.Next = true
	expectedRouteState.ReduceLatency = true
	expectedRouteState.Committed = false

	assert.Equal(t, expectedRouteState, test.routeState)
	assert.Equal(t, int32(1), test.routeDiversity)
}

func TestStayOnNetworkNext_TryBeforeYouBuy_Commit(t *testing.T) {

	t.Parallel()

	env := NewTestEnvironment()

	env.AddRelay("losangeles", "10.0.0.1")
	env.AddRelay("chicago", "10.0.0.2")

	env.SetCost("losangeles", "chicago", 10)

	test := NewTestData(env)

	test.directLatency = int32(30)

	test.nextLatency = int32(20)

	test.sourceRelays = []int32{0}
	test.sourceRelayCosts = []int32{10}

	test.destRelays = []int32{1}

	test.routeState.Next = true
	test.routeState.UserID = 100
	test.routeState.ReduceLatency = true
	test.routeState.Committed = false

	test.internal.TryBeforeYouBuy = true

	test.currentRouteNumRelays = int32(2)
	test.currentRouteRelays = [MaxRelaysPerRoute]int32{0, 1}

	result, nextRouteSwitched := test.StayOnNetworkNext()

	assert.True(t, result)
	assert.False(t, nextRouteSwitched)

	expectedRouteState := RouteState{}
	expectedRouteState.UserID = 100
	expectedRouteState.Next = true
	expectedRouteState.ReduceLatency = true
	expectedRouteState.Committed = true
	expectedRouteState.CommitCounter = 1

	assert.Equal(t, expectedRouteState, test.routeState)
}

func TestStayOnNetworkNext_TryBeforeYouBuy_LatencyWorse(t *testing.T) {

	t.Parallel()

	env := NewTestEnvironment()

	env.AddRelay("losangeles", "10.0.0.1")
	env.AddRelay("chicago", "10.0.0.2")

	env.SetCost("losangeles", "chicago", 10)

	test := NewTestData(env)

	test.directLatency = int32(30)

	test.nextLatency = int32(100)

	test.sourceRelays = []int32{0}
	test.sourceRelayCosts = []int32{10}

	test.destRelays = []int32{1}

	test.routeState.Next = true
	test.routeState.UserID = 100
	test.routeState.ReduceLatency = true
	test.routeState.Committed = false

	test.internal.TryBeforeYouBuy = true

	test.currentRouteNumRelays = int32(2)
	test.currentRouteRelays = [MaxRelaysPerRoute]int32{0, 1}

	// don't commit first slice

	result, nextRouteSwitched := test.StayOnNetworkNext()

	assert.True(t, result)
	assert.False(t, nextRouteSwitched)

	expectedRouteState := RouteState{}
	expectedRouteState.UserID = 100
	expectedRouteState.Next = true
	expectedRouteState.ReduceLatency = true
	expectedRouteState.Committed = false
	expectedRouteState.CommitCounter = 1

	assert.Equal(t, expectedRouteState, test.routeState)

	// don't commit second slice

	result, nextRouteSwitched = test.StayOnNetworkNext()

	assert.True(t, result)
	assert.False(t, nextRouteSwitched)

	expectedRouteState.Committed = false
	expectedRouteState.CommitCounter = 2

	assert.Equal(t, expectedRouteState, test.routeState)

	// don't commit third slice

	result, nextRouteSwitched = test.StayOnNetworkNext()

	assert.True(t, result)
	assert.False(t, nextRouteSwitched)

	expectedRouteState.Committed = false
	expectedRouteState.CommitCounter = 3

	assert.Equal(t, expectedRouteState, test.routeState)

	// abort fourth slice

	result, nextRouteSwitched = test.StayOnNetworkNext()

	assert.False(t, result)
	assert.False(t, nextRouteSwitched)

	expectedRouteState.Next = false
	expectedRouteState.Veto = true
	expectedRouteState.Committed = false
	expectedRouteState.CommitCounter = 4
	expectedRouteState.CommitVeto = true

	assert.Equal(t, expectedRouteState, test.routeState)
}

func TestStayOnNetworkNext_TryBeforeYouBuy_PacketLossWorse(t *testing.T) {

	t.Parallel()

	env := NewTestEnvironment()

	env.AddRelay("losangeles", "10.0.0.1")
	env.AddRelay("chicago", "10.0.0.2")

	env.SetCost("losangeles", "chicago", 10)

	test := NewTestData(env)

	test.directLatency = int32(30)

	test.nextLatency = int32(10)

	test.nextPacketLoss = float32(1)

	test.sourceRelays = []int32{0}
	test.sourceRelayCosts = []int32{10}

	test.destRelays = []int32{1}

	test.routeState.Next = true
	test.routeState.UserID = 100
	test.routeState.ReduceLatency = true
	test.routeState.Committed = false

	test.internal.TryBeforeYouBuy = true

	test.currentRouteNumRelays = int32(2)
	test.currentRouteRelays = [MaxRelaysPerRoute]int32{0, 1}

	// first slice don't commit

	result, nextRouteSwitched := test.StayOnNetworkNext()

	assert.True(t, result)
	assert.False(t, nextRouteSwitched)

	expectedRouteState := RouteState{}
	expectedRouteState.UserID = 100
	expectedRouteState.Next = true
	expectedRouteState.ReduceLatency = true
	expectedRouteState.Committed = false
	expectedRouteState.CommitCounter = 1

	assert.Equal(t, expectedRouteState, test.routeState)

	// second slice don't commit

	result, nextRouteSwitched = test.StayOnNetworkNext()

	assert.True(t, result)
	assert.False(t, nextRouteSwitched)

	expectedRouteState.Committed = false
	expectedRouteState.CommitCounter = 2

	assert.Equal(t, expectedRouteState, test.routeState)

	// third slice don't commit

	result, nextRouteSwitched = test.StayOnNetworkNext()

	assert.True(t, result)
	assert.False(t, nextRouteSwitched)

	expectedRouteState.Committed = false
	expectedRouteState.CommitCounter = 3

	assert.Equal(t, expectedRouteState, test.routeState)

	// abort on fourth slice

	result, nextRouteSwitched = test.StayOnNetworkNext()

	assert.False(t, result)
	assert.False(t, nextRouteSwitched)

	expectedRouteState.Next = false
	expectedRouteState.Veto = true
	expectedRouteState.Committed = false
	expectedRouteState.CommitCounter = 4
	expectedRouteState.CommitVeto = true

	assert.Equal(t, expectedRouteState, test.routeState)
}

func TestStayOnNetworkNext_TryBeforeYouBuy_ReducePacketLoss_LatencyTolerance(t *testing.T) {

	t.Parallel()

	env := NewTestEnvironment()

	env.AddRelay("losangeles", "10.0.0.1")
	env.AddRelay("chicago", "10.0.0.2")

	env.SetCost("losangeles", "chicago", 10)

	test := NewTestData(env)

	test.directLatency = int32(30)

	test.nextLatency = int32(40)

	test.directPacketLoss = float32(1)

	test.sourceRelays = []int32{0}
	test.sourceRelayCosts = []int32{10}

	test.destRelays = []int32{1}

	test.routeState.Next = true
	test.routeState.UserID = 100
	test.routeState.ReducePacketLoss = true
	test.routeState.Committed = false

	test.internal.TryBeforeYouBuy = true

	test.currentRouteNumRelays = int32(2)
	test.currentRouteRelays = [MaxRelaysPerRoute]int32{0, 1}

	result, nextRouteSwitched := test.StayOnNetworkNext()

	assert.True(t, result)
	assert.False(t, nextRouteSwitched)

	expectedRouteState := RouteState{}
	expectedRouteState.UserID = 100
	expectedRouteState.Next = true
	expectedRouteState.ReducePacketLoss = true
	expectedRouteState.Committed = true
	expectedRouteState.CommitCounter = 1

	assert.Equal(t, expectedRouteState, test.routeState)
}

func TestTakeNetworkNext_TryBeforeYouBuy_Multipath(t *testing.T) {

	t.Parallel()

	env := NewTestEnvironment()

	env.AddRelay("losangeles", "10.0.0.1")
	env.AddRelay("chicago", "10.0.0.2")

	env.SetCost("losangeles", "chicago", 10)

	test := NewTestData(env)

	test.directLatency = int32(50)

	test.sourceRelays = []int32{0}
	test.sourceRelayCosts = []int32{10}

	test.destRelays = []int32{1}

	test.routeShader.Multipath = true

	test.routeState.UserID = 100

	test.internal.TryBeforeYouBuy = true
	test.internal.MultipathThreshold = 100

	result := test.TakeNetworkNext()

	assert.True(t, result)

	expectedRouteState := RouteState{}
	expectedRouteState.UserID = 100
	expectedRouteState.Next = true
	expectedRouteState.ReduceLatency = true
	expectedRouteState.Committed = true
	expectedRouteState.Multipath = true

	assert.Equal(t, expectedRouteState, test.routeState)
	assert.Equal(t, int32(1), test.routeDiversity)
}

// -------------------------------------------------------------

// This test makes sure we return predicted RTT (routeCost) even if
// the network next route is worse than direct. This gives us better visibility
// in the admin portal and in bigquery for direct routes, so we can see why
// they chose not to take network next (eg. best next route had high RTT).

func TestPredictedRTT(t *testing.T) {

	t.Parallel()

	env := NewTestEnvironment()

	env.AddRelay("losangeles", "10.0.0.1")
	env.AddRelay("chicago", "10.0.0.2")

	env.SetCost("losangeles", "chicago", 10)

	test := NewTestData(env)

	test.directLatency = int32(1)

	test.sourceRelays = []int32{0}
	test.sourceRelayCosts = []int32{10}

	test.destRelays = []int32{1}

	test.routeState.UserID = 100

	result := test.TakeNetworkNext()

	assert.False(t, result)

	expectedRouteState := RouteState{}
	expectedRouteState.UserID = 100

	assert.Equal(t, expectedRouteState, test.routeState)
	assert.Equal(t, int32(20+CostBias), test.routeCost)
	assert.Equal(t, int32(0), test.routeDiversity)
}

// -------------------------------------------------------------

func TestReframeRelays_NearRelayFilter(t *testing.T) {

	t.Parallel()

	env := NewTestEnvironment()

	env.AddRelay("a", "10.0.0.1")
	env.AddRelay("b", "10.0.0.2")
	env.AddRelay("c", "10.0.0.3")
	env.AddRelay("d", "10.0.0.4")
	env.AddRelay("e", "10.0.0.5")

	relayIds := env.GetRelayIds()

	relayIdToIndex := env.GetRelayIdToIndex()

	// start with a clean slate

	routeShader := NewRouteShader()

	routeState := RouteState{}

	// next, pass in some near relay ids with initial rtt and jitter values

	directLatency := int32(100)
	directJitter := int32(5)
	directPacketLoss := int32(0)

	nextPacketLoss := int32(0)

	sourceRelayIds := relayIds
	sourceRelayLatency := []int32{50, 50, 50, 50, 50}
	sourceRelayJitter := []int32{5, 5, 5, 5, 5}
	sourceRelayPacketLoss := []int32{0, 0, 0, 0, 0}

	destRelayIds := relayIds

	out_sourceRelayLatency := []int32{0, 0, 0, 0, 0}
	out_sourceRelayJitter := []int32{0, 0, 0, 0, 0}
	out_numDestRelays := int32(0)
	out_destRelays := []int32{0, 0, 0, 0, 0}

	ReframeRelays(&routeShader, &routeState, relayIdToIndex, directLatency, directJitter, directPacketLoss, nextPacketLoss, 0, sourceRelayIds, sourceRelayLatency, sourceRelayJitter, sourceRelayPacketLoss, destRelayIds, out_sourceRelayLatency, out_sourceRelayJitter, &out_numDestRelays, out_destRelays)

	assert.Equal(t, []int32{50, 50, 50, 50, 50}, out_sourceRelayLatency)
	assert.Equal(t, []int32{5, 5, 5, 5, 5}, out_sourceRelayJitter)
	assert.Equal(t, int32(5), out_numDestRelays)
	assert.Equal(t, []int32{0, 1, 2, 3, 4}, out_destRelays)

	assert.Equal(t, int32(5), routeState.DirectJitter)
	assert.Equal(t, int32(5), routeState.NumNearRelays)
	assert.Equal(t, []int32{50, 50, 50, 50, 50}, routeState.NearRelayRTT[:routeState.NumNearRelays])
	assert.Equal(t, []int32{5, 5, 5, 5, 5}, routeState.NearRelayJitter[:routeState.NumNearRelays])

	// now pass in some higher values and make sure they get picked up

	directJitter = 10
	sourceRelayLatency = []int32{100, 100, 100, 100, 100}
	sourceRelayJitter = []int32{10, 10, 10, 10, 10}

	ReframeRelays(&routeShader, &routeState, relayIdToIndex, directLatency, directJitter, directPacketLoss, nextPacketLoss, 1, sourceRelayIds, sourceRelayLatency, sourceRelayJitter, sourceRelayPacketLoss, destRelayIds, out_sourceRelayLatency, out_sourceRelayJitter, &out_numDestRelays, out_destRelays)

	assert.Equal(t, []int32{100, 100, 100, 100, 100}, out_sourceRelayLatency)
	assert.Equal(t, []int32{10, 10, 10, 10, 10}, out_sourceRelayJitter)
	assert.Equal(t, int32(5), out_numDestRelays)
	assert.Equal(t, []int32{0, 1, 2, 3, 4}, out_destRelays)

	assert.Equal(t, int32(10), routeState.DirectJitter)
	assert.Equal(t, int32(5), routeState.NumNearRelays)
	assert.Equal(t, []int32{100, 100, 100, 100, 100}, routeState.NearRelayRTT[:routeState.NumNearRelays])
	assert.Equal(t, []int32{10, 10, 10, 10, 10}, routeState.NearRelayJitter[:routeState.NumNearRelays])

	// pass in some lower values and make sure they get ignored

	directJitter = 9
	sourceRelayLatency = []int32{99, 99, 99, 99, 99}
	sourceRelayJitter = []int32{9, 9, 9, 9, 9}

	ReframeRelays(&routeShader, &routeState, relayIdToIndex, directLatency, directJitter, directPacketLoss, nextPacketLoss, 2, sourceRelayIds, sourceRelayLatency, sourceRelayJitter, sourceRelayPacketLoss, destRelayIds, out_sourceRelayLatency, out_sourceRelayJitter, &out_numDestRelays, out_destRelays)

	assert.Equal(t, []int32{100, 100, 100, 100, 100}, out_sourceRelayLatency)
	assert.Equal(t, []int32{10, 10, 10, 10, 10}, out_sourceRelayJitter)
	assert.Equal(t, int32(5), out_numDestRelays)
	assert.Equal(t, []int32{0, 1, 2, 3, 4}, out_destRelays)

	assert.Equal(t, int32(10), routeState.DirectJitter)
	assert.Equal(t, int32(5), routeState.NumNearRelays)
	assert.Equal(t, []int32{100, 100, 100, 100, 100}, routeState.NearRelayRTT[:routeState.NumNearRelays])
	assert.Equal(t, []int32{10, 10, 10, 10, 10}, routeState.NearRelayJitter[:routeState.NumNearRelays])

	// filter out the first source relay permanently by giving it high packet loss

	sourceRelayPacketLoss = []int32{50, 0, 0, 0, 0}

	ReframeRelays(&routeShader, &routeState, relayIdToIndex, directLatency, directJitter, directPacketLoss, nextPacketLoss, 3, sourceRelayIds, sourceRelayLatency, sourceRelayJitter, sourceRelayPacketLoss, destRelayIds, out_sourceRelayLatency, out_sourceRelayJitter, &out_numDestRelays, out_destRelays)

	assert.Equal(t, []int32{255, 100, 100, 100, 100}, out_sourceRelayLatency)
	assert.Equal(t, []int32{10, 10, 10, 10, 10}, out_sourceRelayJitter)
	assert.Equal(t, int32(5), out_numDestRelays)
	assert.Equal(t, []int32{0, 1, 2, 3, 4}, out_destRelays)

	assert.Equal(t, int32(10), routeState.DirectJitter)
	assert.Equal(t, int32(5), routeState.NumNearRelays)
	assert.Equal(t, []int32{255, 100, 100, 100, 100}, routeState.NearRelayRTT[:routeState.NumNearRelays])
	assert.Equal(t, []int32{10, 10, 10, 10, 10}, routeState.NearRelayJitter[:routeState.NumNearRelays])

	// filter out the second source relay permanently by having it report 0 RTT (impossible)

	sourceRelayLatency = []int32{99, 0, 99, 99, 99}

	ReframeRelays(&routeShader, &routeState, relayIdToIndex, directLatency, directJitter, directPacketLoss, nextPacketLoss, 4, sourceRelayIds, sourceRelayLatency, sourceRelayJitter, sourceRelayPacketLoss, destRelayIds, out_sourceRelayLatency, out_sourceRelayJitter, &out_numDestRelays, out_destRelays)

	assert.Equal(t, []int32{255, 255, 100, 100, 100}, out_sourceRelayLatency)
	assert.Equal(t, []int32{10, 10, 10, 10, 10}, out_sourceRelayJitter)
	assert.Equal(t, int32(5), out_numDestRelays)
	assert.Equal(t, []int32{0, 1, 2, 3, 4}, out_destRelays)

	assert.Equal(t, int32(10), routeState.DirectJitter)
	assert.Equal(t, int32(5), routeState.NumNearRelays)
	assert.Equal(t, []int32{255, 255, 100, 100, 100}, routeState.NearRelayRTT[:routeState.NumNearRelays])
	assert.Equal(t, []int32{10, 10, 10, 10, 10}, routeState.NearRelayJitter[:routeState.NumNearRelays])

	// filter out the third relay permanently by removing it from the set of relays

	delete(relayIdToIndex, relayIds[2])

	ReframeRelays(&routeShader, &routeState, relayIdToIndex, directLatency, directJitter, directPacketLoss, nextPacketLoss, 5, sourceRelayIds, sourceRelayLatency, sourceRelayJitter, sourceRelayPacketLoss, destRelayIds, out_sourceRelayLatency, out_sourceRelayJitter, &out_numDestRelays, out_destRelays)

	assert.Equal(t, []int32{255, 255, 255, 100, 100}, out_sourceRelayLatency)
	assert.Equal(t, []int32{10, 10, 10, 10, 10}, out_sourceRelayJitter)
	assert.Equal(t, int32(4), out_numDestRelays)
	assert.Equal(t, []int32{0, 1, 3, 4}, out_destRelays[:out_numDestRelays])

	assert.Equal(t, int32(10), routeState.DirectJitter)
	assert.Equal(t, int32(5), routeState.NumNearRelays)
	assert.Equal(t, []int32{255, 255, 255, 100, 100}, routeState.NearRelayRTT[:routeState.NumNearRelays])
	assert.Equal(t, []int32{10, 10, 10, 10, 10}, routeState.NearRelayJitter[:routeState.NumNearRelays])

	// temporary exclude source relay with higher jitter than direct

	sourceRelayJitter = []int32{100, 100, 100, 100, 100}

	ReframeRelays(&routeShader, &routeState, relayIdToIndex, directLatency, directJitter, directPacketLoss, nextPacketLoss, 6, sourceRelayIds, sourceRelayLatency, sourceRelayJitter, sourceRelayPacketLoss, destRelayIds, out_sourceRelayLatency, out_sourceRelayJitter, &out_numDestRelays, out_destRelays)

	assert.Equal(t, []int32{255, 255, 255, 255, 255}, out_sourceRelayLatency)
	assert.Equal(t, []int32{10, 10, 10, 100, 100}, out_sourceRelayJitter)
	assert.Equal(t, int32(4), out_numDestRelays)
	assert.Equal(t, []int32{0, 1, 3, 4}, out_destRelays[:out_numDestRelays])

	assert.Equal(t, int32(10), routeState.DirectJitter)
	assert.Equal(t, int32(5), routeState.NumNearRelays)
	assert.Equal(t, []int32{255, 255, 255, 100, 100}, routeState.NearRelayRTT[:routeState.NumNearRelays])
	assert.Equal(t, []int32{10, 10, 10, 100, 100}, routeState.NearRelayJitter[:routeState.NumNearRelays])

	// increase direct jitter above source relays and verify they recover

	directJitter = int32(110)

	ReframeRelays(&routeShader, &routeState, relayIdToIndex, directLatency, directJitter, directPacketLoss, nextPacketLoss, 7, sourceRelayIds, sourceRelayLatency, sourceRelayJitter, sourceRelayPacketLoss, destRelayIds, out_sourceRelayLatency, out_sourceRelayJitter, &out_numDestRelays, out_destRelays)

	assert.Equal(t, []int32{255, 255, 255, 100, 100}, out_sourceRelayLatency)
	assert.Equal(t, []int32{10, 10, 10, 100, 100}, out_sourceRelayJitter)
	assert.Equal(t, int32(4), out_numDestRelays)
	assert.Equal(t, []int32{0, 1, 3, 4}, out_destRelays[:out_numDestRelays])

	assert.Equal(t, int32(110), routeState.DirectJitter)
	assert.Equal(t, int32(5), routeState.NumNearRelays)
	assert.Equal(t, []int32{255, 255, 255, 100, 100}, routeState.NearRelayRTT[:routeState.NumNearRelays])
	assert.Equal(t, []int32{10, 10, 10, 100, 100}, routeState.NearRelayJitter[:routeState.NumNearRelays])
}

func TestReframeRelays_ReduceJitter_Simple(t *testing.T) {

	t.Parallel()

	env := NewTestEnvironment()

	env.AddRelay("a", "10.0.0.1")
	env.AddRelay("b", "10.0.0.2")
	env.AddRelay("c", "10.0.0.3")
	env.AddRelay("d", "10.0.0.4")
	env.AddRelay("e", "10.0.0.5")

	relayIds := env.GetRelayIds()

	relayIdToIndex := env.GetRelayIdToIndex()

	// start with a clean slate

	routeShader := NewRouteShader()

	routeState := RouteState{}

	// next, pass in some near relay ids with initial rtt and jitter values

	directLatency := int32(100)
	directJitter := int32(5)
	directPacketLoss := int32(0)

	nextPacketLoss := int32(0)

	sourceRelayIds := relayIds
	sourceRelayLatency := []int32{50, 50, 50, 50, 50}
	sourceRelayJitter := []int32{5, 5, 5, 5, 5}
	sourceRelayPacketLoss := []int32{0, 0, 0, 0, 0}

	destRelayIds := relayIds

	out_sourceRelayLatency := []int32{0, 0, 0, 0, 0}
	out_sourceRelayJitter := []int32{0, 0, 0, 0, 0}
	out_numDestRelays := int32(0)
	out_destRelays := []int32{0, 0, 0, 0, 0}

	ReframeRelays(&routeShader, &routeState, relayIdToIndex, directLatency, directJitter, directPacketLoss, nextPacketLoss, 0, sourceRelayIds, sourceRelayLatency, sourceRelayJitter, sourceRelayPacketLoss, destRelayIds, out_sourceRelayLatency, out_sourceRelayJitter, &out_numDestRelays, out_destRelays)

	assert.Equal(t, []int32{50, 50, 50, 50, 50}, out_sourceRelayLatency)
	assert.Equal(t, []int32{5, 5, 5, 5, 5}, out_sourceRelayJitter)
	assert.Equal(t, int32(5), out_numDestRelays)
	assert.Equal(t, []int32{0, 1, 2, 3, 4}, out_destRelays)

	assert.Equal(t, int32(5), routeState.DirectJitter)
	assert.Equal(t, int32(5), routeState.NumNearRelays)
	assert.Equal(t, []int32{50, 50, 50, 50, 50}, routeState.NearRelayRTT[:routeState.NumNearRelays])
	assert.Equal(t, []int32{5, 5, 5, 5, 5}, routeState.NearRelayJitter[:routeState.NumNearRelays])

	// now increase the near relay jitter so it is above the direct jitter + threshold and verify these relays are excluded temporarily

	highJitter := directJitter + JitterThreshold + 1

	sourceRelayJitter = []int32{highJitter, highJitter, highJitter, highJitter, highJitter}

	ReframeRelays(&routeShader, &routeState, relayIdToIndex, directLatency, directJitter, directPacketLoss, nextPacketLoss, 1, sourceRelayIds, sourceRelayLatency, sourceRelayJitter, sourceRelayPacketLoss, destRelayIds, out_sourceRelayLatency, out_sourceRelayJitter, &out_numDestRelays, out_destRelays)

	assert.Equal(t, []int32{255, 255, 255, 255, 255}, out_sourceRelayLatency)
	assert.Equal(t, []int32{highJitter, highJitter, highJitter, highJitter, highJitter}, out_sourceRelayJitter)
	assert.Equal(t, int32(5), out_numDestRelays)
	assert.Equal(t, []int32{0, 1, 2, 3, 4}, out_destRelays)

	assert.Equal(t, int32(5), routeState.DirectJitter)
	assert.Equal(t, int32(5), routeState.NumNearRelays)
	assert.Equal(t, []int32{50, 50, 50, 50, 50}, routeState.NearRelayRTT[:routeState.NumNearRelays])
	assert.Equal(t, []int32{highJitter, highJitter, highJitter, highJitter, highJitter}, routeState.NearRelayJitter[:routeState.NumNearRelays])

	// increase direct jitter and all near relays should recover and be routable again

	directJitter = int32(30)

	ReframeRelays(&routeShader, &routeState, relayIdToIndex, directLatency, directJitter, directPacketLoss, nextPacketLoss, 2, sourceRelayIds, sourceRelayLatency, sourceRelayJitter, sourceRelayPacketLoss, destRelayIds, out_sourceRelayLatency, out_sourceRelayJitter, &out_numDestRelays, out_destRelays)

	assert.Equal(t, []int32{50, 50, 50, 50, 50}, out_sourceRelayLatency)
	assert.Equal(t, []int32{highJitter, highJitter, highJitter, highJitter, highJitter}, out_sourceRelayJitter)
	assert.Equal(t, int32(5), out_numDestRelays)
	assert.Equal(t, []int32{0, 1, 2, 3, 4}, out_destRelays)

	assert.Equal(t, int32(30), routeState.DirectJitter)
	assert.Equal(t, int32(5), routeState.NumNearRelays)
	assert.Equal(t, []int32{50, 50, 50, 50, 50}, routeState.NearRelayRTT[:routeState.NumNearRelays])
	assert.Equal(t, []int32{highJitter, highJitter, highJitter, highJitter, highJitter}, routeState.NearRelayJitter[:routeState.NumNearRelays])

	// now blow out direct jitter and a few near relays. make sure the high jitter near relays
	// get excluded because they have higher than average jitter across all near relays.

	directJitter = int32(100)

	sourceRelayJitter = []int32{highJitter, highJitter, 90, 90, 90}

	ReframeRelays(&routeShader, &routeState, relayIdToIndex, directLatency, directJitter, directPacketLoss, nextPacketLoss, 3, sourceRelayIds, sourceRelayLatency, sourceRelayJitter, sourceRelayPacketLoss, destRelayIds, out_sourceRelayLatency, out_sourceRelayJitter, &out_numDestRelays, out_destRelays)

	assert.Equal(t, []int32{50, 50, 255, 255, 255}, out_sourceRelayLatency)
	assert.Equal(t, []int32{highJitter, highJitter, 90, 90, 90}, out_sourceRelayJitter)
	assert.Equal(t, int32(5), out_numDestRelays)
	assert.Equal(t, []int32{0, 1, 2, 3, 4}, out_destRelays)

	assert.Equal(t, int32(100), routeState.DirectJitter)
	assert.Equal(t, int32(5), routeState.NumNearRelays)
	assert.Equal(t, []int32{50, 50, 50, 50, 50}, routeState.NearRelayRTT[:routeState.NumNearRelays])
	assert.Equal(t, []int32{highJitter, highJitter, 90, 90, 90}, routeState.NearRelayJitter[:routeState.NumNearRelays])
}

func TestReframeRelays_ReduceJitter_Threshold(t *testing.T) {

	t.Parallel()

	env := NewTestEnvironment()

	env.AddRelay("a", "10.0.0.1")
	env.AddRelay("b", "10.0.0.2")
	env.AddRelay("c", "10.0.0.3")
	env.AddRelay("d", "10.0.0.4")
	env.AddRelay("e", "10.0.0.5")

	relayIds := env.GetRelayIds()

	relayIdToIndex := env.GetRelayIdToIndex()

	// start with a clean slate

	routeShader := NewRouteShader()

	routeState := RouteState{}

	// pass in zero jitter for direct, and verify 1-5ms jitter (jitter threshold) are still routable
	// this means we consider any jitter <= jitter threshold basically equivalent, so we don't
	// overconstrain the system and reject routes that are otherwise good.

	directLatency := int32(100)
	directJitter := int32(0)
	directPacketLoss := int32(0)

	nextPacketLoss := int32(0)

	sourceRelayIds := relayIds
	sourceRelayLatency := []int32{50, 50, 50, 50, 50}
	sourceRelayJitter := []int32{1, 2, 3, 4, 5}
	sourceRelayPacketLoss := []int32{0, 0, 0, 0, 0}

	destRelayIds := relayIds

	out_sourceRelayLatency := []int32{0, 0, 0, 0, 0}
	out_sourceRelayJitter := []int32{0, 0, 0, 0, 0}
	out_numDestRelays := int32(0)
	out_destRelays := []int32{0, 0, 0, 0, 0}

	ReframeRelays(&routeShader, &routeState, relayIdToIndex, directLatency, directJitter, directPacketLoss, nextPacketLoss, 0, sourceRelayIds, sourceRelayLatency, sourceRelayJitter, sourceRelayPacketLoss, destRelayIds, out_sourceRelayLatency, out_sourceRelayJitter, &out_numDestRelays, out_destRelays)

	assert.Equal(t, []int32{50, 50, 50, 50, 50}, out_sourceRelayLatency)
	assert.Equal(t, []int32{1, 2, 3, 4, 5}, out_sourceRelayJitter)
	assert.Equal(t, int32(5), out_numDestRelays)
	assert.Equal(t, []int32{0, 1, 2, 3, 4}, out_destRelays)

	assert.Equal(t, int32(0), routeState.DirectJitter)
	assert.Equal(t, int32(5), routeState.NumNearRelays)
	assert.Equal(t, []int32{50, 50, 50, 50, 50}, routeState.NearRelayRTT[:routeState.NumNearRelays])
	assert.Equal(t, []int32{1, 2, 3, 4, 5}, routeState.NearRelayJitter[:routeState.NumNearRelays])

	// now increase the near relay jitter above the threshold and verify the relays get excluded

	sourceRelayJitter = []int32{JitterThreshold + 1, JitterThreshold + 1, JitterThreshold + 1, JitterThreshold + 1, JitterThreshold + 1}

	ReframeRelays(&routeShader, &routeState, relayIdToIndex, directLatency, directJitter, directPacketLoss, nextPacketLoss, 1, sourceRelayIds, sourceRelayLatency, sourceRelayJitter, sourceRelayPacketLoss, destRelayIds, out_sourceRelayLatency, out_sourceRelayJitter, &out_numDestRelays, out_destRelays)

	assert.Equal(t, []int32{255, 255, 255, 255, 255}, out_sourceRelayLatency)
	assert.Equal(t, []int32{JitterThreshold + 1, JitterThreshold + 1, JitterThreshold + 1, JitterThreshold + 1, JitterThreshold + 1}, out_sourceRelayJitter)
	assert.Equal(t, int32(5), out_numDestRelays)
	assert.Equal(t, []int32{0, 1, 2, 3, 4}, out_destRelays)

	assert.Equal(t, int32(0), routeState.DirectJitter)
	assert.Equal(t, int32(5), routeState.NumNearRelays)
	assert.Equal(t, []int32{50, 50, 50, 50, 50}, routeState.NearRelayRTT[:routeState.NumNearRelays])
	assert.Equal(t, []int32{JitterThreshold + 1, JitterThreshold + 1, JitterThreshold + 1, JitterThreshold + 1, JitterThreshold + 1}, routeState.NearRelayJitter[:routeState.NumNearRelays])

}

func TestReframeRelays_ReducePacketLoss_Sporadic(t *testing.T) {

	t.Parallel()

	env := NewTestEnvironment()

	env.AddRelay("a", "10.0.0.1")
	env.AddRelay("b", "10.0.0.2")
	env.AddRelay("c", "10.0.0.3")
	env.AddRelay("d", "10.0.0.4")
	env.AddRelay("e", "10.0.0.5")

	relayIds := env.GetRelayIds()

	relayIdToIndex := env.GetRelayIdToIndex()

	// start with a clean slate

	routeShader := NewRouteShader()

	routeState := RouteState{}

	// pass in some near relay ids with a near relay that LOOKS attractive (lowest latency)
	// but has packet loss, and verify it gets excluded temporarily.

	directLatency := int32(100)
	directJitter := int32(10)
	directPacketLoss := int32(0)

	nextPacketLoss := int32(0)

	sourceRelayIds := relayIds
	sourceRelayLatency := []int32{10, 50, 50, 50, 50}
	sourceRelayJitter := []int32{0, 0, 0, 0, 0}
	sourceRelayPacketLoss := []int32{1, 0, 0, 0, 0}

	destRelayIds := relayIds

	out_sourceRelayLatency := []int32{0, 0, 0, 0, 0}
	out_sourceRelayJitter := []int32{0, 0, 0, 0, 0}
	out_numDestRelays := int32(0)
	out_destRelays := []int32{0, 0, 0, 0, 0}

	sliceNumber := int32(0)

	ReframeRelays(&routeShader, &routeState, relayIdToIndex, directLatency, directJitter, directPacketLoss, nextPacketLoss, sliceNumber, sourceRelayIds, sourceRelayLatency, sourceRelayJitter, sourceRelayPacketLoss, destRelayIds, out_sourceRelayLatency, out_sourceRelayJitter, &out_numDestRelays, out_destRelays)

	sliceNumber++

	assert.Equal(t, []int32{255, 50, 50, 50, 50}, out_sourceRelayLatency)
	assert.Equal(t, []int32{0, 0, 0, 0, 0}, out_sourceRelayJitter)
	assert.Equal(t, int32(5), out_numDestRelays)
	assert.Equal(t, []int32{0, 1, 2, 3, 4}, out_destRelays)

	assert.Equal(t, int32(10), routeState.DirectJitter)
	assert.Equal(t, int32(5), routeState.NumNearRelays)
	assert.Equal(t, []int32{10, 50, 50, 50, 50}, routeState.NearRelayRTT[:routeState.NumNearRelays])
	assert.Equal(t, []int32{0, 0, 0, 0, 0}, routeState.NearRelayJitter[:routeState.NumNearRelays])

	// verify it remains excluded from now on, as long as direct has no packet loss

	sourceRelayPacketLoss = []int32{0, 0, 0, 0, 0}

	for i := 0; i < 64; i++ {

		ReframeRelays(&routeShader, &routeState, relayIdToIndex, directLatency, directJitter, directPacketLoss, nextPacketLoss, sliceNumber, sourceRelayIds, sourceRelayLatency, sourceRelayJitter, sourceRelayPacketLoss, destRelayIds, out_sourceRelayLatency, out_sourceRelayJitter, &out_numDestRelays, out_destRelays)

		sliceNumber++

		assert.Equal(t, []int32{255, 50, 50, 50, 50}, out_sourceRelayLatency)
		assert.Equal(t, []int32{0, 0, 0, 0, 0}, out_sourceRelayJitter)
		assert.Equal(t, int32(5), out_numDestRelays)
		assert.Equal(t, []int32{0, 1, 2, 3, 4}, out_destRelays)

		assert.Equal(t, int32(10), routeState.DirectJitter)
		assert.Equal(t, int32(5), routeState.NumNearRelays)
		assert.Equal(t, []int32{10, 50, 50, 50, 50}, routeState.NearRelayRTT[:routeState.NumNearRelays])
		assert.Equal(t, []int32{0, 0, 0, 0, 0}, routeState.NearRelayJitter[:routeState.NumNearRelays])
	}

}

func TestReframeRelays_ReducePacketLoss_Continuous(t *testing.T) {

	t.Parallel()

	env := NewTestEnvironment()

	env.AddRelay("a", "10.0.0.1")
	env.AddRelay("b", "10.0.0.2")
	env.AddRelay("c", "10.0.0.3")
	env.AddRelay("d", "10.0.0.4")
	env.AddRelay("e", "10.0.0.5")

	relayIds := env.GetRelayIds()

	relayIdToIndex := env.GetRelayIdToIndex()

	// start with a clean slate

	routeShader := NewRouteShader()

	routeState := RouteState{}

	// pass in some near relay ids with a near relay that LOOKS attractive (lowest latency)
	// but has packet loss higher than direct, and verify it gets excluded temporarily.

	directLatency := int32(100)
	directJitter := int32(10)
	directPacketLoss := int32(1)

	nextPacketLoss := int32(0)

	sourceRelayIds := relayIds
	sourceRelayLatency := []int32{10, 50, 50, 50, 50}
	sourceRelayJitter := []int32{0, 0, 0, 0, 0}
	sourceRelayPacketLoss := []int32{2, 0, 0, 0, 0}

	destRelayIds := relayIds

	out_sourceRelayLatency := []int32{0, 0, 0, 0, 0}
	out_sourceRelayJitter := []int32{0, 0, 0, 0, 0}
	out_numDestRelays := int32(0)
	out_destRelays := []int32{0, 0, 0, 0, 0}

	sliceNumber := int32(0)

	ReframeRelays(&routeShader, &routeState, relayIdToIndex, directLatency, directJitter, directPacketLoss, nextPacketLoss, sliceNumber, sourceRelayIds, sourceRelayLatency, sourceRelayJitter, sourceRelayPacketLoss, destRelayIds, out_sourceRelayLatency, out_sourceRelayJitter, &out_numDestRelays, out_destRelays)

	sliceNumber++

	assert.Equal(t, []int32{255, 50, 50, 50, 50}, out_sourceRelayLatency)
	assert.Equal(t, []int32{0, 0, 0, 0, 0}, out_sourceRelayJitter)
	assert.Equal(t, int32(5), out_numDestRelays)
	assert.Equal(t, []int32{0, 1, 2, 3, 4}, out_destRelays)

	assert.Equal(t, int32(10), routeState.DirectJitter)
	assert.Equal(t, int32(5), routeState.NumNearRelays)
	assert.Equal(t, []int32{10, 50, 50, 50, 50}, routeState.NearRelayRTT[:routeState.NumNearRelays])
	assert.Equal(t, []int32{0, 0, 0, 0, 0}, routeState.NearRelayJitter[:routeState.NumNearRelays])

	// verify it remains excluded while packet loss continues

	for i := 0; i < 7; i++ {

		ReframeRelays(&routeShader, &routeState, relayIdToIndex, directLatency, directJitter, directPacketLoss, nextPacketLoss, sliceNumber, sourceRelayIds, sourceRelayLatency, sourceRelayJitter, sourceRelayPacketLoss, destRelayIds, out_sourceRelayLatency, out_sourceRelayJitter, &out_numDestRelays, out_destRelays)

		sliceNumber++

		assert.Equal(t, []int32{255, 50, 50, 50, 50}, out_sourceRelayLatency)
		assert.Equal(t, []int32{0, 0, 0, 0, 0}, out_sourceRelayJitter)
		assert.Equal(t, int32(5), out_numDestRelays)
		assert.Equal(t, []int32{0, 1, 2, 3, 4}, out_destRelays)

		assert.Equal(t, int32(10), routeState.DirectJitter)
		assert.Equal(t, int32(5), routeState.NumNearRelays)
		assert.Equal(t, []int32{10, 50, 50, 50, 50}, routeState.NearRelayRTT[:routeState.NumNearRelays])
		assert.Equal(t, []int32{0, 0, 0, 0, 0}, routeState.NearRelayJitter[:routeState.NumNearRelays])
	}

	// stop the packet loss and it should recover after three slices (30 seconds)

	sourceRelayPacketLoss = []int32{0, 0, 0, 0, 0}

	for i := 0; i < 3; i++ {

		ReframeRelays(&routeShader, &routeState, relayIdToIndex, directLatency, directJitter, directPacketLoss, nextPacketLoss, sliceNumber, sourceRelayIds, sourceRelayLatency, sourceRelayJitter, sourceRelayPacketLoss, destRelayIds, out_sourceRelayLatency, out_sourceRelayJitter, &out_numDestRelays, out_destRelays)

		sliceNumber++

		assert.Equal(t, []int32{255, 50, 50, 50, 50}, out_sourceRelayLatency)
		assert.Equal(t, []int32{0, 0, 0, 0, 0}, out_sourceRelayJitter)
		assert.Equal(t, int32(5), out_numDestRelays)
		assert.Equal(t, []int32{0, 1, 2, 3, 4}, out_destRelays)

		assert.Equal(t, int32(10), routeState.DirectJitter)
		assert.Equal(t, int32(5), routeState.NumNearRelays)
		assert.Equal(t, []int32{10, 50, 50, 50, 50}, routeState.NearRelayRTT[:routeState.NumNearRelays])
		assert.Equal(t, []int32{0, 0, 0, 0, 0}, routeState.NearRelayJitter[:routeState.NumNearRelays])
	}

	ReframeRelays(&routeShader, &routeState, relayIdToIndex, directLatency, directJitter, directPacketLoss, nextPacketLoss, sliceNumber, sourceRelayIds, sourceRelayLatency, sourceRelayJitter, sourceRelayPacketLoss, destRelayIds, out_sourceRelayLatency, out_sourceRelayJitter, &out_numDestRelays, out_destRelays)

	sliceNumber++

	assert.Equal(t, []int32{10, 50, 50, 50, 50}, out_sourceRelayLatency)
	assert.Equal(t, []int32{0, 0, 0, 0, 0}, out_sourceRelayJitter)
	assert.Equal(t, int32(5), out_numDestRelays)
	assert.Equal(t, []int32{0, 1, 2, 3, 4}, out_destRelays)

	assert.Equal(t, int32(10), routeState.DirectJitter)
	assert.Equal(t, int32(5), routeState.NumNearRelays)
	assert.Equal(t, []int32{10, 50, 50, 50, 50}, routeState.NearRelayRTT[:routeState.NumNearRelays])
	assert.Equal(t, []int32{0, 0, 0, 0, 0}, routeState.NearRelayJitter[:routeState.NumNearRelays])
}

func TestReframeRelays_ReducePacketLoss_NotWorse(t *testing.T) {

	t.Parallel()

	env := NewTestEnvironment()

	env.AddRelay("a", "10.0.0.1")
	env.AddRelay("b", "10.0.0.2")
	env.AddRelay("c", "10.0.0.3")
	env.AddRelay("d", "10.0.0.4")
	env.AddRelay("e", "10.0.0.5")

	relayIds := env.GetRelayIds()

	relayIdToIndex := env.GetRelayIdToIndex()

	// start with a clean slate

	routeShader := NewRouteShader()

	routeState := RouteState{}

	// give direct some packet loss on first slice and the same amount of PL on the first near relay
	// the near relay should not be excluded because it was at no point ever "worse" packet loss than direct

	directLatency := int32(100)
	directJitter := int32(10)
	directPacketLoss := int32(1)

	nextPacketLoss := int32(1)

	sourceRelayIds := relayIds
	sourceRelayLatency := []int32{10, 50, 50, 50, 50}
	sourceRelayJitter := []int32{0, 0, 0, 0, 0}
	sourceRelayPacketLoss := []int32{1, 0, 0, 0, 0}

	destRelayIds := relayIds

	out_sourceRelayLatency := []int32{0, 0, 0, 0, 0}
	out_sourceRelayJitter := []int32{0, 0, 0, 0, 0}
	out_numDestRelays := int32(0)
	out_destRelays := []int32{0, 0, 0, 0, 0}

	ReframeRelays(&routeShader, &routeState, relayIdToIndex, directLatency, directJitter, directPacketLoss, nextPacketLoss, 0, sourceRelayIds, sourceRelayLatency, sourceRelayJitter, sourceRelayPacketLoss, destRelayIds, out_sourceRelayLatency, out_sourceRelayJitter, &out_numDestRelays, out_destRelays)

	assert.Equal(t, []int32{10, 50, 50, 50, 50}, out_sourceRelayLatency)
	assert.Equal(t, []int32{0, 0, 0, 0, 0}, out_sourceRelayJitter)
	assert.Equal(t, int32(5), out_numDestRelays)
	assert.Equal(t, []int32{0, 1, 2, 3, 4}, out_destRelays)

	assert.Equal(t, int32(10), routeState.DirectJitter)
	assert.Equal(t, int32(5), routeState.NumNearRelays)
	assert.Equal(t, []int32{10, 50, 50, 50, 50}, routeState.NearRelayRTT[:routeState.NumNearRelays])
	assert.Equal(t, []int32{0, 0, 0, 0, 0}, routeState.NearRelayJitter[:routeState.NumNearRelays])

	// verify it remains routable for 7 more slices (history size is 8) after packet loss stops

	directPacketLoss = 0.0
	nextPacketLoss = 0.0

	sourceRelayPacketLoss = []int32{0, 0, 0, 0, 0}

	for i := 0; i < 7; i++ {

		ReframeRelays(&routeShader, &routeState, relayIdToIndex, directLatency, directJitter, directPacketLoss, nextPacketLoss, 1, sourceRelayIds, sourceRelayLatency, sourceRelayJitter, sourceRelayPacketLoss, destRelayIds, out_sourceRelayLatency, out_sourceRelayJitter, &out_numDestRelays, out_destRelays)

		assert.Equal(t, []int32{10, 50, 50, 50, 50}, out_sourceRelayLatency)
		assert.Equal(t, []int32{0, 0, 0, 0, 0}, out_sourceRelayJitter)
		assert.Equal(t, int32(5), out_numDestRelays)
		assert.Equal(t, []int32{0, 1, 2, 3, 4}, out_destRelays)

		assert.Equal(t, int32(10), routeState.DirectJitter)
		assert.Equal(t, int32(5), routeState.NumNearRelays)
		assert.Equal(t, []int32{10, 50, 50, 50, 50}, routeState.NearRelayRTT[:routeState.NumNearRelays])
		assert.Equal(t, []int32{0, 0, 0, 0, 0}, routeState.NearRelayJitter[:routeState.NumNearRelays])
	}
}

// -------------------------------------------------------------

func randomBytes(buffer []byte) {
	for i := 0; i < len(buffer); i++ {
		buffer[i] = byte(rand.Intn(256))
	}
}

func TestPittle(t *testing.T) {
	rand.Seed(42)
	var output [256]byte
    for i := 0; i < 10000; i++ {
    	var fromAddress [4]byte
    	var toAddress [4]byte
    	randomBytes(fromAddress[:])
    	randomBytes(toAddress[:])
    	fromPort := uint16(i+1000000)
    	toPort := uint16(i+5000)
    	packetLength := 1 + (i % 1500)
    	GeneratePittle(output[:], fromAddress[:], fromPort, toAddress[:], toPort, packetLength)
    	assert.NotEqual(t, output[0], 0)
    	assert.NotEqual(t, output[1], 0)
    }
}

func TestChonkle(t *testing.T) {
	rand.Seed(42)
	var output [1500]byte
	output[0] = 1
	for i := 0; i < 10000; i++ {
		var magic [8]byte
		var fromAddress [4]byte
		var toAddress [4]byte
    	randomBytes(magic[:])
    	randomBytes(fromAddress[:])
    	randomBytes(toAddress[:])
    	fromPort := uint16(i+1000000)
    	toPort := uint16(i+5000)
    	packetLength := 18 + ( i % ( len(output) - 18 ) )
    	GenerateChonkle(output[1:], magic[:], fromAddress[:], fromPort, toAddress[:], toPort, packetLength)
    	assert.Equal(t, true, BasicPacketFilter(output[:], packetLength))
	}
}

func TestABI(t *testing.T) {

	var output [1024]byte
	
	magic := [8]byte{1,2,3,4,5,6,7,8}
	fromAddress := [4]byte{1,2,3,4}
	toAddress := [4]byte{4,3,2,1}
	fromPort := uint16(1000)
	toPort := uint16(5000)
    packetLength := 1000
    
    GeneratePittle(output[:], fromAddress[:], fromPort, toAddress[:], toPort, packetLength)

	assert.Equal(t, output[0], uint8(71) )
	assert.Equal(t, output[1], uint8(201) )

    GenerateChonkle(output[:], magic[:], fromAddress[:], fromPort, toAddress[:], toPort, packetLength)
	
	assert.Equal(t, output[0], uint8(45) )
	assert.Equal(t, output[1], uint8(203) )
	assert.Equal(t, output[2], uint8(67) )
	assert.Equal(t, output[3], uint8(96) )
	assert.Equal(t, output[4], uint8(78) )
	assert.Equal(t, output[5], uint8(180) )
	assert.Equal(t, output[6], uint8(127) )
	assert.Equal(t, output[7], uint8(7) )
}

func TestPittleAndChonkle(t *testing.T) {
	rand.Seed(42)
	var output [1500]byte
	output[0] = 1
	for i := 0; i < 10000; i++ {
		var magic [8]byte
		var fromAddress [4]byte
		var toAddress [4]byte
    	randomBytes(magic[:])
    	randomBytes(fromAddress[:])
    	randomBytes(toAddress[:])
    	fromPort := uint16(i+1000000)
    	toPort := uint16(i+5000)
    	packetLength := 18 + ( i % ( len(output) - 18 ) )
    	GenerateChonkle(output[1:], magic[:], fromAddress[:], fromPort, toAddress[:], toPort, packetLength)
    	GeneratePittle(output[packetLength-2:], fromAddress[:], fromPort, toAddress[:], toPort, packetLength)
    	assert.Equal(t, true, BasicPacketFilter(output[:], packetLength))
    	assert.Equal(t, true, AdvancedPacketFilter(output[:], magic[:], fromAddress[:], fromPort, toAddress[:], toPort, packetLength))
	}
}

func TestBasicPacketFilter(t *testing.T) {
	rand.Seed(42)
	var output [256]byte
	pass := 0
	iterations := 10000
	for i := 0; i < iterations; i++ {
		randomBytes(output[:])
		packetLength := i % len(output)
    	assert.Equal(t, false, BasicPacketFilter(output[:], packetLength))
	}
   	assert.Equal(t, 0, pass)
}

<<<<<<< HEAD
func AdvancedBasicPacketFilter(t *testing.T) {
=======
func TestAdvancedBasicPacketFilter(t *testing.T) {
>>>>>>> e405fe34
	rand.Seed(42)
	var output [1500]byte
	iterations := 10000
	for i := 0; i < iterations; i++ {
		var magic [8]byte
		var fromAddress [4]byte
		var toAddress [4]byte
    	randomBytes(magic[:])
    	randomBytes(fromAddress[:])
    	randomBytes(toAddress[:])
    	fromPort := uint16(i+1000000)
    	toPort := uint16(i+5000)
		randomBytes(output[:])
		packetLength := i % len(output)
    	assert.Equal(t, false, BasicPacketFilter(output[:], packetLength))
    	assert.Equal(t, false, AdvancedPacketFilter(output[:], magic[:], fromAddress[:], fromPort, toAddress[:], toPort, packetLength))
	}
}<|MERGE_RESOLUTION|>--- conflicted
+++ resolved
@@ -7562,11 +7562,7 @@
    	assert.Equal(t, 0, pass)
 }
 
-<<<<<<< HEAD
-func AdvancedBasicPacketFilter(t *testing.T) {
-=======
 func TestAdvancedBasicPacketFilter(t *testing.T) {
->>>>>>> e405fe34
 	rand.Seed(42)
 	var output [1500]byte
 	iterations := 10000
