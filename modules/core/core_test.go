--- conflicted
+++ resolved
@@ -5866,11 +5866,7 @@
 
 	directJitter = int32(100)
 
-<<<<<<< HEAD
-	sourceRelayJitter = []int32{20, 20, 90, 90, 90}
-=======
-	sourceRelayJitter = []int32{highJitter, highJitter, 90, 90, 90}	
->>>>>>> 28bcf247
+	sourceRelayJitter = []int32{highJitter, highJitter, 90, 90, 90}
 
 	ReframeRelays(&routeShader, &routeState, relayIdToIndex, directLatency, directJitter, directPacketLoss, nextPacketLoss, 0, 3, sourceRelayIds, sourceRelayLatency, sourceRelayJitter, sourceRelayPacketLoss, destRelayIds, out_sourceRelayLatency, out_sourceRelayJitter, &out_numDestRelays, out_destRelays)
 
