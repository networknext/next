--- conflicted
+++ resolved
@@ -727,7 +727,6 @@
 }
 
 type sqlInternalConfig struct {
-<<<<<<< HEAD
 	RouteSelectThreshold       int64
 	RouteSwitchThreshold       int64
 	MaxLatencyTradeOff         int64
@@ -744,25 +743,6 @@
 	RouteDiversity             int64
 	MultipathThreshold         int64
 	EnableVanityMetrics        bool
-=======
-	RouteSelectThreshold        int64
-	RouteSwitchThreshold        int64
-	MaxLatencyTradeOff          int64
-	RTTVetoDefault              int64
-	RTTVetoPacketLoss           int64
-	RTTVetoMultipath            int64
-	MultipathOverloadThreshold  int64
-	TryBeforeYouBuy             bool
-	ForceNext                   bool
-	LargeCustomer               bool
-	Uncommitted                 bool
-	HighFrequencyPings          bool
-	RouteDiversity              int64
-	MultipathThreshold          int64
-	MispredictMultipathOverload bool
-	EnableVanityMetrics         bool
-	MaxRTT                      int64
->>>>>>> 35b9733b
 }
 
 func (db *SQL) syncInternalConfigs(ctx context.Context) error {
@@ -803,10 +783,6 @@
 			&sqlIC.HighFrequencyPings,
 			&sqlIC.RouteDiversity,
 			&sqlIC.MultipathThreshold,
-<<<<<<< HEAD
-=======
-			&sqlIC.MispredictMultipathOverload,
->>>>>>> 35b9733b
 			&sqlIC.EnableVanityMetrics,
 			&buyerID,
 		)
@@ -815,8 +791,7 @@
 			return err
 		}
 
-		internalConfig := core.InternalConfig{
-<<<<<<< HEAD
+		internalConfig := core.InternalConfig {
 			RouteSelectThreshold:       int32(sqlIC.RouteSelectThreshold),
 			RouteSwitchThreshold:       int32(sqlIC.RouteSwitchThreshold),
 			MaxLatencyTradeOff:         int32(sqlIC.MaxLatencyTradeOff),
@@ -828,30 +803,11 @@
 			ForceNext:                  sqlIC.ForceNext,
 			LargeCustomer:              sqlIC.LargeCustomer,
 			Uncommitted:                sqlIC.Uncommitted,
+      MaxRTT:                     int32(sqlIC.MaxRTT),
 			HighFrequencyPings:         sqlIC.HighFrequencyPings,
 			RouteDiversity:             int32(sqlIC.RouteDiversity),
 			MultipathThreshold:         int32(sqlIC.MultipathThreshold),
 			EnableVanityMetrics:        sqlIC.EnableVanityMetrics,
-			MaxRTT:                     int32(sqlIC.MaxRTT),
-=======
-			RouteSelectThreshold:        int32(sqlIC.RouteSelectThreshold),
-			RouteSwitchThreshold:        int32(sqlIC.RouteSwitchThreshold),
-			MaxLatencyTradeOff:          int32(sqlIC.MaxLatencyTradeOff),
-			RTTVeto_Default:             int32(sqlIC.RTTVetoDefault),
-			RTTVeto_PacketLoss:          int32(sqlIC.RTTVetoPacketLoss),
-			RTTVeto_Multipath:           int32(sqlIC.RTTVetoMultipath),
-			MultipathOverloadThreshold:  int32(sqlIC.MultipathOverloadThreshold),
-			TryBeforeYouBuy:             sqlIC.TryBeforeYouBuy,
-			ForceNext:                   sqlIC.ForceNext,
-			LargeCustomer:               sqlIC.LargeCustomer,
-			Uncommitted:                 sqlIC.Uncommitted,
-			HighFrequencyPings:          sqlIC.HighFrequencyPings,
-			RouteDiversity:              int32(sqlIC.RouteDiversity),
-			MultipathThreshold:          int32(sqlIC.MultipathThreshold),
-			MispredictMultipathOverload: sqlIC.MispredictMultipathOverload,
-			EnableVanityMetrics:         sqlIC.EnableVanityMetrics,
-			MaxRTT:                      int32(sqlIC.MaxRTT),
->>>>>>> 35b9733b
 		}
 
 		id := db.buyerIDs[buyerID]
