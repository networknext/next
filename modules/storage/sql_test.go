package storage_test

import (
	"context"
	"encoding/base64"
	"encoding/binary"
	"fmt"
	"math/rand"
	"net"
	"os"
	"strconv"
	"testing"
	"time"

	"github.com/go-kit/kit/log"
	"github.com/networknext/backend/modules/backend"
	"github.com/networknext/backend/modules/core"
	"github.com/networknext/backend/modules/crypto"
	"github.com/networknext/backend/modules/routing"
	"github.com/stretchr/testify/assert"
)

// TODO: first clean and reset postgresql

// TODO: sort environment in/from Makefile
func SetupEnv() {
	os.Setenv("ENV", "local")
	os.Setenv("FEATURE_POSTGRESQL", "false")
	os.Setenv("DB_SYNC_INTERVAL", "10s")
}

func TestInsertSQL(t *testing.T) {

	SetupEnv()

	ctx := context.Background()
	logger := log.NewNopLogger()

	// NewSQLStorage syncs the local sync number from the remote and
	// runs all the sync*() methods
	// db, err := storage.NewSQLStorage(ctx, logger)
	env, err := backend.GetEnv()
	assert.NoError(t, err)
	db, err := backend.GetStorer(ctx, logger, "local", env)
	assert.NoError(t, err)

	time.Sleep(1000 * time.Millisecond) // allow time for sync functions to complete

	var outerCustomer routing.Customer
	var outerBuyer routing.Buyer
	var outerSeller routing.Seller
	var outerDatacenter routing.Datacenter

	// currentLocation, err := os.Getwd()
	// assert.NoError(t, err)
	// fmt.Printf("Current disk location: %s\n", currentLocation)

	err = db.SetSequenceNumber(ctx, -1)
	assert.NoError(t, err)

	// err = db.IncrementSequenceNumber(ctx)
	// assert.NoError(t, err)

	// NewSQLStorage() Sync() above sets up seq number
	t.Run("Do Not Sync", func(t *testing.T) {
		sync, _, err := db.CheckSequenceNumber(ctx)
		assert.NoError(t, err)
		assert.Equal(t, false, sync)
	})

	t.Run("IncrementSequenceNumber", func(t *testing.T) {
		err = db.IncrementSequenceNumber(ctx)
		sync, _, err := db.CheckSequenceNumber(ctx)
		assert.NoError(t, err)
		assert.Equal(t, true, sync)
	})

	customerShortname := "Compcode"

	t.Run("AddCustomer", func(t *testing.T) {
		customer := routing.Customer{
			Code:                   customerShortname,
			Name:                   "Company, Ltd.",
			AutomaticSignInDomains: "fredscuttle.com",
		}

		err = db.AddCustomer(ctx, customer)
		assert.NoError(t, err)

		outerCustomer, err = db.Customer(customerShortname)
		assert.NoError(t, err)
		assert.Equal(t, customer.Code, outerCustomer.Code)
		assert.Equal(t, customer.Name, outerCustomer.Name)
		assert.Equal(t, customer.AutomaticSignInDomains, outerCustomer.AutomaticSignInDomains)
	})

	t.Run("AddSeller", func(t *testing.T) {
		seller := routing.Seller{
			ID:                        customerShortname,
			ShortName:                 customerShortname,
			CompanyCode:               customerShortname,
			Secret:                    true,
			IngressPriceNibblinsPerGB: 10,
			EgressPriceNibblinsPerGB:  20,
			CustomerID:                outerCustomer.DatabaseID,
		}

		err = db.AddSeller(ctx, seller)
		assert.NoError(t, err)

		outerSeller, err = db.Seller("Compcode")
		assert.NoError(t, err)
		assert.Equal(t, seller.ID, outerSeller.ID)
		assert.Equal(t, true, outerSeller.Secret)
		assert.Equal(t, seller.ShortName, outerSeller.ShortName)
		assert.Equal(t, seller.IngressPriceNibblinsPerGB, outerSeller.IngressPriceNibblinsPerGB)
		assert.Equal(t, seller.EgressPriceNibblinsPerGB, outerSeller.EgressPriceNibblinsPerGB)
		assert.Equal(t, seller.CustomerID, outerSeller.CustomerID)
	})

	t.Run("AddDatacenter", func(t *testing.T) {

		datacenter := routing.Datacenter{
			ID:   crypto.HashID("some.locale.name"),
			Name: "some.locale.name",
			Location: routing.Location{
				Latitude:  70.5,
				Longitude: 120.5,
			},
			SellerID: outerSeller.DatabaseID,
		}

		err = db.AddDatacenter(ctx, datacenter)
		assert.NoError(t, err)

		outerDatacenter, err = db.Datacenter(datacenter.ID)
		assert.NoError(t, err)
		assert.Equal(t, outerDatacenter.ID, datacenter.ID)
		assert.Equal(t, outerDatacenter.Name, datacenter.Name)
		assert.Equal(t, outerDatacenter.Location.Latitude, datacenter.Location.Latitude)
		assert.Equal(t, outerDatacenter.Location.Longitude, datacenter.Location.Longitude)
		assert.Equal(t, outerDatacenter.SellerID, datacenter.SellerID)
	})

	t.Run("AddBuyer", func(t *testing.T) {

		publicKey := make([]byte, crypto.KeySize)
		_, err := rand.Read(publicKey)
		assert.NoError(t, err)

		internalID := uint64(3142537350691193170)

		buyer := routing.Buyer{
			ID:          internalID,
			ShortName:   outerCustomer.Code,
			CompanyCode: outerCustomer.Code,
			Live:        true,
			Debug:       true,
			PublicKey:   publicKey,
			// CustomerID:  outerCustomer.DatabaseID,
		}

		err = db.AddBuyer(ctx, buyer)
		assert.NoError(t, err)

		outerBuyer, err = db.Buyer(internalID)
		assert.NoError(t, err)

		assert.Equal(t, internalID, outerBuyer.ID)
		assert.Equal(t, buyer.Live, outerBuyer.Live)
		assert.Equal(t, buyer.Debug, outerBuyer.Debug)
		assert.Equal(t, publicKey, outerBuyer.PublicKey)
		// assert.Equal(t, buyer.CustomerID, outerBuyer.CustomerID)
		assert.Equal(t, buyer.ShortName, outerBuyer.ShortName)
		assert.Equal(t, buyer.CompanyCode, outerBuyer.CompanyCode)
	})

	t.Run("AddRelay", func(t *testing.T) {

		// relay with no null values (except dc to trip an error)
		addr, err := net.ResolveUDPAddr("udp", "127.0.0.1:40000")
		assert.NoError(t, err)

		internalAddr, err := net.ResolveUDPAddr("udp", "172.20.2.6:40000")
		assert.NoError(t, err)

		rid := crypto.HashID(addr.String())

		publicKey := make([]byte, crypto.KeySize)
		_, err = rand.Read(publicKey)
		assert.NoError(t, err)

		// fields not stored in the database are not tested here
		relay := routing.Relay{
			ID:             rid,
			Name:           "local.1",
			Addr:           *addr,
			InternalAddr:   *internalAddr,
			ManagementAddr: "1.2.3.4",
			SSHPort:        22,
			SSHUser:        "fred",
			MaxSessions:    1000,
			PublicKey:      publicKey,
			// Datacenter:     outerDatacenter,
			MRC:                 19700000000000,
			Overage:             26000000000000,
			BWRule:              routing.BWRuleBurst,
			ContractTerm:        12,
			StartDate:           time.Now(),
			EndDate:             time.Now(),
			Type:                routing.BareMetal,
			State:               routing.RelayStateMaintenance,
			IncludedBandwidthGB: 10000,
			NICSpeedMbps:        1000,
			Notes:               "the original notes",
		}

		// adding a relay w/o a valid datacenter should return an FK violation error
		err = db.AddRelay(ctx, relay)
		assert.Error(t, err)

		// TODO repeat the above test with bwrule, type and state

		relay.Datacenter = outerDatacenter
		err = db.AddRelay(ctx, relay)
		assert.NoError(t, err)

		// check only the fields set above
		checkRelay, err := db.Relay(rid)
		assert.NoError(t, err)

		fmt.Printf("checkRelay.DatabaseID: %d\n", checkRelay.DatabaseID)
		fmt.Printf("checkRelay.Addr: %s\n", checkRelay.Addr.String())

		assert.Equal(t, relay.Name, checkRelay.Name)
		assert.Equal(t, relay.Addr, checkRelay.Addr)
		assert.Equal(t, relay.InternalAddr, checkRelay.InternalAddr)
		assert.Equal(t, relay.ManagementAddr, checkRelay.ManagementAddr)
		assert.Equal(t, relay.SSHPort, checkRelay.SSHPort)
		assert.Equal(t, relay.SSHUser, checkRelay.SSHUser)
		assert.Equal(t, relay.MaxSessions, checkRelay.MaxSessions)
		assert.Equal(t, relay.PublicKey, checkRelay.PublicKey)
		assert.Equal(t, relay.Datacenter.DatabaseID, checkRelay.Datacenter.DatabaseID)
		assert.Equal(t, relay.MRC, checkRelay.MRC)
		assert.Equal(t, relay.Overage, checkRelay.Overage)
		assert.Equal(t, relay.BWRule, checkRelay.BWRule)
		assert.Equal(t, relay.ContractTerm, checkRelay.ContractTerm)
		assert.Equal(t, relay.StartDate.Format("01/02/06"), checkRelay.StartDate.Format("01/02/06"))
		assert.Equal(t, relay.EndDate.Format("01/02/06"), checkRelay.EndDate.Format("01/02/06"))
		assert.Equal(t, relay.Type, checkRelay.Type)
		assert.Equal(t, relay.State, checkRelay.State)
		assert.Equal(t, int32(10000), checkRelay.IncludedBandwidthGB)
		assert.Equal(t, int32(1000), checkRelay.NICSpeedMbps)

		assert.Equal(t, customerShortname, checkRelay.Seller.ID)
		assert.Equal(t, customerShortname, checkRelay.Seller.ShortName)
		assert.Equal(t, customerShortname, checkRelay.Seller.CompanyCode)
		assert.Equal(t, routing.Nibblin(10), checkRelay.Seller.IngressPriceNibblinsPerGB)
		assert.Equal(t, routing.Nibblin(20), checkRelay.Seller.EgressPriceNibblinsPerGB)
		assert.Equal(t, outerCustomer.DatabaseID, checkRelay.Seller.CustomerID)
		assert.Equal(t, relay.Notes, checkRelay.Notes)

		// overwrite with SetRelay - test nullable fields, possible in relay_backend
		var relayMod routing.Relay

		relayMod.ID = checkRelay.ID
		relayMod.Name = checkRelay.Name
		// Addr
		// InternalAddr
		relayMod.ManagementAddr = checkRelay.ManagementAddr
		relayMod.SSHPort = checkRelay.SSHPort
		relayMod.SSHUser = checkRelay.SSHUser
		relayMod.MaxSessions = checkRelay.MaxSessions
		relayMod.PublicKey = checkRelay.PublicKey
		relayMod.Datacenter = checkRelay.Datacenter
		relayMod.MRC = checkRelay.MRC
		relayMod.Overage = checkRelay.Overage
		relayMod.BWRule = checkRelay.BWRule
		relayMod.ContractTerm = checkRelay.ContractTerm
		// StartDate
		// EndDate
		relayMod.Type = checkRelay.Type
		relayMod.State = checkRelay.State
		relayMod.IncludedBandwidthGB = checkRelay.IncludedBandwidthGB
		relayMod.NICSpeedMbps = checkRelay.NICSpeedMbps
		relayMod.Notes = checkRelay.Notes
		relayMod.DatabaseID = checkRelay.DatabaseID

		relayMod.Seller = checkRelay.Seller

		err = db.SetRelay(ctx, relayMod)
		assert.NoError(t, err)

		checkRelayMod, err := db.Relay(relay.ID)
		assert.NoError(t, err)

		// fmt.Printf("checkRelayMod.DatabaseID: %d\n", checkRelayMod.DatabaseID)
		// fmt.Printf("checkRelayMod.Addr: %s\n", checkRelayMod.Addr.String())

		assert.Equal(t, relayMod.Name, checkRelayMod.Name)
		assert.Equal(t, net.UDPAddr{IP: net.IP(nil), Port: 0, Zone: ""}, checkRelayMod.Addr)
		assert.Equal(t, net.UDPAddr{IP: net.IP(nil), Port: 0, Zone: ""}, checkRelayMod.InternalAddr)
		assert.Equal(t, relayMod.ManagementAddr, checkRelayMod.ManagementAddr)
		assert.Equal(t, relayMod.SSHPort, checkRelayMod.SSHPort)
		assert.Equal(t, relayMod.SSHUser, checkRelayMod.SSHUser)
		assert.Equal(t, relayMod.MaxSessions, checkRelayMod.MaxSessions)
		assert.Equal(t, relayMod.PublicKey, checkRelayMod.PublicKey)
		assert.Equal(t, relayMod.Datacenter.DatabaseID, checkRelayMod.Datacenter.DatabaseID)
		assert.Equal(t, relayMod.MRC, checkRelayMod.MRC)
		assert.Equal(t, relayMod.Overage, checkRelayMod.Overage)
		assert.Equal(t, relayMod.BWRule, checkRelayMod.BWRule)
		assert.Equal(t, relayMod.ContractTerm, checkRelayMod.ContractTerm)
		assert.True(t, checkRelayMod.StartDate.IsZero())
		assert.True(t, checkRelayMod.EndDate.IsZero())
		assert.Equal(t, relayMod.Type, checkRelayMod.Type)
		assert.Equal(t, relayMod.State, checkRelayMod.State)
		assert.Equal(t, int32(10000), checkRelayMod.IncludedBandwidthGB)
		assert.Equal(t, int32(1000), checkRelayMod.NICSpeedMbps)

		assert.Equal(t, customerShortname, checkRelayMod.Seller.ID)
		assert.Equal(t, customerShortname, checkRelayMod.Seller.ShortName)
		assert.Equal(t, customerShortname, checkRelayMod.Seller.CompanyCode)
		assert.Equal(t, routing.Nibblin(10), checkRelayMod.Seller.IngressPriceNibblinsPerGB)
		assert.Equal(t, routing.Nibblin(20), checkRelayMod.Seller.EgressPriceNibblinsPerGB)
		assert.Equal(t, outerCustomer.DatabaseID, checkRelayMod.Seller.CustomerID)
		assert.Equal(t, relayMod.Notes, checkRelayMod.Notes)

		// relay with some null values null values (except dc to trip an error)
		addr2, err := net.ResolveUDPAddr("udp", "127.0.0.2:40000")
		assert.NoError(t, err)

		rid2 := crypto.HashID(addr2.String())

		publicKey = make([]byte, crypto.KeySize)
		_, err = rand.Read(publicKey)
		assert.NoError(t, err)

		// fields not stored in the database are not tested here
		relay2 := routing.Relay{
			ID:   rid2,
			Name: "local.2",
			Addr: *addr2,
			// InternalAddr:   *internalAddr, <-- nullable
			ManagementAddr: "1.2.3.4",
			SSHPort:        22,
			SSHUser:        "fred",
			MaxSessions:    1000,
			PublicKey:      publicKey,
			Datacenter:     outerDatacenter,
			MRC:            19700000000000,
			Overage:        26000000000000,
			BWRule:         routing.BWRuleBurst,
			ContractTerm:   12,
			// StartDate:           time.Now(), <-- nullable
			// EndDate:             time.Now(), <-- nullable
			Type:                routing.BareMetal,
			State:               routing.RelayStateMaintenance,
			IncludedBandwidthGB: 10000,
			NICSpeedMbps:        1000,
			Notes:               "the original notes",
		}

		err = db.AddRelay(ctx, relay2)
		assert.NoError(t, err)

		// check only the fields *not* set above
		checkRelay2, err := db.Relay(rid2)
		assert.NoError(t, err)

		assert.Equal(t, net.UDPAddr{IP: net.IP(nil), Port: 0, Zone: ""}, checkRelay2.InternalAddr)
		assert.True(t, checkRelay2.StartDate.IsZero())
		assert.True(t, checkRelay2.EndDate.IsZero())

	})

	t.Run("AddRelayWithNullables", func(t *testing.T) {

		addr, err := net.ResolveUDPAddr("udp", "127.3.4.5:40000")
		assert.NoError(t, err)

		rid := crypto.HashID(addr.String())

		publicKey := make([]byte, crypto.KeySize)
		_, err = rand.Read(publicKey)
		assert.NoError(t, err)

		// fields not stored in the database are not tested here
		relay := routing.Relay{
			ID:   rid,
			Name: "nullable.local.1",
			Addr: *addr,
			// InternalAddr:   *internalAddr,
			ManagementAddr: "1.2.3.5",
			SSHPort:        22,
			SSHUser:        "fred",
			MaxSessions:    1000,
			PublicKey:      publicKey,
			// Datacenter:     outerDatacenter,
			MRC:          19700000000000,
			Overage:      26000000000000,
			BWRule:       routing.BWRuleBurst,
			ContractTerm: 12,
			// StartDate:           time.Now(),
			// EndDate:             time.Now(),
			Type:                routing.BareMetal,
			State:               routing.RelayStateMaintenance,
			IncludedBandwidthGB: 10000,
			NICSpeedMbps:        1000,
			// Notes: "the original notes"
		}

		// adding a relay w/o a valid datacenter should return an FK violation error
		err = db.AddRelay(ctx, relay)
		assert.Error(t, err)

		// TODO repeat the above test with bwrule, type and state

		relay.Datacenter = outerDatacenter
		err = db.AddRelay(ctx, relay)
		assert.NoError(t, err)

		// check only the fields set above
		checkRelay, err := db.Relay(rid)
		assert.NoError(t, err)

		assert.Equal(t, relay.Name, checkRelay.Name)
		assert.Equal(t, relay.Addr, checkRelay.Addr)
		assert.Equal(t, relay.ManagementAddr, checkRelay.ManagementAddr)
		assert.Equal(t, relay.SSHPort, checkRelay.SSHPort)
		assert.Equal(t, relay.SSHUser, checkRelay.SSHUser)
		assert.Equal(t, relay.MaxSessions, checkRelay.MaxSessions)
		assert.Equal(t, relay.PublicKey, checkRelay.PublicKey)
		assert.Equal(t, relay.Datacenter.DatabaseID, checkRelay.Datacenter.DatabaseID)
		assert.Equal(t, relay.MRC, checkRelay.MRC)
		assert.Equal(t, relay.Overage, checkRelay.Overage)
		assert.Equal(t, relay.BWRule, checkRelay.BWRule)
		assert.Equal(t, relay.ContractTerm, checkRelay.ContractTerm)

		// dates are null, though no "zero" value for InternalAddr to test
		assert.Equal(t, time.Time{}.Format("01/02/06"), checkRelay.StartDate.Format("01/02/06"))
		assert.Equal(t, time.Time{}.Format("01/02/06"), checkRelay.EndDate.Format("01/02/06"))
		assert.Equal(t, relay.Type, checkRelay.Type)
		assert.Equal(t, relay.State, checkRelay.State)
		assert.Equal(t, int32(10000), checkRelay.IncludedBandwidthGB)
		assert.Equal(t, int32(1000), checkRelay.NICSpeedMbps)

		assert.Equal(t, customerShortname, checkRelay.Seller.ID)
		assert.Equal(t, customerShortname, checkRelay.Seller.ShortName)
		assert.Equal(t, customerShortname, checkRelay.Seller.CompanyCode)
		assert.Equal(t, routing.Nibblin(10), checkRelay.Seller.IngressPriceNibblinsPerGB)
		assert.Equal(t, routing.Nibblin(20), checkRelay.Seller.EgressPriceNibblinsPerGB)
		assert.Equal(t, outerCustomer.DatabaseID, checkRelay.Seller.CustomerID)
	})

	t.Run("AddDatacenterMap", func(t *testing.T) {
		dcMap := routing.DatacenterMap{
			Alias:        "local.map",
			BuyerID:      outerBuyer.ID,
			DatacenterID: outerDatacenter.ID,
		}

		err := db.AddDatacenterMap(ctx, dcMap)
		assert.NoError(t, err)

		checkDCMaps := db.GetDatacenterMapsForBuyer(outerBuyer.ID)
		assert.Equal(t, 1, len(checkDCMaps))
		assert.Equal(t, dcMap.Alias, checkDCMaps[outerDatacenter.ID].Alias)
		assert.Equal(t, dcMap.BuyerID, checkDCMaps[outerDatacenter.ID].BuyerID)
		assert.Equal(t, dcMap.DatacenterID, checkDCMaps[outerDatacenter.ID].DatacenterID)
	})
}

func TestDeleteSQL(t *testing.T) {

	SetupEnv()

	ctx := context.Background()
	logger := log.NewNopLogger()

	// db, err := storage.NewSQLStorage(ctx, logger)
	env, err := backend.GetEnv()
	assert.NoError(t, err)
	db, err := backend.GetStorer(ctx, logger, "local", env)
	assert.NoError(t, err)

	time.Sleep(1000 * time.Millisecond) // allow time for sync functions to complete
	assert.NoError(t, err)

	var outerCustomer routing.Customer
	var outerBuyer routing.Buyer
	var outerSeller routing.Seller
	var outerDatacenter routing.Datacenter
	var outerDatacenterMap routing.DatacenterMap

	t.Run("ExerciseFKs", func(t *testing.T) {

		customerCode := "Compcode"
		customer := routing.Customer{
			Code:                   customerCode,
			Name:                   "Company, Ltd.",
			AutomaticSignInDomains: "fredscuttle.com",
		}

		err = db.AddCustomer(ctx, customer)
		assert.NoError(t, err)

		outerCustomer, err = db.Customer(customerCode)
		assert.NoError(t, err)

		publicKey := make([]byte, crypto.KeySize)
		_, err := rand.Read(publicKey)
		assert.NoError(t, err)

		internalID := uint64(3142537350691193170)

		buyer := routing.Buyer{
			ID:          internalID,
			ShortName:   outerCustomer.Code,
			CompanyCode: outerCustomer.Code,
			Live:        true,
			Debug:       true,
			PublicKey:   publicKey,
			// CustomerID:  outerCustomer.DatabaseID,
		}

		err = db.AddBuyer(ctx, buyer)
		assert.NoError(t, err)

		outerBuyer, err = db.Buyer(internalID)
		assert.NoError(t, err)

		seller := routing.Seller{
			ID:                        "Compcode",
			IngressPriceNibblinsPerGB: 10,
			EgressPriceNibblinsPerGB:  20,
			Secret:                    true,
			CustomerID:                outerCustomer.DatabaseID,
			CompanyCode:               outerCustomer.Code,
		}

		err = db.AddSeller(ctx, seller)
		assert.NoError(t, err)

		outerSeller, err = db.Seller("Compcode")
		assert.NoError(t, err)

		datacenter := routing.Datacenter{
			ID:   crypto.HashID("some.locale.name"),
			Name: "some.locale.name",
			Location: routing.Location{
				Latitude:  70.5,
				Longitude: 120.5,
			},
			SellerID: outerSeller.DatabaseID,
		}

		err = db.AddDatacenter(ctx, datacenter)
		assert.NoError(t, err)

		outerDatacenter, err = db.Datacenter(datacenter.ID)
		assert.NoError(t, err)

		dcMap := routing.DatacenterMap{
			Alias:        "local.map",
			BuyerID:      outerBuyer.ID,
			DatacenterID: outerDatacenter.ID,
		}

		err = db.AddDatacenterMap(ctx, dcMap)
		assert.NoError(t, err)

		dcMaps := db.GetDatacenterMapsForBuyer(outerBuyer.ID)
		assert.Equal(t, 1, len(dcMaps))
		outerDatacenterMap = dcMaps[outerDatacenter.ID]

		addr, err := net.ResolveUDPAddr("udp", "127.0.0.1:40000")
		assert.NoError(t, err)

		internalAddr, err := net.ResolveUDPAddr("udp", "172.20.2.6:40000")
		assert.NoError(t, err)

		rid := crypto.HashID(addr.String())

		relayPublicKey := make([]byte, crypto.KeySize)
		_, err = rand.Read(relayPublicKey)
		assert.NoError(t, err)

		relay := routing.Relay{
			ID:             rid,
			Name:           "local.1",
			Addr:           *addr,
			InternalAddr:   *internalAddr,
			ManagementAddr: "1.2.3.4",
			SSHPort:        22,
			SSHUser:        "fred",
			MaxSessions:    1000,
			PublicKey:      relayPublicKey,
			Datacenter:     outerDatacenter,
			MRC:            19700000000000,
			Overage:        26000000000000,
			BWRule:         routing.BWRuleBurst,
			ContractTerm:   12,
			StartDate:      time.Now(),
			EndDate:        time.Now(),
			Type:           routing.BareMetal,
			State:          routing.RelayStateMaintenance,
			Notes:          "the original notes",
		}

		err = db.AddRelay(ctx, relay)
		assert.NoError(t, err)

		// Attempting to remove the customer should return a foreign
		// key violation error (for buyer and/or seller)
		// sqlite3: FOREIGN KEY constraint failed
		err = db.RemoveCustomer(ctx, "Compcode")
		assert.Error(t, err)

		// Attempting to remove the buyer should return an FK
		// violation error (for datacenter maps and banned users (TBD))
		err = db.RemoveBuyer(ctx, outerBuyer.ID)
		assert.Error(t, err)

		// Attempting to remove the seller should return an FK
		// violation error (for the datacenter)
		err = db.RemoveSeller(ctx, outerSeller.ID)
		assert.Error(t, err)

		// Attempting to remove the datacenter should return an FK
		// violation error (for the datacenter map)
		err = db.RemoveDatacenter(ctx, outerDatacenter.ID)
		assert.Error(t, err)

		err = db.RemoveDatacenterMap(ctx, outerDatacenterMap)
		assert.NoError(t, err)

		dcMapsCheck := db.GetDatacenterMapsForBuyer(outerBuyer.ID)
		assert.Equal(t, 0, len(dcMapsCheck))

		err = db.RemoveBuyer(ctx, outerBuyer.ID)
		assert.NoError(t, err)

		_, err = db.Buyer(outerBuyer.ID)
		assert.Error(t, err)

		err = db.RemoveRelay(ctx, relay.ID)
		assert.NoError(t, err)

		_, err = db.Relay(relay.ID)
		assert.Error(t, err)

		err = db.RemoveDatacenter(ctx, outerDatacenter.ID)
		assert.NoError(t, err)

		_, err = db.Datacenter(outerDatacenter.ID)
		assert.Error(t, err)

		err = db.RemoveSeller(ctx, outerSeller.ID)
		assert.NoError(t, err)

		_, err = db.Seller(outerSeller.ID)
		assert.Error(t, err)

		err = db.RemoveCustomer(ctx, "Compcode")
		assert.NoError(t, err)

		_, err = db.Customer("Compcode")
		assert.Error(t, err)
	})
}

func TestUpdateSQL(t *testing.T) {

	SetupEnv()

	ctx := context.Background()
	logger := log.NewNopLogger()

	// db, err := storage.NewSQLStorage(ctx, logger)
	env, err := backend.GetEnv()
	assert.NoError(t, err)
	db, err := backend.GetStorer(ctx, logger, "local", env)
	assert.NoError(t, err)

	time.Sleep(1000 * time.Millisecond) // allow time for sync functions to complete
	assert.NoError(t, err)

	var customerWithID routing.Customer
	var buyerWithID routing.Buyer
	var sellerWithID routing.Seller
	var datacenterWithID routing.Datacenter
	// var outerDatacenterMap routing.DatacenterMap

	t.Run("SetCustomer", func(t *testing.T) {
		customer := routing.Customer{
			Code:                   "Compcode",
			Name:                   "Company, Ltd.",
			AutomaticSignInDomains: "fredscuttle.com",
		}

		err = db.AddCustomer(ctx, customer)
		assert.NoError(t, err)

		// the CustomerID field is the PK and is set by AddCustomer(). In
		// production usage this field would already be set and sync'd.
		customerWithID, err = db.Customer("Compcode")

		customerWithID.Name = "No Longer The Company, Ltd."
		customerWithID.AutomaticSignInDomains = "fredscuttle.com,swampthing.com"

		err = db.SetCustomer(ctx, customerWithID)
		assert.NoError(t, err)

		checkCustomer, err := db.Customer("Compcode")
		assert.NoError(t, err)

		assert.Equal(t, customerWithID.AutomaticSignInDomains, checkCustomer.AutomaticSignInDomains)
		assert.Equal(t, customerWithID.Name, checkCustomer.Name)

	})

	t.Run("SetBuyer", func(t *testing.T) {

		publicKey := make([]byte, crypto.KeySize)
		_, err = rand.Read(publicKey)
		assert.NoError(t, err)

		internalID := uint64(3142537350691193170)

		buyer := routing.Buyer{
			ID:          internalID,
			ShortName:   customerWithID.Code,
			CompanyCode: customerWithID.Code,
			Live:        true,
			Debug:       true,
			PublicKey:   publicKey,
			// CustomerID:  customerWithID.DatabaseID,
		}

		err = db.AddBuyer(ctx, buyer)
		assert.NoError(t, err)

		buyerWithID, err = db.Buyer(internalID)
		assert.NoError(t, err)

		buyerWithID.Live = false
		buyerWithID.Debug = false
		buyerWithID.PublicKey = []byte("")

		err = db.SetBuyer(ctx, buyerWithID)
		assert.NoError(t, err)

		checkBuyer, err := db.Buyer(internalID)
		assert.NoError(t, err)
		assert.Equal(t, checkBuyer.Live, buyerWithID.Live)
		assert.Equal(t, checkBuyer.Debug, buyerWithID.Debug)
		assert.Equal(t, checkBuyer.PublicKey, buyerWithID.PublicKey)

	})

	t.Run("SetSeller", func(t *testing.T) {
		seller := routing.Seller{
			ID:                        "Compcode",
			IngressPriceNibblinsPerGB: 10,
			EgressPriceNibblinsPerGB:  20,
			Secret:                    true,
			CustomerID:                customerWithID.DatabaseID,
			CompanyCode:               customerWithID.Code,
		}

		err = db.AddSeller(ctx, seller)
		assert.NoError(t, err)

		sellerWithID, err = db.Seller("Compcode")
		assert.NoError(t, err)

		sellerWithID.IngressPriceNibblinsPerGB = 100
		sellerWithID.EgressPriceNibblinsPerGB = 200

		err = db.SetSeller(ctx, sellerWithID)
		assert.NoError(t, err)

		checkSeller, err := db.Seller("Compcode")
		assert.NoError(t, err)
		assert.Equal(t, true, sellerWithID.Secret)
		assert.Equal(t, checkSeller.IngressPriceNibblinsPerGB, sellerWithID.IngressPriceNibblinsPerGB)
		assert.Equal(t, checkSeller.EgressPriceNibblinsPerGB, sellerWithID.EgressPriceNibblinsPerGB)
	})

	t.Run("SetDatacenter", func(t *testing.T) {

		did := crypto.HashID("some.locale.name")
		datacenter := routing.Datacenter{
			ID:   did,
			Name: "some.locale.name",
			Location: routing.Location{
				Latitude:  70.5,
				Longitude: 120.5,
			},
			SellerID: sellerWithID.DatabaseID,
		}

		err = db.AddDatacenter(ctx, datacenter)
		assert.NoError(t, err)

		datacenterWithID, err = db.Datacenter(did)
		assert.NoError(t, err)

		modifiedDatacenter := datacenterWithID
		modifiedDatacenter.Name = "some.newlocale.name"
		modifiedDatacenter.Location.Longitude = 70.5
		modifiedDatacenter.Location.Latitude = 120.5

		err = db.SetDatacenter(ctx, modifiedDatacenter)
		assert.NoError(t, err)

		checkModDC, err := db.Datacenter(did)
		assert.NoError(t, err)
		assert.Equal(t, modifiedDatacenter.Name, checkModDC.Name)
		assert.Equal(t, modifiedDatacenter.Location.Longitude, checkModDC.Location.Longitude)
		assert.Equal(t, modifiedDatacenter.Location.Latitude, checkModDC.Location.Latitude)
	})

	t.Run("UpdateDatacenter", func(t *testing.T) {
		did := crypto.HashID("some.locale.name")

		err = db.UpdateDatacenter(ctx, did, "Latitude", float32(130.3))
		assert.NoError(t, err)

		err = db.UpdateDatacenter(ctx, did, "Longitude", float32(80.3))
		assert.NoError(t, err)

		checkDatacenter, err := db.Datacenter(did)
		assert.NoError(t, err)
		assert.Equal(t, float32(80.3), checkDatacenter.Location.Longitude)
		assert.Equal(t, float32(130.3), checkDatacenter.Location.Latitude)
	})

	t.Run("UpdateDatacenterMap", func(t *testing.T) {
		did1 := crypto.HashID("some.locale.name.1")
		datacenter1 := routing.Datacenter{
			ID:   did1,
			Name: "some.locale.name.1",
			Location: routing.Location{
				Latitude:  73.5,
				Longitude: 10.5,
			},
			SellerID: sellerWithID.DatabaseID,
		}

		err = db.AddDatacenter(ctx, datacenter1)
		assert.NoError(t, err)

		_, err := db.Datacenter(did1)
		assert.NoError(t, err)

		did2 := crypto.HashID("some.locale.name.2")
		datacenter2 := routing.Datacenter{
			ID:   did2,
			Name: "some.locale.name.2",
			Location: routing.Location{
				Latitude:  73.5,
				Longitude: 10.5,
			},
			SellerID: sellerWithID.DatabaseID,
		}

		err = db.AddDatacenter(ctx, datacenter2)
		assert.NoError(t, err)

		_, err = db.Datacenter(did2)
		assert.NoError(t, err)

		dcMap := routing.DatacenterMap{
			Alias:        "local.map",
			BuyerID:      buyerWithID.ID,
			DatacenterID: datacenter1.ID,
		}

		err = db.AddDatacenterMap(ctx, dcMap)
		assert.NoError(t, err)

		hexDcID := fmt.Sprintf("%016x", did2)
		err = db.UpdateDatacenterMap(ctx, buyerWithID.ID, datacenter1.ID, "HexDatacenterID", hexDcID)
		assert.NoError(t, err)

		// changing the datacenter ID in the alias changes the datacenter map ID which is a
		// combination of the buyer ID and the datacenter ID, so we have to use the new
		// datacenter ID now to update.
		err = db.UpdateDatacenterMap(ctx, buyerWithID.ID, datacenter2.ID, "Alias", "not.local.map")
		assert.NoError(t, err)

		checkDcMaps := db.GetDatacenterMapsForBuyer(buyerWithID.ID)
		assert.Equal(t, 1, len(checkDcMaps))

		assert.Equal(t, "not.local.map", checkDcMaps[did2].Alias)
		assert.Equal(t, did2, checkDcMaps[did2].DatacenterID)
		assert.Equal(t, buyerWithID.ID, checkDcMaps[did2].BuyerID)

	})

	t.Run("UpdateCustomer", func(t *testing.T) {
		err := db.UpdateCustomer(ctx, customerWithID.Code, "Name", "A Brand New Name")
		assert.NoError(t, err)

		err = db.UpdateCustomer(ctx, customerWithID.Code, "AutomaticSigninDomains", "somewhere.com,somewhere.else.com")
		assert.NoError(t, err)

		checkCustomer, err := db.Customer(customerWithID.Code)
		assert.NoError(t, err)

		assert.Equal(t, "A Brand New Name", checkCustomer.Name)
		assert.Equal(t, "somewhere.com,somewhere.else.com", checkCustomer.AutomaticSignInDomains)
	})

	t.Run("UpdateBuyer", func(t *testing.T) {
		err := db.UpdateBuyer(ctx, buyerWithID.ID, "Live", false)
		assert.NoError(t, err)

		err = db.UpdateBuyer(ctx, buyerWithID.ID, "Debug", false)
		assert.NoError(t, err)

		err = db.UpdateBuyer(ctx, buyerWithID.ID, "ShortName", "newname")
		assert.NoError(t, err)

		newPublicKeyStr := "YFWQjOJfHfOqsCMM/1pd+c5haMhsrE2Gm05bVUQhCnG7YlPUrI/d1g=="
		newPublicKeyEncoded, err := base64.StdEncoding.DecodeString(newPublicKeyStr)
		assert.NoError(t, err)
		newBuyerID := binary.LittleEndian.Uint64(newPublicKeyEncoded[:8])

		err = db.UpdateBuyer(ctx, buyerWithID.ID, "PublicKey", newPublicKeyStr)
		assert.NoError(t, err)

		// the changed public key also changes the buyer ID
		checkBuyer, err := db.Buyer(newBuyerID)
		assert.NoError(t, err)

		assert.Equal(t, false, checkBuyer.Live)
		assert.Equal(t, false, checkBuyer.Debug)
		assert.Equal(t, "newname", checkBuyer.ShortName)
		assert.Equal(t, newBuyerID, checkBuyer.ID)
		assert.Equal(t, newPublicKeyEncoded[8:], checkBuyer.PublicKey)
		assert.Equal(t, newPublicKeyStr, checkBuyer.EncodedPublicKey())

		// a datacenter map for this buyer were added above and the UpdateBuyer method
		// must modify it for the new ID
		dcMaps := db.GetDatacenterMapsForBuyer(newBuyerID)
		assert.Equal(t, 1, len(dcMaps))
	})

	t.Run("UpdateSeller", func(t *testing.T) {
		err := db.UpdateSeller(ctx, sellerWithID.ID, "EgressPriceNibblinsPerGB", 133.44)
		assert.NoError(t, err)

		err = db.UpdateSeller(ctx, sellerWithID.ID, "IngressPriceNibblinsPerGB", 144.33)
		assert.NoError(t, err)

		err = db.UpdateSeller(ctx, sellerWithID.ID, "ShortName", "newname")
		assert.NoError(t, err)

		err = db.UpdateSeller(ctx, sellerWithID.ID, "Secret", false)
		assert.NoError(t, err)

		checkSeller, err := db.Seller(sellerWithID.ID)
		assert.NoError(t, err)

		assert.Equal(t, routing.Nibblin(13344000000000), checkSeller.EgressPriceNibblinsPerGB)
		assert.Equal(t, routing.Nibblin(14433000000000), checkSeller.IngressPriceNibblinsPerGB)
		assert.Equal(t, "newname", checkSeller.ShortName)
		assert.Equal(t, false, checkSeller.Secret)
	})

	t.Run("UpdateRelay", func(t *testing.T) {

		addr, err := net.ResolveUDPAddr("udp", "127.0.0.1:40000")
		assert.NoError(t, err)

		rid := crypto.HashID(addr.String())

		internalAddr, err := net.ResolveUDPAddr("udp", "172.20.2.6:40000")
		assert.NoError(t, err)

		publicKey := make([]byte, crypto.KeySize)
		_, err = rand.Read(publicKey)
		assert.NoError(t, err)

		relay := routing.Relay{
			ID:                  rid,
			Name:                "local.1",
			Addr:                *addr,
			InternalAddr:        *internalAddr,
			ManagementAddr:      "1.2.3.4",
			SSHPort:             22,
			SSHUser:             "fred",
			MaxSessions:         1000,
			PublicKey:           publicKey,
			Datacenter:          datacenterWithID,
			MRC:                 19700000000000,
			Overage:             26000000000000,
			BWRule:              routing.BWRuleBurst,
			NICSpeedMbps:        1000,
			IncludedBandwidthGB: 10000,
			ContractTerm:        12,
			StartDate:           time.Now(),
			EndDate:             time.Now(),
			Type:                routing.BareMetal,
			State:               routing.RelayStateMaintenance,
			Notes:               "the original notes",
		}

		err = db.AddRelay(ctx, relay)
		assert.NoError(t, err)

		_, err = db.Relay(rid)
		assert.NoError(t, err)

		// relay.Name
		err = db.UpdateRelay(ctx, rid, "Name", "local.2")
		assert.NoError(t, err)
		checkRelay, err := db.Relay(rid)
		assert.NoError(t, err)
		assert.Equal(t, "local.2", checkRelay.Name)

		// relay.Addr
		newAddr, err := net.ResolveUDPAddr("udp", "192.168.0.1:40000")
		assert.NoError(t, err)
		err = db.UpdateRelay(ctx, rid, "Addr", "192.168.0.1:40000")
		assert.NoError(t, err)
		checkRelay, err = db.Relay(rid)
		assert.NoError(t, err)
		assert.Equal(t, *newAddr, checkRelay.Addr)

		// relay.InternalAddr
		intAddr, err := net.ResolveUDPAddr("udp", "192.168.0.2:40000")
		assert.NoError(t, err)
		err = db.UpdateRelay(ctx, rid, "InternalAddr", "192.168.0.2:40000")
		assert.NoError(t, err)
		checkRelay, err = db.Relay(rid)
		assert.NoError(t, err)
		assert.Equal(t, *intAddr, checkRelay.InternalAddr)

		// relay.ManagementAddr
		err = db.UpdateRelay(ctx, rid, "ManagementAddr", "9.8.7.6")
		assert.NoError(t, err)
		checkRelay, err = db.Relay(rid)
		assert.NoError(t, err)
		assert.Equal(t, "9.8.7.6", checkRelay.ManagementAddr)

		// relay.SSHPort
		// Note: ints in json are unmarshalled as float64
		err = db.UpdateRelay(ctx, rid, "SSHPort", float64(13))
		assert.NoError(t, err)
		checkRelay, err = db.Relay(rid)
		assert.NoError(t, err)
		assert.Equal(t, int64(13), checkRelay.SSHPort)

		// checkRelay.SSHUser
		err = db.UpdateRelay(ctx, rid, "SSHUser", "Abercrombie")
		assert.NoError(t, err)
		checkRelay, err = db.Relay(rid)
		assert.NoError(t, err)
		assert.Equal(t, "Abercrombie", checkRelay.SSHUser)

		// relay.MaxSessions
		err = db.UpdateRelay(ctx, rid, "MaxSessions", float64(25000))
		assert.NoError(t, err)
		checkRelay, err = db.Relay(rid)
		assert.NoError(t, err)
		assert.Equal(t, uint32(25000), checkRelay.MaxSessions)

		// relay.PublicKey
		err = db.UpdateRelay(ctx, rid, "PublicKey", "1AKtwe4Ear59iQyBOggxutzdtVLLc1YQ2qnArgiiz14=")
		assert.NoError(t, err)
		checkRelay, err = db.Relay(rid)
		assert.NoError(t, err)
<<<<<<< HEAD
=======

>>>>>>> a838ee3c
		newPublicKey, err := base64.StdEncoding.DecodeString("1AKtwe4Ear59iQyBOggxutzdtVLLc1YQ2qnArgiiz14=")
		assert.NoError(t, err)
		assert.Equal(t, newPublicKey, checkRelay.PublicKey)

		// relay.Datacenter = only one datacenter available...

		// relay.MRC
		err = db.UpdateRelay(ctx, rid, "MRC", float64(397))
		assert.NoError(t, err)
		checkRelay, err = db.Relay(rid)
		assert.NoError(t, err)
		assert.Equal(t, routing.Nibblin(39700000000000), checkRelay.MRC)

		// relay.Overage
		err = db.UpdateRelay(ctx, rid, "Overage", float64(260))
		assert.NoError(t, err)
		checkRelay, err = db.Relay(rid)
		assert.NoError(t, err)
		assert.Equal(t, routing.Nibblin(26000000000000), checkRelay.Overage)

		// relay.BWRule
		err = db.UpdateRelay(ctx, rid, "BWRule", float64(3))
		assert.NoError(t, err)
		checkRelay, err = db.Relay(rid)
		assert.NoError(t, err)
		assert.Equal(t, routing.BWRulePool, checkRelay.BWRule)

		// relay.ContractTerm
		err = db.UpdateRelay(ctx, rid, "ContractTerm", float64(1))
		assert.NoError(t, err)
		checkRelay, err = db.Relay(rid)
		assert.NoError(t, err)
		assert.Equal(t, int32(1), checkRelay.ContractTerm)

		// relay.StartDate
		// We use a string as type-switching (in UpdateRelay()) doesn't work with a time.Time type
		startDate := "July 7, 2023"
		err = db.UpdateRelay(ctx, rid, "StartDate", startDate)
		assert.NoError(t, err)
		checkRelay, err = db.Relay(rid)
		assert.NoError(t, err)
		startDateFormatted, err := time.Parse("January 2, 2006", startDate)
		assert.NoError(t, err)
		assert.Equal(t, startDateFormatted, checkRelay.StartDate)

		// relay.EndDate
		endDate := "July 7, 2025"
		err = db.UpdateRelay(ctx, rid, "EndDate", endDate)
		assert.NoError(t, err)
		checkRelay, err = db.Relay(rid)
		assert.NoError(t, err)
		endDateFormatted, err := time.Parse("January 2, 2006", endDate)
		assert.NoError(t, err)
		assert.Equal(t, endDateFormatted, checkRelay.EndDate)

		// relay.Type
		err = db.UpdateRelay(ctx, rid, "Type", float64(2))
		assert.NoError(t, err)
		checkRelay, err = db.Relay(rid)
		assert.NoError(t, err)
		assert.Equal(t, routing.VirtualMachine, checkRelay.Type)

		// relay.State
		err = db.UpdateRelay(ctx, rid, "State", float64(0))
		assert.NoError(t, err)
		checkRelay, err = db.Relay(rid)
		assert.NoError(t, err)
		assert.Equal(t, routing.RelayStateEnabled, checkRelay.State)

		// relay.NICSpeedMbps
		err = db.UpdateRelay(ctx, rid, "NICSpeedMbps", float64(20000))
		assert.NoError(t, err)
		checkRelay, err = db.Relay(rid)
		assert.NoError(t, err)
		assert.Equal(t, int32(20000), checkRelay.NICSpeedMbps)

		// relay.IncludedBandwidthGB
		err = db.UpdateRelay(ctx, rid, "IncludedBandwidthGB", float64(25000))
		assert.NoError(t, err)
		checkRelay, err = db.Relay(rid)
		assert.NoError(t, err)
		assert.Equal(t, int32(25000), checkRelay.IncludedBandwidthGB)

		// relay.Notes
		err = db.UpdateRelay(ctx, rid, "Notes", "not the original notes")
		assert.NoError(t, err)
		checkRelay, err = db.Relay(rid)
		assert.NoError(t, err)
		assert.Equal(t, "not the original notes", checkRelay.Notes)

	})
}

func TestInternalConfig(t *testing.T) {

	SetupEnv()

	ctx := context.Background()
	logger := log.NewNopLogger()

	env, err := backend.GetEnv()
	assert.NoError(t, err)
	db, err := backend.GetStorer(ctx, logger, "local", env)
	assert.NoError(t, err)

	time.Sleep(1000 * time.Millisecond) // allow time for sync functions to complete
	assert.NoError(t, err)

	var outerCustomer routing.Customer
	var outerBuyer routing.Buyer
	var outerInternalConfig core.InternalConfig

	t.Run("AddInternalConfig", func(t *testing.T) {

		customerCode := "Compcode"
		customer := routing.Customer{
			Code:                   customerCode,
			Name:                   "Company, Ltd.",
			AutomaticSignInDomains: "fredscuttle.com",
		}

		err = db.AddCustomer(ctx, customer)
		assert.NoError(t, err)

		outerCustomer, err = db.Customer(customerCode)
		assert.NoError(t, err)

		publicKey := make([]byte, crypto.KeySize)
		_, err := rand.Read(publicKey)
		assert.NoError(t, err)

		internalID := uint64(3142537350691193170)

		buyer := routing.Buyer{
			ID:          internalID,
			ShortName:   outerCustomer.Code,
			CompanyCode: outerCustomer.Code,
			Live:        true,
			Debug:       true,
			PublicKey:   publicKey,
		}

		err = db.AddBuyer(ctx, buyer)
		assert.NoError(t, err)

		outerBuyer, err = db.Buyer(internalID)
		assert.NoError(t, err)

		internalConfig := core.InternalConfig{
			RouteSelectThreshold:       2,
			RouteSwitchThreshold:       5,
			MaxLatencyTradeOff:         10,
			RTTVeto_Default:            -10,
			RTTVeto_PacketLoss:         -20,
			RTTVeto_Multipath:          -20,
			MultipathOverloadThreshold: 500,
			TryBeforeYouBuy:            true,
			ForceNext:                  true,
			LargeCustomer:              true,
			Uncommitted:                true,
			MaxRTT:                     300,
			HighFrequencyPings:         true,
			RouteDiversity:             10,
			MultipathThreshold:         35,
			EnableVanityMetrics:        true,
		}

		err = db.AddInternalConfig(ctx, internalConfig, outerBuyer.ID)
		assert.NoError(t, err)

		outerInternalConfig, err = db.InternalConfig(outerBuyer.ID)
		assert.NoError(t, err)

		assert.Equal(t, int32(2), outerInternalConfig.RouteSelectThreshold)
		assert.Equal(t, int32(5), outerInternalConfig.RouteSwitchThreshold)
		assert.Equal(t, int32(10), outerInternalConfig.MaxLatencyTradeOff)
		assert.Equal(t, int32(-10), outerInternalConfig.RTTVeto_Default)
		assert.Equal(t, int32(-20), outerInternalConfig.RTTVeto_PacketLoss)
		assert.Equal(t, int32(-20), outerInternalConfig.RTTVeto_Multipath)
		assert.Equal(t, int32(500), outerInternalConfig.MultipathOverloadThreshold)
		assert.Equal(t, true, outerInternalConfig.TryBeforeYouBuy)
		assert.Equal(t, true, outerInternalConfig.ForceNext)
		assert.Equal(t, true, outerInternalConfig.LargeCustomer)
		assert.Equal(t, true, outerInternalConfig.Uncommitted)
		assert.Equal(t, true, outerInternalConfig.HighFrequencyPings)
		assert.Equal(t, true, outerInternalConfig.EnableVanityMetrics)
		assert.Equal(t, int32(10), outerInternalConfig.RouteDiversity)
		assert.Equal(t, int32(35), outerInternalConfig.MultipathThreshold)
		assert.Equal(t, int32(300), outerInternalConfig.MaxRTT)
		assert.Equal(t, true, outerInternalConfig.EnableVanityMetrics)
	})

	t.Run("UpdateInternalConfig", func(t *testing.T) {
		// t.Skip() // working on it

		// RouteSelectThreshold
		err = db.UpdateInternalConfig(ctx, outerBuyer.ID, "RouteSelectThreshold", int32(1))
		assert.NoError(t, err)
		checkInternalConfig, err := db.InternalConfig(outerBuyer.ID)
		assert.NoError(t, err)
		assert.Equal(t, int32(1), checkInternalConfig.RouteSelectThreshold)

		// RouteSwitchThreshold
		err = db.UpdateInternalConfig(ctx, outerBuyer.ID, "RouteSwitchThreshold", int32(4))
		assert.NoError(t, err)
		checkInternalConfig, err = db.InternalConfig(outerBuyer.ID)
		assert.NoError(t, err)
		assert.Equal(t, int32(4), checkInternalConfig.RouteSwitchThreshold)

		// MaxLatencyTradeOff
		err = db.UpdateInternalConfig(ctx, outerBuyer.ID, "MaxLatencyTradeOff", int32(11))
		assert.NoError(t, err)
		checkInternalConfig, err = db.InternalConfig(outerBuyer.ID)
		assert.NoError(t, err)
		assert.Equal(t, int32(11), checkInternalConfig.MaxLatencyTradeOff)

		// RTTVeto_Default
		err = db.UpdateInternalConfig(ctx, outerBuyer.ID, "RTTVeto_Default", int32(-20))
		assert.NoError(t, err)
		checkInternalConfig, err = db.InternalConfig(outerBuyer.ID)
		assert.NoError(t, err)
		assert.Equal(t, int32(-20), checkInternalConfig.RTTVeto_Default)

		// RTTVeto_PacketLoss
		err = db.UpdateInternalConfig(ctx, outerBuyer.ID, "RTTVeto_PacketLoss", int32(-30))
		assert.NoError(t, err)
		checkInternalConfig, err = db.InternalConfig(outerBuyer.ID)
		assert.NoError(t, err)
		assert.Equal(t, int32(-30), checkInternalConfig.RTTVeto_PacketLoss)

		// RTTVeto_Multipath
		err = db.UpdateInternalConfig(ctx, outerBuyer.ID, "RTTVeto_Multipath", int32(-40))
		assert.NoError(t, err)
		checkInternalConfig, err = db.InternalConfig(outerBuyer.ID)
		assert.NoError(t, err)
		assert.Equal(t, int32(-40), checkInternalConfig.RTTVeto_Multipath)

		// MultipathOverloadThreshold
		err = db.UpdateInternalConfig(ctx, outerBuyer.ID, "MultipathOverloadThreshold", int32(600))
		assert.NoError(t, err)
		checkInternalConfig, err = db.InternalConfig(outerBuyer.ID)
		assert.NoError(t, err)
		assert.Equal(t, int32(600), checkInternalConfig.MultipathOverloadThreshold)

		// TryBeforeYouBuy
		err = db.UpdateInternalConfig(ctx, outerBuyer.ID, "TryBeforeYouBuy", false)
		assert.NoError(t, err)
		checkInternalConfig, err = db.InternalConfig(outerBuyer.ID)
		assert.NoError(t, err)
		assert.Equal(t, false, checkInternalConfig.TryBeforeYouBuy)

		// ForceNext
		err = db.UpdateInternalConfig(ctx, outerBuyer.ID, "ForceNext", false)
		assert.NoError(t, err)
		checkInternalConfig, err = db.InternalConfig(outerBuyer.ID)
		assert.NoError(t, err)
		assert.Equal(t, false, checkInternalConfig.ForceNext)

		// LargeCustomer
		err = db.UpdateInternalConfig(ctx, outerBuyer.ID, "LargeCustomer", false)
		assert.NoError(t, err)
		checkInternalConfig, err = db.InternalConfig(outerBuyer.ID)
		assert.NoError(t, err)
		assert.Equal(t, false, checkInternalConfig.LargeCustomer)

		// Uncommitted
		err = db.UpdateInternalConfig(ctx, outerBuyer.ID, "Uncommitted", false)
		assert.NoError(t, err)
		checkInternalConfig, err = db.InternalConfig(outerBuyer.ID)
		assert.NoError(t, err)
		assert.Equal(t, false, checkInternalConfig.Uncommitted)

		// MaxRTT
		err = db.UpdateInternalConfig(ctx, outerBuyer.ID, "MaxRTT", int32(400))
		assert.NoError(t, err)
		checkInternalConfig, err = db.InternalConfig(outerBuyer.ID)
		assert.NoError(t, err)
		assert.Equal(t, int32(400), checkInternalConfig.MaxRTT)

		// HighFrequencyPings
		err = db.UpdateInternalConfig(ctx, outerBuyer.ID, "HighFrequencyPings", false)
		assert.NoError(t, err)
		checkInternalConfig, err = db.InternalConfig(outerBuyer.ID)
		assert.NoError(t, err)
		assert.Equal(t, false, checkInternalConfig.HighFrequencyPings)

		// RouteDiversity
		err = db.UpdateInternalConfig(ctx, outerBuyer.ID, "RouteDiversity", int32(40))
		assert.NoError(t, err)
		checkInternalConfig, err = db.InternalConfig(outerBuyer.ID)
		assert.NoError(t, err)
		assert.Equal(t, int32(40), checkInternalConfig.RouteDiversity)

		// MultipathThreshold
		err = db.UpdateInternalConfig(ctx, outerBuyer.ID, "MultipathThreshold", int32(50))
		assert.NoError(t, err)
		checkInternalConfig, err = db.InternalConfig(outerBuyer.ID)
		assert.NoError(t, err)
		assert.Equal(t, int32(50), checkInternalConfig.MultipathThreshold)

		// EnableVanityMetrics
		err = db.UpdateInternalConfig(ctx, outerBuyer.ID, "EnableVanityMetrics", false)
		assert.NoError(t, err)
		checkInternalConfig, err = db.InternalConfig(outerBuyer.ID)
		assert.NoError(t, err)
		assert.Equal(t, false, checkInternalConfig.EnableVanityMetrics)

		// EnableVanityMetrics
		err = db.UpdateInternalConfig(ctx, outerBuyer.ID, "EnableVanityMetrics", false)
		assert.NoError(t, err)
		checkInternalConfig, err = db.InternalConfig(outerBuyer.ID)
		assert.NoError(t, err)
		assert.Equal(t, false, checkInternalConfig.EnableVanityMetrics)
	})

	t.Run("RemoveInternalConfig", func(t *testing.T) {

		err := db.RemoveInternalConfig(context.Background(), outerBuyer.ID)
		assert.NoError(t, err)

		_, err = db.InternalConfig(outerBuyer.ID)
		assert.Error(t, err)

	})

}

func TestRouteShaders(t *testing.T) {

	SetupEnv()

	ctx := context.Background()
	logger := log.NewNopLogger()

	// db, err := storage.NewSQLStorage(ctx, logger)
	env, err := backend.GetEnv()
	assert.NoError(t, err)
	db, err := backend.GetStorer(ctx, logger, "local", env)
	assert.NoError(t, err)

	time.Sleep(1000 * time.Millisecond) // allow time for sync functions to complete
	assert.NoError(t, err)

	var outerCustomer routing.Customer
	var outerBuyer routing.Buyer
	var outerRouteShader core.RouteShader

	t.Run("AddRouteShader", func(t *testing.T) {

		customerCode := "Compcode"
		customer := routing.Customer{
			Code:                   customerCode,
			Name:                   "Company, Ltd.",
			AutomaticSignInDomains: "fredscuttle.com",
		}

		err = db.AddCustomer(ctx, customer)
		assert.NoError(t, err)

		outerCustomer, err = db.Customer(customerCode)
		assert.NoError(t, err)

		publicKey := make([]byte, crypto.KeySize)
		_, err := rand.Read(publicKey)
		assert.NoError(t, err)

		internalID := uint64(3142537350691193170)

		buyer := routing.Buyer{
			ID:          internalID,
			ShortName:   outerCustomer.Code,
			CompanyCode: outerCustomer.Code,
			Live:        true,
			Debug:       true,
			PublicKey:   publicKey,
		}

		err = db.AddBuyer(ctx, buyer)
		assert.NoError(t, err)

		outerBuyer, err = db.Buyer(internalID)
		assert.NoError(t, err)

		routeShader := core.RouteShader{
			ABTest:                    true,
			AcceptableLatency:         int32(25),
			AcceptablePacketLoss:      float32(1),
			BandwidthEnvelopeDownKbps: int32(1200),
			BandwidthEnvelopeUpKbps:   int32(500),
			DisableNetworkNext:        true,
			LatencyThreshold:          int32(5),
			Multipath:                 true,
			ProMode:                   true,
			ReduceLatency:             true,
			ReducePacketLoss:          true,
			ReduceJitter:              true,
			SelectionPercent:          int(100),
		}

		err = db.AddRouteShader(ctx, routeShader, outerBuyer.ID)
		assert.NoError(t, err)

		outerRouteShader, err = db.RouteShader(outerBuyer.ID)
		assert.NoError(t, err)

		assert.Equal(t, true, outerRouteShader.ABTest)
		assert.Equal(t, int32(25), outerRouteShader.AcceptableLatency)
		assert.Equal(t, float32(1), outerRouteShader.AcceptablePacketLoss)
		assert.Equal(t, int32(1200), outerRouteShader.BandwidthEnvelopeDownKbps)
		assert.Equal(t, int32(500), outerRouteShader.BandwidthEnvelopeUpKbps)
		assert.Equal(t, true, outerRouteShader.DisableNetworkNext)
		assert.Equal(t, int32(5), outerRouteShader.LatencyThreshold)
		assert.Equal(t, true, outerRouteShader.Multipath)
		assert.Equal(t, true, outerRouteShader.ProMode)
		assert.Equal(t, true, outerRouteShader.ReduceLatency)
		assert.Equal(t, true, outerRouteShader.ReducePacketLoss)
		assert.Equal(t, true, outerRouteShader.ReduceJitter)
		assert.Equal(t, int(100), outerRouteShader.SelectionPercent)
	})

	t.Run("UpdateRouteShader", func(t *testing.T) {

		time.Sleep(1000 * time.Millisecond) // allow time for sync functions to complete

		// ABTest
		err = db.UpdateRouteShader(ctx, outerBuyer.ID, "ABTest", false)
		assert.NoError(t, err)
		checkRouteShader, err := db.RouteShader(outerBuyer.ID)
		assert.NoError(t, err)
		assert.Equal(t, false, checkRouteShader.ABTest)

		// AcceptableLatency
		err = db.UpdateRouteShader(ctx, outerBuyer.ID, "AcceptableLatency", int32(35))
		assert.NoError(t, err)
		checkRouteShader, err = db.RouteShader(outerBuyer.ID)
		assert.NoError(t, err)
		assert.Equal(t, int32(35), checkRouteShader.AcceptableLatency)

		// AcceptablePacketLoss
		err = db.UpdateRouteShader(ctx, outerBuyer.ID, "AcceptablePacketLoss", float32(10))
		assert.NoError(t, err)
		checkRouteShader, err = db.RouteShader(outerBuyer.ID)
		assert.NoError(t, err)
		assert.Equal(t, float32(10), checkRouteShader.AcceptablePacketLoss)

		// BandwidthEnvelopeDownKbps
		err = db.UpdateRouteShader(ctx, outerBuyer.ID, "BandwidthEnvelopeDownKbps", int32(1000))
		assert.NoError(t, err)
		checkRouteShader, err = db.RouteShader(outerBuyer.ID)
		assert.NoError(t, err)
		assert.Equal(t, int32(1000), checkRouteShader.BandwidthEnvelopeDownKbps)

		// BandwidthEnvelopeUpKbps
		err = db.UpdateRouteShader(ctx, outerBuyer.ID, "BandwidthEnvelopeUpKbps", int32(400))
		assert.NoError(t, err)
		checkRouteShader, err = db.RouteShader(outerBuyer.ID)
		assert.NoError(t, err)
		assert.Equal(t, int32(400), checkRouteShader.BandwidthEnvelopeUpKbps)

		// DisableNetworkNext
		err = db.UpdateRouteShader(ctx, outerBuyer.ID, "DisableNetworkNext", false)
		assert.NoError(t, err)
		checkRouteShader, err = db.RouteShader(outerBuyer.ID)
		assert.NoError(t, err)
		assert.Equal(t, false, checkRouteShader.DisableNetworkNext)

		// LatencyThreshold
		err = db.UpdateRouteShader(ctx, outerBuyer.ID, "LatencyThreshold", int32(15))
		assert.NoError(t, err)
		checkRouteShader, err = db.RouteShader(outerBuyer.ID)
		assert.NoError(t, err)
		assert.Equal(t, int32(15), checkRouteShader.LatencyThreshold)

		// Multipath
		err = db.UpdateRouteShader(ctx, outerBuyer.ID, "Multipath", false)
		assert.NoError(t, err)
		checkRouteShader, err = db.RouteShader(outerBuyer.ID)
		assert.NoError(t, err)
		assert.Equal(t, false, checkRouteShader.Multipath)

		// ProMode
		err = db.UpdateRouteShader(ctx, outerBuyer.ID, "ProMode", false)
		assert.NoError(t, err)
		checkRouteShader, err = db.RouteShader(outerBuyer.ID)
		assert.NoError(t, err)
		assert.Equal(t, false, checkRouteShader.ProMode)

		// ReduceLatency
		err = db.UpdateRouteShader(ctx, outerBuyer.ID, "ReduceLatency", false)
		assert.NoError(t, err)
		checkRouteShader, err = db.RouteShader(outerBuyer.ID)
		assert.NoError(t, err)
		assert.Equal(t, false, checkRouteShader.ReduceLatency)

		// ReducePacketLoss
		err = db.UpdateRouteShader(ctx, outerBuyer.ID, "ReducePacketLoss", false)
		assert.NoError(t, err)
		checkRouteShader, err = db.RouteShader(outerBuyer.ID)
		assert.NoError(t, err)
		assert.Equal(t, false, checkRouteShader.ReducePacketLoss)

		// ReduceJitter
		err = db.UpdateRouteShader(ctx, outerBuyer.ID, "ReduceJitter", false)
		assert.NoError(t, err)
		checkRouteShader, err = db.RouteShader(outerBuyer.ID)
		assert.NoError(t, err)
		assert.Equal(t, false, checkRouteShader.ReduceJitter)

		// SelectionPercent
		err = db.UpdateRouteShader(ctx, outerBuyer.ID, "SelectionPercent", int(90))
		assert.NoError(t, err)
		checkRouteShader, err = db.RouteShader(outerBuyer.ID)
		assert.NoError(t, err)
		assert.Equal(t, int(90), checkRouteShader.SelectionPercent)

	})

	t.Run("BannedUser tests", func(t *testing.T) {
		// random user IDs scraped from the portal
		userID1, err := strconv.ParseUint("77c556007df7c02e", 16, 64)
		assert.NoError(t, err)
		userID2, err := strconv.ParseUint("a731e14c521514a4", 16, 64)
		assert.NoError(t, err)
		userID3, err := strconv.ParseUint("fb6fa90ad67bc76a", 16, 64)
		assert.NoError(t, err)

		err = db.AddBannedUser(ctx, outerBuyer.ID, userID1)
		assert.NoError(t, err)
		err = db.AddBannedUser(ctx, outerBuyer.ID, userID2)
		assert.NoError(t, err)
		err = db.AddBannedUser(ctx, outerBuyer.ID, userID3)
		assert.NoError(t, err)

		bannedUserList, err := db.BannedUsers(outerBuyer.ID)
		assert.NoError(t, err)

		assert.True(t, bannedUserList[userID1])
		assert.True(t, bannedUserList[userID2])
		assert.True(t, bannedUserList[userID3])

		checkRouteShader, err := db.RouteShader(outerBuyer.ID)
		assert.NoError(t, err)
		assert.True(t, len(checkRouteShader.BannedUsers) > 0)
		assert.True(t, checkRouteShader.BannedUsers[userID1])
		assert.True(t, checkRouteShader.BannedUsers[userID2])
		assert.True(t, checkRouteShader.BannedUsers[userID3])

		err = db.RemoveBannedUser(ctx, outerBuyer.ID, userID1)
		assert.NoError(t, err)

		bannedUserList2, err := db.BannedUsers(outerBuyer.ID)
		assert.NoError(t, err)
		assert.False(t, bannedUserList2[userID1])

	})

	t.Run("RemoveRouteShader", func(t *testing.T) {
		err := db.RemoveRouteShader(context.Background(), outerBuyer.ID)
		assert.NoError(t, err)

		_, err = db.RouteShader(outerBuyer.ID)
		assert.Error(t, err)

	})

}<|MERGE_RESOLUTION|>--- conflicted
+++ resolved
@@ -229,9 +229,6 @@
 		checkRelay, err := db.Relay(rid)
 		assert.NoError(t, err)
 
-		fmt.Printf("checkRelay.DatabaseID: %d\n", checkRelay.DatabaseID)
-		fmt.Printf("checkRelay.Addr: %s\n", checkRelay.Addr.String())
-
 		assert.Equal(t, relay.Name, checkRelay.Name)
 		assert.Equal(t, relay.Addr, checkRelay.Addr)
 		assert.Equal(t, relay.InternalAddr, checkRelay.InternalAddr)
@@ -1073,10 +1070,6 @@
 		assert.NoError(t, err)
 		checkRelay, err = db.Relay(rid)
 		assert.NoError(t, err)
-<<<<<<< HEAD
-=======
-
->>>>>>> a838ee3c
 		newPublicKey, err := base64.StdEncoding.DecodeString("1AKtwe4Ear59iQyBOggxutzdtVLLc1YQ2qnArgiiz14=")
 		assert.NoError(t, err)
 		assert.Equal(t, newPublicKey, checkRelay.PublicKey)
