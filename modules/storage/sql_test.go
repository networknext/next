package storage_test

import (
	"context"
	"encoding/binary"
	"fmt"
	"math/rand"
	"net"
	"os"
	"strconv"
	"testing"
	"time"

	"github.com/go-kit/kit/log"
	"github.com/networknext/backend/modules/backend"
	"github.com/networknext/backend/modules/core"
	"github.com/networknext/backend/modules/crypto"
	"github.com/networknext/backend/modules/routing"
	"github.com/stretchr/testify/assert"
)

// TODO: first clean and reset postgresql

// TODO: sort environment in/from Makefile
func SetupEnv() {
	os.Setenv("ENV", "local")
	os.Setenv("FEATURE_POSTGRESQL", "false")
	os.Setenv("DB_SYNC_INTERVAL", "10s")
}

func TestInsertSQL(t *testing.T) {

	SetupEnv()

	ctx := context.Background()
	logger := log.NewNopLogger()

	// NewSQLStorage syncs the local sync number from the remote and
	// runs all the sync*() methods
	// db, err := storage.NewSQLStorage(ctx, logger)
	env, err := backend.GetEnv()
	assert.NoError(t, err)
	db, err := backend.GetStorer(ctx, logger, "local", env)
	assert.NoError(t, err)

	time.Sleep(1000 * time.Millisecond) // allow time for sync functions to complete

	var outerCustomer routing.Customer
	var outerBuyer routing.Buyer
	var outerSeller routing.Seller
	var outerDatacenter routing.Datacenter

	// currentLocation, err := os.Getwd()
	// assert.NoError(t, err)
	// fmt.Printf("Current disk location: %s\n", currentLocation)

	err = db.SetSequenceNumber(ctx, -1)
	assert.NoError(t, err)

	// err = db.IncrementSequenceNumber(ctx)
	// assert.NoError(t, err)

	// NewSQLStorage() Sync() above sets up seq number
	t.Run("Do Not Sync", func(t *testing.T) {
		sync, seq, err := db.CheckSequenceNumber(ctx)
		fmt.Printf("--> seq: %d\n", seq)
		assert.NoError(t, err)
		assert.Equal(t, false, sync)
	})

	t.Run("IncrementSequenceNumber", func(t *testing.T) {
		err = db.IncrementSequenceNumber(ctx)
		sync, _, err := db.CheckSequenceNumber(ctx)
		assert.NoError(t, err)
		assert.Equal(t, true, sync)
	})

	customerShortname := "Compcode"

	t.Run("AddCustomer", func(t *testing.T) {
		customer := routing.Customer{
<<<<<<< HEAD
=======
			Debug:                  true,
>>>>>>> 3012e0dd
			Code:                   customerShortname,
			Name:                   "Company, Ltd.",
			AutomaticSignInDomains: "fredscuttle.com",
		}

		err = db.AddCustomer(ctx, customer)
		assert.NoError(t, err)

		outerCustomer, err = db.Customer(customerShortname)
		assert.NoError(t, err)
		assert.Equal(t, customer.Code, outerCustomer.Code)
		assert.Equal(t, customer.Name, outerCustomer.Name)
		assert.Equal(t, customer.AutomaticSignInDomains, outerCustomer.AutomaticSignInDomains)
	})

	t.Run("AddSeller", func(t *testing.T) {
		seller := routing.Seller{
			ID:                        customerShortname,
			ShortName:                 customerShortname,
			CompanyCode:               customerShortname,
			IngressPriceNibblinsPerGB: 10,
			EgressPriceNibblinsPerGB:  20,
			CustomerID:                outerCustomer.DatabaseID,
		}

		err = db.AddSeller(ctx, seller)
		assert.NoError(t, err)

		outerSeller, err = db.Seller("Compcode")
		assert.NoError(t, err)
		assert.Equal(t, seller.ID, outerSeller.ID)
		assert.Equal(t, seller.ShortName, outerSeller.ShortName)
		assert.Equal(t, seller.IngressPriceNibblinsPerGB, outerSeller.IngressPriceNibblinsPerGB)
		assert.Equal(t, seller.EgressPriceNibblinsPerGB, outerSeller.EgressPriceNibblinsPerGB)
		assert.Equal(t, seller.CustomerID, outerSeller.CustomerID)
	})

	t.Run("AddDatacenter", func(t *testing.T) {

		datacenter := routing.Datacenter{
			ID:   crypto.HashID("some.locale.name"),
			Name: "some.locale.name",
			Location: routing.Location{
				Latitude:  70.5,
				Longitude: 120.5,
			},
			SupplierName: "supplier.local.name",
			SellerID:     outerSeller.DatabaseID,
		}

		err = db.AddDatacenter(ctx, datacenter)
		assert.NoError(t, err)

		outerDatacenter, err = db.Datacenter(datacenter.ID)
		assert.NoError(t, err)
		assert.Equal(t, outerDatacenter.ID, datacenter.ID)
		assert.Equal(t, outerDatacenter.Name, datacenter.Name)
		assert.Equal(t, outerDatacenter.Location.Latitude, datacenter.Location.Latitude)
		assert.Equal(t, outerDatacenter.Location.Longitude, datacenter.Location.Longitude)
		assert.Equal(t, outerDatacenter.SupplierName, datacenter.SupplierName)
		assert.Equal(t, outerDatacenter.SellerID, datacenter.SellerID)
	})

	t.Run("AddBuyer", func(t *testing.T) {

		publicKey := make([]byte, crypto.KeySize)
		_, err := rand.Read(publicKey)
		assert.NoError(t, err)

		internalID := binary.LittleEndian.Uint64(publicKey[:8])

		buyer := routing.Buyer{
			// ID:          internalID,
			ShortName:   outerCustomer.Code,
			CompanyCode: outerCustomer.Code,
			Live:        true,
			Debug:       true,
			PublicKey:   publicKey,
			// CustomerID:  outerCustomer.DatabaseID,
		}

		err = db.AddBuyer(ctx, buyer)
		assert.NoError(t, err)

		outerBuyer, err = db.Buyer(internalID)
		assert.NoError(t, err)

		assert.Equal(t, internalID, outerBuyer.ID)
		assert.Equal(t, buyer.Live, outerBuyer.Live)
		assert.Equal(t, buyer.Debug, outerBuyer.Debug)
		assert.Equal(t, publicKey, outerBuyer.PublicKey)
		// assert.Equal(t, buyer.CustomerID, outerBuyer.CustomerID)
		assert.Equal(t, buyer.ShortName, outerBuyer.ShortName)
		assert.Equal(t, buyer.CompanyCode, outerBuyer.CompanyCode)
	})

	t.Run("AddRelay", func(t *testing.T) {

		addr, err := net.ResolveUDPAddr("udp", "127.0.0.1:40000")
		assert.NoError(t, err)

		internalAddr, err := net.ResolveUDPAddr("udp", "172.20.2.6:40000")
		assert.NoError(t, err)

		rid := crypto.HashID(addr.String())

		publicKey := make([]byte, crypto.KeySize)
		_, err = rand.Read(publicKey)
		assert.NoError(t, err)

		// fields not stored in the database are not tested here
		relay := routing.Relay{
			ID:             rid,
			Name:           "local.1",
			Addr:           *addr,
			InternalAddr:   *internalAddr,
			ManagementAddr: "1.2.3.4",
			SSHPort:        22,
			SSHUser:        "fred",
			MaxSessions:    1000,
			PublicKey:      publicKey,
			// Datacenter:     outerDatacenter,
			MRC:                 19700000000000,
			Overage:             26000000000000,
			BWRule:              routing.BWRuleBurst,
			ContractTerm:        12,
			StartDate:           time.Now(),
			EndDate:             time.Now(),
			Type:                routing.BareMetal,
			State:               routing.RelayStateMaintenance,
			IncludedBandwidthGB: 10000,
			NICSpeedMbps:        1000,
		}

		// adding a relay w/o a valid datacenter should return an FK violation error
		err = db.AddRelay(ctx, relay)
		assert.Error(t, err)

		// TODO repeat the above test with bwrule, type and state

		relay.Datacenter = outerDatacenter
		err = db.AddRelay(ctx, relay)
		assert.NoError(t, err)

		// check only the fields set above
		checkRelay, err := db.Relay(rid)
		assert.NoError(t, err)

		assert.Equal(t, relay.Name, checkRelay.Name)
		assert.Equal(t, relay.Addr, checkRelay.Addr)
		assert.Equal(t, relay.ManagementAddr, checkRelay.ManagementAddr)
		assert.Equal(t, relay.SSHPort, checkRelay.SSHPort)
		assert.Equal(t, relay.SSHUser, checkRelay.SSHUser)
		assert.Equal(t, relay.MaxSessions, checkRelay.MaxSessions)
		assert.Equal(t, relay.PublicKey, checkRelay.PublicKey)
		assert.Equal(t, relay.Datacenter.DatabaseID, checkRelay.Datacenter.DatabaseID)
		assert.Equal(t, relay.MRC, checkRelay.MRC)
		assert.Equal(t, relay.Overage, checkRelay.Overage)
		assert.Equal(t, relay.BWRule, checkRelay.BWRule)
		assert.Equal(t, relay.ContractTerm, checkRelay.ContractTerm)
		assert.Equal(t, relay.StartDate.Format("01/02/06"), checkRelay.StartDate.Format("01/02/06"))
		assert.Equal(t, relay.EndDate.Format("01/02/06"), checkRelay.EndDate.Format("01/02/06"))
		assert.Equal(t, relay.Type, checkRelay.Type)
		assert.Equal(t, relay.State, checkRelay.State)
		assert.Equal(t, int32(10000), checkRelay.IncludedBandwidthGB)
		assert.Equal(t, int32(1000), checkRelay.NICSpeedMbps)
	})

	t.Run("AddDatacenterMap", func(t *testing.T) {
		dcMap := routing.DatacenterMap{
			Alias:        "local.map",
			BuyerID:      outerBuyer.ID,
			DatacenterID: outerDatacenter.ID,
		}

		err := db.AddDatacenterMap(ctx, dcMap)
		assert.NoError(t, err)

		checkDCMaps := db.GetDatacenterMapsForBuyer(outerBuyer.ID)
		assert.Equal(t, 1, len(checkDCMaps))
		assert.Equal(t, dcMap.Alias, checkDCMaps[outerDatacenter.ID].Alias)
		assert.Equal(t, dcMap.BuyerID, checkDCMaps[outerDatacenter.ID].BuyerID)
		assert.Equal(t, dcMap.DatacenterID, checkDCMaps[outerDatacenter.ID].DatacenterID)
	})
}

func TestDeleteSQL(t *testing.T) {

	SetupEnv()

	ctx := context.Background()
	logger := log.NewNopLogger()

	// db, err := storage.NewSQLStorage(ctx, logger)
	env, err := backend.GetEnv()
	assert.NoError(t, err)
	db, err := backend.GetStorer(ctx, logger, "local", env)
	assert.NoError(t, err)

	time.Sleep(1000 * time.Millisecond) // allow time for sync functions to complete
	assert.NoError(t, err)

	var outerCustomer routing.Customer
	var outerBuyer routing.Buyer
	var outerSeller routing.Seller
	var outerDatacenter routing.Datacenter
	var outerDatacenterMap routing.DatacenterMap

	t.Run("ExerciseFKs", func(t *testing.T) {

		customerCode := "Compcode"
		customer := routing.Customer{
			Code:                   customerCode,
			Name:                   "Company, Ltd.",
			AutomaticSignInDomains: "fredscuttle.com",
		}

		err = db.AddCustomer(ctx, customer)
		assert.NoError(t, err)

		outerCustomer, err = db.Customer(customerCode)
		assert.NoError(t, err)

		publicKey := make([]byte, crypto.KeySize)
		_, err := rand.Read(publicKey)
		assert.NoError(t, err)

		internalID := binary.LittleEndian.Uint64(publicKey[:8])

		buyer := routing.Buyer{
			// ID:          internalID,
			ShortName:   outerCustomer.Code,
			CompanyCode: outerCustomer.Code,
			Live:        true,
			Debug:       true,
			PublicKey:   publicKey,
			// CustomerID:  outerCustomer.DatabaseID,
		}

		err = db.AddBuyer(ctx, buyer)
		assert.NoError(t, err)

		outerBuyer, err = db.Buyer(internalID)
		assert.NoError(t, err)

		seller := routing.Seller{
			ID:                        "Compcode",
			IngressPriceNibblinsPerGB: 10,
			EgressPriceNibblinsPerGB:  20,
			CustomerID:                outerCustomer.DatabaseID,
			CompanyCode:               outerCustomer.Code,
		}

		err = db.AddSeller(ctx, seller)
		assert.NoError(t, err)

		outerSeller, err = db.Seller("Compcode")
		assert.NoError(t, err)

		datacenter := routing.Datacenter{
			ID:   crypto.HashID("some.locale.name"),
			Name: "some.locale.name",
			Location: routing.Location{
				Latitude:  70.5,
				Longitude: 120.5,
			},
			SellerID: outerSeller.DatabaseID,
		}

		err = db.AddDatacenter(ctx, datacenter)
		assert.NoError(t, err)

		outerDatacenter, err = db.Datacenter(datacenter.ID)
		assert.NoError(t, err)

		dcMap := routing.DatacenterMap{
			Alias:        "local.map",
			BuyerID:      outerBuyer.ID,
			DatacenterID: outerDatacenter.ID,
		}

		err = db.AddDatacenterMap(ctx, dcMap)
		assert.NoError(t, err)

		dcMaps := db.GetDatacenterMapsForBuyer(outerBuyer.ID)
		assert.Equal(t, 1, len(dcMaps))
		outerDatacenterMap = dcMaps[outerDatacenter.ID]

		addr, err := net.ResolveUDPAddr("udp", "127.0.0.1:40000")
		assert.NoError(t, err)

		internalAddr, err := net.ResolveUDPAddr("udp", "172.20.2.6:40000")
		assert.NoError(t, err)

		rid := crypto.HashID(addr.String())

		relayPublicKey := make([]byte, crypto.KeySize)
		_, err = rand.Read(relayPublicKey)
		assert.NoError(t, err)

		relay := routing.Relay{
			ID:             rid,
			Name:           "local.1",
			Addr:           *addr,
			InternalAddr:   *internalAddr,
			ManagementAddr: "1.2.3.4",
			SSHPort:        22,
			SSHUser:        "fred",
			MaxSessions:    1000,
			PublicKey:      relayPublicKey,
			Datacenter:     outerDatacenter,
			MRC:            19700000000000,
			Overage:        26000000000000,
			BWRule:         routing.BWRuleBurst,
			ContractTerm:   12,
			StartDate:      time.Now(),
			EndDate:        time.Now(),
			Type:           routing.BareMetal,
			State:          routing.RelayStateMaintenance,
		}

		err = db.AddRelay(ctx, relay)
		assert.NoError(t, err)

		// Attempting to remove the customer should return a foreign
		// key violation error (for buyer and/or seller)
		// sqlite3: FOREIGN KEY constraint failed
		err = db.RemoveCustomer(ctx, "Compcode")
		assert.Error(t, err)

		// Attempting to remove the buyer should return an FK
		// violation error (for datacenter maps and banned users (TBD))
		err = db.RemoveBuyer(ctx, outerBuyer.ID)
		assert.Error(t, err)

		// Attempting to remove the seller should return an FK
		// violation error (for the datacenter)
		err = db.RemoveSeller(ctx, outerSeller.ID)
		assert.Error(t, err)

		// Attempting to remove the datacenter should return an FK
		// violation error (for the datacenter map)
		err = db.RemoveDatacenter(ctx, outerDatacenter.ID)
		assert.Error(t, err)

		err = db.RemoveDatacenterMap(ctx, outerDatacenterMap)
		assert.NoError(t, err)

		dcMapsCheck := db.GetDatacenterMapsForBuyer(outerBuyer.ID)
		assert.Equal(t, 0, len(dcMapsCheck))

		err = db.RemoveBuyer(ctx, outerBuyer.ID)
		assert.NoError(t, err)

		_, err = db.Buyer(outerBuyer.ID)
		assert.Error(t, err)

		err = db.RemoveRelay(ctx, relay.ID)
		assert.NoError(t, err)

		_, err = db.Relay(relay.ID)
		assert.Error(t, err)

		err = db.RemoveDatacenter(ctx, outerDatacenter.ID)
		assert.NoError(t, err)

		_, err = db.Datacenter(outerDatacenter.ID)
		assert.Error(t, err)

		err = db.RemoveSeller(ctx, outerSeller.ID)
		assert.NoError(t, err)

		_, err = db.Seller(outerSeller.ID)
		assert.Error(t, err)

		err = db.RemoveCustomer(ctx, "Compcode")
		assert.NoError(t, err)

		_, err = db.Customer("Compcode")
		assert.Error(t, err)
	})
}

func TestUpdateSQL(t *testing.T) {

	SetupEnv()

	ctx := context.Background()
	logger := log.NewNopLogger()

	// db, err := storage.NewSQLStorage(ctx, logger)
	env, err := backend.GetEnv()
	assert.NoError(t, err)
	db, err := backend.GetStorer(ctx, logger, "local", env)
	assert.NoError(t, err)

	time.Sleep(1000 * time.Millisecond) // allow time for sync functions to complete
	assert.NoError(t, err)

	var customerWithID routing.Customer
	var buyerWithID routing.Buyer
	var sellerWithID routing.Seller
	var datacenterWithID routing.Datacenter
	// var outerDatacenterMap routing.DatacenterMap

	t.Run("SetCustomer", func(t *testing.T) {
		customer := routing.Customer{
			Code:                   "Compcode",
			Name:                   "Company, Ltd.",
			AutomaticSignInDomains: "fredscuttle.com",
		}

		err = db.AddCustomer(ctx, customer)
		assert.NoError(t, err)

		// the CustomerID field is the PK and is set by AddCustomer(). In
		// production usage this field would already be set and sync'd.
		customerWithID, err = db.Customer("Compcode")

		customerWithID.Name = "No Longer The Company, Ltd."
		customerWithID.AutomaticSignInDomains = "fredscuttle.com,swampthing.com"
<<<<<<< HEAD
=======
		customerWithID.Debug = false
>>>>>>> 3012e0dd

		err = db.SetCustomer(ctx, customerWithID)
		assert.NoError(t, err)

		checkCustomer, err := db.Customer("Compcode")
		assert.NoError(t, err)

<<<<<<< HEAD
=======
		assert.Equal(t, customerWithID.Debug, checkCustomer.Debug)
>>>>>>> 3012e0dd
		assert.Equal(t, customerWithID.AutomaticSignInDomains, checkCustomer.AutomaticSignInDomains)
		assert.Equal(t, customerWithID.Name, checkCustomer.Name)

	})

	t.Run("SetBuyer", func(t *testing.T) {

		publicKey := make([]byte, crypto.KeySize)
		_, err = rand.Read(publicKey)
		assert.NoError(t, err)

		internalID := binary.LittleEndian.Uint64(publicKey[:8])

		buyer := routing.Buyer{
			// ID:          internalID,
			ShortName:   customerWithID.Code,
			CompanyCode: customerWithID.Code,
			Live:        true,
			Debug:       true,
			PublicKey:   publicKey,
			// CustomerID:  customerWithID.DatabaseID,
		}

		err = db.AddBuyer(ctx, buyer)
		assert.NoError(t, err)

		buyerWithID, err = db.Buyer(internalID)
		assert.NoError(t, err)

		buyerWithID.Live = false
		buyerWithID.Debug = false
		buyerWithID.PublicKey = []byte("")

		err = db.SetBuyer(ctx, buyerWithID)
		assert.NoError(t, err)

		checkBuyer, err := db.Buyer(internalID)
		assert.NoError(t, err)
		assert.Equal(t, checkBuyer.Live, buyerWithID.Live)
		assert.Equal(t, checkBuyer.Debug, buyerWithID.Debug)
		assert.Equal(t, checkBuyer.PublicKey, buyerWithID.PublicKey)

	})

	t.Run("SetSeller", func(t *testing.T) {
		seller := routing.Seller{
			ID:                        "Compcode",
			IngressPriceNibblinsPerGB: 10,
			EgressPriceNibblinsPerGB:  20,
			CustomerID:                customerWithID.DatabaseID,
			CompanyCode:               customerWithID.Code,
		}

		err = db.AddSeller(ctx, seller)
		assert.NoError(t, err)

		sellerWithID, err = db.Seller("Compcode")
		assert.NoError(t, err)

		sellerWithID.IngressPriceNibblinsPerGB = 100
		sellerWithID.EgressPriceNibblinsPerGB = 200

		err = db.SetSeller(ctx, sellerWithID)
		assert.NoError(t, err)

		checkSeller, err := db.Seller("Compcode")
		assert.NoError(t, err)
		assert.Equal(t, checkSeller.IngressPriceNibblinsPerGB, sellerWithID.IngressPriceNibblinsPerGB)
		assert.Equal(t, checkSeller.EgressPriceNibblinsPerGB, sellerWithID.EgressPriceNibblinsPerGB)
	})

	t.Run("SetDatacenter", func(t *testing.T) {

		did := crypto.HashID("some.locale.name")
		datacenter := routing.Datacenter{
			ID:   did,
			Name: "some.locale.name",
			Location: routing.Location{
				Latitude:  70.5,
				Longitude: 120.5,
			},
			SupplierName: "supplier.local.name",
			SellerID:     sellerWithID.DatabaseID,
		}

		err = db.AddDatacenter(ctx, datacenter)
		assert.NoError(t, err)

		datacenterWithID, err = db.Datacenter(did)
		assert.NoError(t, err)

		modifiedDatacenter := datacenterWithID
		modifiedDatacenter.Name = "some.newlocale.name"
		modifiedDatacenter.Location.Longitude = 70.5
		modifiedDatacenter.Location.Latitude = 120.5
		modifiedDatacenter.SupplierName = "supplier.nonlocal.name"

		err = db.SetDatacenter(ctx, modifiedDatacenter)
		assert.NoError(t, err)

		checkModDC, err := db.Datacenter(did)
		assert.NoError(t, err)
		assert.Equal(t, modifiedDatacenter.Name, checkModDC.Name)
		assert.Equal(t, modifiedDatacenter.Location.Longitude, checkModDC.Location.Longitude)
		assert.Equal(t, modifiedDatacenter.Location.Latitude, checkModDC.Location.Latitude)
		assert.Equal(t, modifiedDatacenter.SupplierName, checkModDC.SupplierName)
	})

	t.Run("UpdateCustomer", func(t *testing.T) {
		err := db.UpdateCustomer(ctx, customerWithID.Code, "Name", "A Brand New Name")
		assert.NoError(t, err)

		err = db.UpdateCustomer(ctx, customerWithID.Code, "AutomaticSigninDomains", "somewhere.com,somewhere.else.com")
		assert.NoError(t, err)

		checkCustomer, err := db.Customer(customerWithID.Code)
		assert.NoError(t, err)

		assert.Equal(t, "A Brand New Name", checkCustomer.Name)
		assert.Equal(t, "somewhere.com,somewhere.else.com", checkCustomer.AutomaticSignInDomains)
	})

	t.Run("UpdateBuyer", func(t *testing.T) {
		err := db.UpdateBuyer(ctx, buyerWithID.ID, "Live", false)
		assert.NoError(t, err)

		err = db.UpdateBuyer(ctx, buyerWithID.ID, "Debug", false)
		assert.NoError(t, err)

		err = db.UpdateBuyer(ctx, buyerWithID.ID, "ShortName", "newname")
		assert.NoError(t, err)

		checkBuyer, err := db.Buyer(buyerWithID.ID)
		assert.NoError(t, err)

		assert.Equal(t, false, checkBuyer.Live)
		assert.Equal(t, false, checkBuyer.Debug)
		assert.Equal(t, "newname", checkBuyer.ShortName)
	})

	t.Run("UpdateSeller", func(t *testing.T) {
		err := db.UpdateSeller(ctx, sellerWithID.ID, "EgressPriceNibblinsPerGB", 133.44)
		assert.NoError(t, err)

		err = db.UpdateSeller(ctx, sellerWithID.ID, "IngressPriceNibblinsPerGB", 144.33)
		assert.NoError(t, err)

		err = db.UpdateSeller(ctx, sellerWithID.ID, "ShortName", "newname")
		assert.NoError(t, err)

		checkSeller, err := db.Seller(sellerWithID.ID)
		assert.NoError(t, err)

		assert.Equal(t, routing.Nibblin(13344000000000), checkSeller.EgressPriceNibblinsPerGB)
		assert.Equal(t, routing.Nibblin(14433000000000), checkSeller.IngressPriceNibblinsPerGB)
		assert.Equal(t, "newname", checkSeller.ShortName)
	})

	t.Run("UpdateRelay", func(t *testing.T) {

		addr, err := net.ResolveUDPAddr("udp", "127.0.0.1:40000")
		assert.NoError(t, err)

		rid := crypto.HashID(addr.String())

		internalAddr, err := net.ResolveUDPAddr("udp", "172.20.2.6:40000")
		assert.NoError(t, err)

		publicKey := make([]byte, crypto.KeySize)
		_, err = rand.Read(publicKey)
		assert.NoError(t, err)

		relay := routing.Relay{
			ID:                  rid,
			Name:                "local.1",
			Addr:                *addr,
			InternalAddr:        *internalAddr,
			ManagementAddr:      "1.2.3.4",
			SSHPort:             22,
			SSHUser:             "fred",
			MaxSessions:         1000,
			PublicKey:           publicKey,
			Datacenter:          datacenterWithID,
			MRC:                 19700000000000,
			Overage:             26000000000000,
			BWRule:              routing.BWRuleBurst,
			NICSpeedMbps:        1000,
			IncludedBandwidthGB: 10000,
			ContractTerm:        12,
			StartDate:           time.Now(),
			EndDate:             time.Now(),
			Type:                routing.BareMetal,
			State:               routing.RelayStateMaintenance,
		}

		err = db.AddRelay(ctx, relay)
		assert.NoError(t, err)

		_, err = db.Relay(rid)
		assert.NoError(t, err)

		// relay.Name
		err = db.UpdateRelay(ctx, rid, "Name", "local.2")
		assert.NoError(t, err)
		checkRelay, err := db.Relay(rid)
		assert.NoError(t, err)
		assert.Equal(t, "local.2", checkRelay.Name)

		// relay.Addr
		newAddr, err := net.ResolveUDPAddr("udp", "192.168.0.1:40000")
		assert.NoError(t, err)
		err = db.UpdateRelay(ctx, rid, "Addr", "192.168.0.1:40000")
		assert.NoError(t, err)
		checkRelay, err = db.Relay(rid)
		assert.NoError(t, err)
		assert.Equal(t, *newAddr, checkRelay.Addr)

		// relay.InternalAddr
		intAddr, err := net.ResolveUDPAddr("udp", "192.168.0.2:40000")
		assert.NoError(t, err)
		err = db.UpdateRelay(ctx, rid, "InternalAddr", "192.168.0.2:40000")
		assert.NoError(t, err)
		checkRelay, err = db.Relay(rid)
		assert.NoError(t, err)
		assert.Equal(t, *intAddr, checkRelay.InternalAddr)

		// relay.ManagementAddr
		err = db.UpdateRelay(ctx, rid, "ManagementAddr", "9.8.7.6")
		assert.NoError(t, err)
		checkRelay, err = db.Relay(rid)
		assert.NoError(t, err)
		assert.Equal(t, "9.8.7.6", checkRelay.ManagementAddr)

		// relay.SSHPort
		// Note: ints in json are unmarshalled as float64
		err = db.UpdateRelay(ctx, rid, "SSHPort", float64(13))
		assert.NoError(t, err)
		checkRelay, err = db.Relay(rid)
		assert.NoError(t, err)
		assert.Equal(t, int64(13), checkRelay.SSHPort)

		// checkRelay.SSHUser
		err = db.UpdateRelay(ctx, rid, "SSHUser", "Abercrombie")
		assert.NoError(t, err)
		checkRelay, err = db.Relay(rid)
		assert.NoError(t, err)
		assert.Equal(t, "Abercrombie", checkRelay.SSHUser)

		// relay.MaxSessions
		err = db.UpdateRelay(ctx, rid, "MaxSessions", float64(25000))
		assert.NoError(t, err)
		checkRelay, err = db.Relay(rid)
		assert.NoError(t, err)
		assert.Equal(t, uint32(25000), checkRelay.MaxSessions)

		// relay.PublicKey
		err = db.UpdateRelay(ctx, rid, "PublicKey", []byte("public key"))
		assert.NoError(t, err)
		checkRelay, err = db.Relay(rid)
		assert.NoError(t, err)
		assert.Equal(t, []byte("public key"), checkRelay.PublicKey)

		// relay.Datacenter = only one datacenter available...

		// relay.MRC
		err = db.UpdateRelay(ctx, rid, "MRC", float64(397))
		assert.NoError(t, err)
		checkRelay, err = db.Relay(rid)
		assert.NoError(t, err)
		assert.Equal(t, routing.Nibblin(39700000000000), checkRelay.MRC)

		// relay.Overage
		err = db.UpdateRelay(ctx, rid, "Overage", float64(260))
		assert.NoError(t, err)
		checkRelay, err = db.Relay(rid)
		assert.NoError(t, err)
		assert.Equal(t, routing.Nibblin(26000000000000), checkRelay.Overage)

		// relay.BWRule
		err = db.UpdateRelay(ctx, rid, "BWRule", float64(3))
		assert.NoError(t, err)
		checkRelay, err = db.Relay(rid)
		assert.NoError(t, err)
		assert.Equal(t, routing.BWRulePool, checkRelay.BWRule)

		// relay.ContractTerm
		err = db.UpdateRelay(ctx, rid, "ContractTerm", float64(1))
		assert.NoError(t, err)
		checkRelay, err = db.Relay(rid)
		assert.NoError(t, err)
		assert.Equal(t, int32(1), checkRelay.ContractTerm)

		// relay.StartDate
		// We use a string as type-switching (in UpdateRelay()) doesn't work with a time.Time type
		startDate := "July 7, 2023"
		err = db.UpdateRelay(ctx, rid, "StartDate", startDate)
		assert.NoError(t, err)
		checkRelay, err = db.Relay(rid)
		assert.NoError(t, err)
		startDateFormatted, err := time.Parse("January 2, 2006", startDate)
		assert.NoError(t, err)
		assert.Equal(t, startDateFormatted, checkRelay.StartDate)

		// relay.EndDate
		endDate := "July 7, 2025"
		err = db.UpdateRelay(ctx, rid, "EndDate", endDate)
		assert.NoError(t, err)
		checkRelay, err = db.Relay(rid)
		assert.NoError(t, err)
		endDateFormatted, err := time.Parse("January 2, 2006", endDate)
		assert.NoError(t, err)
		assert.Equal(t, endDateFormatted, checkRelay.EndDate)

		// relay.Type
		err = db.UpdateRelay(ctx, rid, "Type", float64(2))
		assert.NoError(t, err)
		checkRelay, err = db.Relay(rid)
		assert.NoError(t, err)
		assert.Equal(t, routing.VirtualMachine, checkRelay.Type)

		// relay.State
		err = db.UpdateRelay(ctx, rid, "State", float64(0))
		assert.NoError(t, err)
		checkRelay, err = db.Relay(rid)
		assert.NoError(t, err)
		assert.Equal(t, routing.RelayStateEnabled, checkRelay.State)

		// relay.NICSpeedMbps
		err = db.UpdateRelay(ctx, rid, "NICSpeedMbps", float64(20000))
		assert.NoError(t, err)
		checkRelay, err = db.Relay(rid)
		assert.NoError(t, err)
		assert.Equal(t, int32(20000), checkRelay.NICSpeedMbps)

		// relay.IncludedBandwidthGB
		err = db.UpdateRelay(ctx, rid, "IncludedBandwidthGB", float64(25000))
		assert.NoError(t, err)
		checkRelay, err = db.Relay(rid)
		assert.NoError(t, err)
		assert.Equal(t, int32(25000), checkRelay.IncludedBandwidthGB)

	})
}

func TestInternalConfig(t *testing.T) {

	SetupEnv()

	ctx := context.Background()
	logger := log.NewNopLogger()

	// db, err := storage.NewSQLStorage(ctx, logger)
	env, err := backend.GetEnv()
	assert.NoError(t, err)
	db, err := backend.GetStorer(ctx, logger, "local", env)
	assert.NoError(t, err)

	time.Sleep(1000 * time.Millisecond) // allow time for sync functions to complete
	assert.NoError(t, err)

	var outerCustomer routing.Customer
	var outerBuyer routing.Buyer
	var outerInternalConfig core.InternalConfig

	t.Run("AddInternalConfig", func(t *testing.T) {

		customerCode := "Compcode"
		customer := routing.Customer{
			Code:                   customerCode,
			Name:                   "Company, Ltd.",
			AutomaticSignInDomains: "fredscuttle.com",
		}

		err = db.AddCustomer(ctx, customer)
		assert.NoError(t, err)

		outerCustomer, err = db.Customer(customerCode)
		assert.NoError(t, err)

		publicKey := make([]byte, crypto.KeySize)
		_, err := rand.Read(publicKey)
		assert.NoError(t, err)

		internalID := binary.LittleEndian.Uint64(publicKey[:8])

		buyer := routing.Buyer{
			ShortName:   outerCustomer.Code,
			CompanyCode: outerCustomer.Code,
			Live:        true,
			Debug:       true,
			PublicKey:   publicKey,
		}

		err = db.AddBuyer(ctx, buyer)
		assert.NoError(t, err)

		outerBuyer, err = db.Buyer(internalID)
		assert.NoError(t, err)

		internalConfig := core.InternalConfig{
			RouteSelectThreshold:       2,
			RouteSwitchThreshold:       5,
			MaxLatencyTradeOff:         10,
			RTTVeto_Default:            -10,
			RTTVeto_PacketLoss:         -20,
			RTTVeto_Multipath:          -20,
			MultipathOverloadThreshold: 500,
			TryBeforeYouBuy:            true,
			ForceNext:                  true,
			LargeCustomer:              true,
			Uncommitted:                true,
			MaxRTT:                     300,
		}

		err = db.AddInternalConfig(ctx, internalConfig, outerBuyer.ID)
		assert.NoError(t, err)

		outerInternalConfig, err = db.InternalConfig(outerBuyer.ID)
		assert.NoError(t, err)

		assert.Equal(t, int32(2), outerInternalConfig.RouteSelectThreshold)
		assert.Equal(t, int32(5), outerInternalConfig.RouteSwitchThreshold)
		assert.Equal(t, int32(10), outerInternalConfig.MaxLatencyTradeOff)
		assert.Equal(t, int32(-10), outerInternalConfig.RTTVeto_Default)
		assert.Equal(t, int32(-20), outerInternalConfig.RTTVeto_PacketLoss)
		assert.Equal(t, int32(-20), outerInternalConfig.RTTVeto_Multipath)
		assert.Equal(t, int32(500), outerInternalConfig.MultipathOverloadThreshold)
		assert.Equal(t, true, outerInternalConfig.TryBeforeYouBuy)
		assert.Equal(t, true, outerInternalConfig.ForceNext)
		assert.Equal(t, true, outerInternalConfig.LargeCustomer)
		assert.Equal(t, true, outerInternalConfig.Uncommitted)
		assert.Equal(t, int32(300), outerInternalConfig.MaxRTT)
	})

	t.Run("UpdateInternalConfig", func(t *testing.T) {
		t.Skip() // working on it

		// RouteSelectThreshold
		err = db.UpdateInternalConfig(ctx, outerBuyer.ID, "RouteSelectThreshold", int32(1))
		assert.NoError(t, err)
		checkInternalConfig, err := db.InternalConfig(outerBuyer.ID)
		assert.NoError(t, err)
		assert.Equal(t, int32(1), checkInternalConfig.RouteSelectThreshold)

		// RouteSwitchThreshold
		err = db.UpdateInternalConfig(ctx, outerBuyer.ID, "RouteSwitchThreshold", int32(4))
		assert.NoError(t, err)
		checkInternalConfig, err = db.InternalConfig(outerBuyer.ID)
		assert.NoError(t, err)
		assert.Equal(t, int32(4), checkInternalConfig.RouteSwitchThreshold)

		// MaxLatencyTradeOff
		err = db.UpdateInternalConfig(ctx, outerBuyer.ID, "MaxLatencyTradeOff", int32(11))
		assert.NoError(t, err)
		checkInternalConfig, err = db.InternalConfig(outerBuyer.ID)
		assert.NoError(t, err)
		assert.Equal(t, int32(11), checkInternalConfig.MaxLatencyTradeOff)

		// RTTVeto_Default
		err = db.UpdateInternalConfig(ctx, outerBuyer.ID, "RTTVeto_Default", int32(-20))
		assert.NoError(t, err)
		checkInternalConfig, err = db.InternalConfig(outerBuyer.ID)
		assert.NoError(t, err)
		assert.Equal(t, int32(-20), checkInternalConfig.RTTVeto_Default)

		// RTTVeto_PacketLoss
		err = db.UpdateInternalConfig(ctx, outerBuyer.ID, "RTTVeto_PacketLoss", int32(-30))
		assert.NoError(t, err)
		checkInternalConfig, err = db.InternalConfig(outerBuyer.ID)
		assert.NoError(t, err)
		assert.Equal(t, int32(-30), checkInternalConfig.RTTVeto_PacketLoss)

		// RTTVeto_Multipath
		err = db.UpdateInternalConfig(ctx, outerBuyer.ID, "RTTVeto_Multipath", int32(-40))
		assert.NoError(t, err)
		checkInternalConfig, err = db.InternalConfig(outerBuyer.ID)
		assert.NoError(t, err)
		assert.Equal(t, int32(-40), checkInternalConfig.RTTVeto_Multipath)

		// MultipathOverloadThreshold
		err = db.UpdateInternalConfig(ctx, outerBuyer.ID, "MultipathOverloadThreshold", int32(600))
		assert.NoError(t, err)
		checkInternalConfig, err = db.InternalConfig(outerBuyer.ID)
		assert.NoError(t, err)
		assert.Equal(t, int32(600), checkInternalConfig.MultipathOverloadThreshold)

		// TryBeforeYouBuy
		err = db.UpdateInternalConfig(ctx, outerBuyer.ID, "TryBeforeYouBuy", false)
		assert.NoError(t, err)
		checkInternalConfig, err = db.InternalConfig(outerBuyer.ID)
		assert.NoError(t, err)
		assert.Equal(t, false, checkInternalConfig.TryBeforeYouBuy)

		// ForceNext
		err = db.UpdateInternalConfig(ctx, outerBuyer.ID, "ForceNext", false)
		assert.NoError(t, err)
		checkInternalConfig, err = db.InternalConfig(outerBuyer.ID)
		assert.NoError(t, err)
		assert.Equal(t, false, checkInternalConfig.ForceNext)

		// LargeCustomer
		err = db.UpdateInternalConfig(ctx, outerBuyer.ID, "LargeCustomer", false)
		assert.NoError(t, err)
		checkInternalConfig, err = db.InternalConfig(outerBuyer.ID)
		assert.NoError(t, err)
		assert.Equal(t, false, checkInternalConfig.LargeCustomer)

		// Uncommitted
		err = db.UpdateInternalConfig(ctx, outerBuyer.ID, "Uncommitted", false)
		assert.NoError(t, err)
		checkInternalConfig, err = db.InternalConfig(outerBuyer.ID)
		assert.NoError(t, err)
		assert.Equal(t, false, checkInternalConfig.Uncommitted)

		// MaxRTT
		err = db.UpdateInternalConfig(ctx, outerBuyer.ID, "MaxRTT", int32(400))
		assert.NoError(t, err)
		checkInternalConfig, err = db.InternalConfig(outerBuyer.ID)
		assert.NoError(t, err)
		assert.Equal(t, int32(400), checkInternalConfig.MaxRTT)

	})

	t.Run("RemoveInternalConfig", func(t *testing.T) {

		err := db.RemoveInternalConfig(context.Background(), outerBuyer.ID)
		assert.NoError(t, err)

		_, err = db.InternalConfig(outerBuyer.ID)
		assert.Error(t, err)

	})

}

func TestRouteShaders(t *testing.T) {

	SetupEnv()

	ctx := context.Background()
	logger := log.NewNopLogger()

	// db, err := storage.NewSQLStorage(ctx, logger)
	env, err := backend.GetEnv()
	assert.NoError(t, err)
	db, err := backend.GetStorer(ctx, logger, "local", env)
	assert.NoError(t, err)

	time.Sleep(1000 * time.Millisecond) // allow time for sync functions to complete
	assert.NoError(t, err)

	var outerCustomer routing.Customer
	var outerBuyer routing.Buyer
	var outerRouteShader core.RouteShader

	t.Run("AddRouteShader", func(t *testing.T) {

		customerCode := "Compcode"
		customer := routing.Customer{
			Code:                   customerCode,
			Name:                   "Company, Ltd.",
			AutomaticSignInDomains: "fredscuttle.com",
		}

		err = db.AddCustomer(ctx, customer)
		assert.NoError(t, err)

		outerCustomer, err = db.Customer(customerCode)
		assert.NoError(t, err)

		publicKey := make([]byte, crypto.KeySize)
		_, err := rand.Read(publicKey)
		assert.NoError(t, err)

		internalID := binary.LittleEndian.Uint64(publicKey[:8])

		buyer := routing.Buyer{
			ShortName:   outerCustomer.Code,
			CompanyCode: outerCustomer.Code,
			Live:        true,
			Debug:       true,
			PublicKey:   publicKey,
		}

		err = db.AddBuyer(ctx, buyer)
		assert.NoError(t, err)

		outerBuyer, err = db.Buyer(internalID)
		assert.NoError(t, err)

		routeShader := core.RouteShader{
			ABTest:                    true,
			AcceptableLatency:         int32(25),
			AcceptablePacketLoss:      float32(1),
			BandwidthEnvelopeDownKbps: int32(1200),
			BandwidthEnvelopeUpKbps:   int32(500),
			DisableNetworkNext:        true,
			LatencyThreshold:          int32(5),
			Multipath:                 true,
			ProMode:                   true,
			ReduceLatency:             true,
			ReducePacketLoss:          true,
			ReduceJitter:              true,
			SelectionPercent:          int(100),
		}

		err = db.AddRouteShader(ctx, routeShader, outerBuyer.ID)
		assert.NoError(t, err)

		outerRouteShader, err = db.RouteShader(outerBuyer.ID)
		assert.NoError(t, err)

		assert.Equal(t, true, outerRouteShader.ABTest)
		assert.Equal(t, int32(25), outerRouteShader.AcceptableLatency)
		assert.Equal(t, float32(1), outerRouteShader.AcceptablePacketLoss)
		assert.Equal(t, int32(1200), outerRouteShader.BandwidthEnvelopeDownKbps)
		assert.Equal(t, int32(500), outerRouteShader.BandwidthEnvelopeUpKbps)
		assert.Equal(t, true, outerRouteShader.DisableNetworkNext)
		assert.Equal(t, int32(5), outerRouteShader.LatencyThreshold)
		assert.Equal(t, true, outerRouteShader.Multipath)
		assert.Equal(t, true, outerRouteShader.ProMode)
		assert.Equal(t, true, outerRouteShader.ReduceLatency)
		assert.Equal(t, true, outerRouteShader.ReducePacketLoss)
		assert.Equal(t, true, outerRouteShader.ReduceJitter)
		assert.Equal(t, int(100), outerRouteShader.SelectionPercent)
	})

	t.Run("UpdateRouteShader", func(t *testing.T) {

		// ABTest
		err = db.UpdateRouteShader(ctx, outerBuyer.ID, "ABTest", false)
		assert.NoError(t, err)
		checkRouteShader, err := db.RouteShader(outerBuyer.ID)
		assert.NoError(t, err)
		assert.Equal(t, false, checkRouteShader.ABTest)

		// AcceptableLatency
		err = db.UpdateRouteShader(ctx, outerBuyer.ID, "AcceptableLatency", int32(35))
		assert.NoError(t, err)
		checkRouteShader, err = db.RouteShader(outerBuyer.ID)
		assert.NoError(t, err)
		assert.Equal(t, int32(35), checkRouteShader.AcceptableLatency)

		// AcceptablePacketLoss
		err = db.UpdateRouteShader(ctx, outerBuyer.ID, "AcceptablePacketLoss", float32(10))
		assert.NoError(t, err)
		checkRouteShader, err = db.RouteShader(outerBuyer.ID)
		assert.NoError(t, err)
		assert.Equal(t, float32(10), checkRouteShader.AcceptablePacketLoss)

		// BandwidthEnvelopeDownKbps
		err = db.UpdateRouteShader(ctx, outerBuyer.ID, "BandwidthEnvelopeDownKbps", int32(1000))
		assert.NoError(t, err)
		checkRouteShader, err = db.RouteShader(outerBuyer.ID)
		assert.NoError(t, err)
		assert.Equal(t, int32(1000), checkRouteShader.BandwidthEnvelopeDownKbps)

		// BandwidthEnvelopeUpKbps
		err = db.UpdateRouteShader(ctx, outerBuyer.ID, "BandwidthEnvelopeUpKbps", int32(400))
		assert.NoError(t, err)
		checkRouteShader, err = db.RouteShader(outerBuyer.ID)
		assert.NoError(t, err)
		assert.Equal(t, int32(400), checkRouteShader.BandwidthEnvelopeUpKbps)

		// DisableNetworkNext
		err = db.UpdateRouteShader(ctx, outerBuyer.ID, "DisableNetworkNext", false)
		assert.NoError(t, err)
		checkRouteShader, err = db.RouteShader(outerBuyer.ID)
		assert.NoError(t, err)
		assert.Equal(t, false, checkRouteShader.DisableNetworkNext)

		// LatencyThreshold
		err = db.UpdateRouteShader(ctx, outerBuyer.ID, "LatencyThreshold", int32(15))
		assert.NoError(t, err)
		checkRouteShader, err = db.RouteShader(outerBuyer.ID)
		assert.NoError(t, err)
		assert.Equal(t, int32(15), checkRouteShader.LatencyThreshold)

		// Multipath
		err = db.UpdateRouteShader(ctx, outerBuyer.ID, "Multipath", false)
		assert.NoError(t, err)
		checkRouteShader, err = db.RouteShader(outerBuyer.ID)
		assert.NoError(t, err)
		assert.Equal(t, false, checkRouteShader.Multipath)

		// ProMode
		err = db.UpdateRouteShader(ctx, outerBuyer.ID, "ProMode", false)
		assert.NoError(t, err)
		checkRouteShader, err = db.RouteShader(outerBuyer.ID)
		assert.NoError(t, err)
		assert.Equal(t, false, checkRouteShader.ProMode)

		// ReduceLatency
		err = db.UpdateRouteShader(ctx, outerBuyer.ID, "ReduceLatency", false)
		assert.NoError(t, err)
		checkRouteShader, err = db.RouteShader(outerBuyer.ID)
		assert.NoError(t, err)
		assert.Equal(t, false, checkRouteShader.ReduceLatency)

		// ReducePacketLoss
		err = db.UpdateRouteShader(ctx, outerBuyer.ID, "ReducePacketLoss", false)
		assert.NoError(t, err)
		checkRouteShader, err = db.RouteShader(outerBuyer.ID)
		assert.NoError(t, err)
		assert.Equal(t, false, checkRouteShader.ReducePacketLoss)

		// ReduceJitter
		err = db.UpdateRouteShader(ctx, outerBuyer.ID, "ReduceJitter", false)
		assert.NoError(t, err)
		checkRouteShader, err = db.RouteShader(outerBuyer.ID)
		assert.NoError(t, err)
		assert.Equal(t, false, checkRouteShader.ReduceJitter)

		// SelectionPercent
		err = db.UpdateRouteShader(ctx, outerBuyer.ID, "SelectionPercent", int(90))
		assert.NoError(t, err)
		checkRouteShader, err = db.RouteShader(outerBuyer.ID)
		assert.NoError(t, err)
		assert.Equal(t, int(90), checkRouteShader.SelectionPercent)

	})

	t.Run("BannedUser tests", func(t *testing.T) {
		// random user IDs scraped from the portal
		userID1, err := strconv.ParseUint("77c556007df7c02e", 16, 64)
		assert.NoError(t, err)
		userID2, err := strconv.ParseUint("a731e14c521514a4", 16, 64)
		assert.NoError(t, err)
		userID3, err := strconv.ParseUint("fb6fa90ad67bc76a", 16, 64)
		assert.NoError(t, err)

		fmt.Println("--> sql_test AddBannedUser()  1")
		err = db.AddBannedUser(ctx, outerBuyer.ID, userID1)
		assert.NoError(t, err)
		fmt.Println("--> sql_test AddBannedUser()  2")
		err = db.AddBannedUser(ctx, outerBuyer.ID, userID2)
		assert.NoError(t, err)
		fmt.Println("--> sql_test AddBannedUser()  3")
		err = db.AddBannedUser(ctx, outerBuyer.ID, userID3)
		assert.NoError(t, err)

		bannedUserList, err := db.BannedUsers(outerBuyer.ID)
		assert.NoError(t, err)

		assert.True(t, bannedUserList[userID1])
		assert.True(t, bannedUserList[userID2])
		assert.True(t, bannedUserList[userID3])

		checkRouteShader, err := db.RouteShader(outerBuyer.ID)
		assert.NoError(t, err)
		assert.True(t, len(checkRouteShader.BannedUsers) > 0)
		assert.True(t, checkRouteShader.BannedUsers[userID1])
		assert.True(t, checkRouteShader.BannedUsers[userID2])
		assert.True(t, checkRouteShader.BannedUsers[userID3])

		err = db.RemoveBannedUser(ctx, outerBuyer.ID, userID1)
		assert.NoError(t, err)

		bannedUserList2, err := db.BannedUsers(outerBuyer.ID)
		assert.NoError(t, err)
		assert.False(t, bannedUserList2[userID1])

	})

	t.Run("RemoveRouteShader", func(t *testing.T) {
		t.Skip()
		err := db.RemoveRouteShader(context.Background(), outerBuyer.ID)
		assert.NoError(t, err)

		_, err = db.RouteShader(outerBuyer.ID)
		assert.Error(t, err)

	})

}<|MERGE_RESOLUTION|>--- conflicted
+++ resolved
@@ -3,7 +3,6 @@
 import (
 	"context"
 	"encoding/binary"
-	"fmt"
 	"math/rand"
 	"net"
 	"os"
@@ -62,8 +61,7 @@
 
 	// NewSQLStorage() Sync() above sets up seq number
 	t.Run("Do Not Sync", func(t *testing.T) {
-		sync, seq, err := db.CheckSequenceNumber(ctx)
-		fmt.Printf("--> seq: %d\n", seq)
+		sync, _, err := db.CheckSequenceNumber(ctx)
 		assert.NoError(t, err)
 		assert.Equal(t, false, sync)
 	})
@@ -79,10 +77,6 @@
 
 	t.Run("AddCustomer", func(t *testing.T) {
 		customer := routing.Customer{
-<<<<<<< HEAD
-=======
-			Debug:                  true,
->>>>>>> 3012e0dd
 			Code:                   customerShortname,
 			Name:                   "Company, Ltd.",
 			AutomaticSignInDomains: "fredscuttle.com",
@@ -504,10 +498,6 @@
 
 		customerWithID.Name = "No Longer The Company, Ltd."
 		customerWithID.AutomaticSignInDomains = "fredscuttle.com,swampthing.com"
-<<<<<<< HEAD
-=======
-		customerWithID.Debug = false
->>>>>>> 3012e0dd
 
 		err = db.SetCustomer(ctx, customerWithID)
 		assert.NoError(t, err)
@@ -515,10 +505,6 @@
 		checkCustomer, err := db.Customer("Compcode")
 		assert.NoError(t, err)
 
-<<<<<<< HEAD
-=======
-		assert.Equal(t, customerWithID.Debug, checkCustomer.Debug)
->>>>>>> 3012e0dd
 		assert.Equal(t, customerWithID.AutomaticSignInDomains, checkCustomer.AutomaticSignInDomains)
 		assert.Equal(t, customerWithID.Name, checkCustomer.Name)
 
@@ -1148,6 +1134,8 @@
 
 	t.Run("UpdateRouteShader", func(t *testing.T) {
 
+		time.Sleep(1000 * time.Millisecond) // allow time for sync functions to complete
+
 		// ABTest
 		err = db.UpdateRouteShader(ctx, outerBuyer.ID, "ABTest", false)
 		assert.NoError(t, err)
@@ -1250,13 +1238,10 @@
 		userID3, err := strconv.ParseUint("fb6fa90ad67bc76a", 16, 64)
 		assert.NoError(t, err)
 
-		fmt.Println("--> sql_test AddBannedUser()  1")
 		err = db.AddBannedUser(ctx, outerBuyer.ID, userID1)
 		assert.NoError(t, err)
-		fmt.Println("--> sql_test AddBannedUser()  2")
 		err = db.AddBannedUser(ctx, outerBuyer.ID, userID2)
 		assert.NoError(t, err)
-		fmt.Println("--> sql_test AddBannedUser()  3")
 		err = db.AddBannedUser(ctx, outerBuyer.ID, userID3)
 		assert.NoError(t, err)
 
