--- conflicted
+++ resolved
@@ -1798,11 +1798,7 @@
 			Premium: false,
 		}
 
-<<<<<<< HEAD
-		err := db.AddAnalyticsDashboardCategory(ctx, category.Label, category.Admin, category.Premium)
-=======
 		err := db.AddAnalyticsDashboardCategory(ctx, category.Label, category.Admin, category.Premium, category.Seller)
->>>>>>> 69dcff5c
 		assert.NoError(t, err)
 
 		dashboardCategories, err := db.GetAnalyticsDashboardCategories(ctx)
@@ -1817,11 +1813,7 @@
 			Premium: true,
 		}
 
-<<<<<<< HEAD
-		err = db.AddAnalyticsDashboardCategory(ctx, category2.Label, category2.Admin, category2.Premium)
-=======
 		err = db.AddAnalyticsDashboardCategory(ctx, category2.Label, category2.Admin, category2.Premium, category2.Seller)
->>>>>>> 69dcff5c
 		assert.NoError(t, err)
 
 		dashboardCategories, err = db.GetAnalyticsDashboardCategories(ctx)
@@ -2056,11 +2048,7 @@
 		assert.NotEqual(t, categories[0].Label, removedCategory.Label)
 		assert.NotEqual(t, categories[0].Premium, removedCategory.Premium)
 
-<<<<<<< HEAD
-		err = db.AddAnalyticsDashboardCategory(ctx, removedCategory.Label, removedCategory.Admin, removedCategory.Premium)
-=======
 		err = db.AddAnalyticsDashboardCategory(ctx, removedCategory.Label, removedCategory.Admin, removedCategory.Premium, removedCategory.Seller)
->>>>>>> 69dcff5c
 		assert.NoError(t, err)
 
 		categories, err = db.GetAnalyticsDashboardCategories(ctx)
@@ -2127,11 +2115,7 @@
 
 		assert.Equal(t, customers[1].Code, dashboard.CustomerCode)
 
-<<<<<<< HEAD
-		err = db.AddAnalyticsDashboardCategory(ctx, "My Test Category", false, false)
-=======
 		err = db.AddAnalyticsDashboardCategory(ctx, "My Test Category", false, false, false)
->>>>>>> 69dcff5c
 		assert.NoError(t, err)
 
 		categories, err := db.GetAnalyticsDashboardCategories(ctx)
