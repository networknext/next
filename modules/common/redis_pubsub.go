package common

import (
	"context"
	"sync"
	"time"

	"github.com/go-redis/redis/v8"
	"github.com/networknext/backend/modules/core"
	"github.com/networknext/backend/modules/encoding"
)

type RedisPubsubConfig struct {
<<<<<<< HEAD
	RedisHostname     string
	RedisPassword     string
	PubsubChannelName string
	PubsubChannelSize int
	BatchSize         int
	BatchDuration     time.Duration
=======
	RedisHostname      string
	RedisPassword      string
	PubsubChannelName  string
	BatchSize          int
	BatchDuration      time.Duration
	MessageChannelSize int
>>>>>>> 589a6a32
}

type RedisPubsubProducer struct {
	MessageChannel  chan []byte
	config          RedisPubsubConfig
	mutex           sync.RWMutex
	redisClient     *redis.Client
	messageBatch    [][]byte
	batchStartTime  time.Time
	numMessagesSent int
	numBatchesSent  int
}

func CreateRedisPubsubProducer(ctx context.Context, config RedisPubsubConfig) (*RedisPubsubProducer, error) {
<<<<<<< HEAD
	redisDB := redis.NewClient(&redis.Options{
=======

	redisClient := redis.NewClient(&redis.Options{
>>>>>>> 589a6a32
		Addr:     config.RedisHostname,
		Password: config.RedisPassword,
	})
	_, err := redisClient.Ping(ctx).Result()
	if err != nil {
		return nil, err
	}
<<<<<<< HEAD
=======

	producer := &RedisPubsubProducer{}
>>>>>>> 589a6a32

	if config.PubsubChannelSize == 0 {
		config.PubsubChannelSize = 10 * 1024
	}

	producer := &RedisPubsubProducer{}
	producer.config = config
<<<<<<< HEAD
	producer.redisDB = redisDB
	producer.MessageChannel = make(chan []byte, config.PubsubChannelSize)
=======
	producer.redisClient = redisClient
	producer.MessageChannel = make(chan []byte, config.MessageChannelSize)
>>>>>>> 589a6a32

	go producer.updateMessageChannel(ctx)

	return producer, nil
}

func (producer *RedisPubsubProducer) updateMessageChannel(ctx context.Context) {
	ticker := time.NewTicker(producer.config.BatchDuration)

	for {
		select {

		case <-ctx.Done():
			return

		case <-ticker.C:
			if len(producer.messageBatch) > 0 {
				producer.sendBatch(ctx)
			}

		case message := <-producer.MessageChannel:
			producer.messageBatch = append(producer.messageBatch, message)
			if len(producer.messageBatch) >= producer.config.BatchSize {
				producer.sendBatch(ctx)
			}
		}
	}
}

<<<<<<< HEAD
func (producer *RedisPubsubProducer) sendBatchToRedis() {
=======
func (producer *RedisPubsubProducer) sendBatch(ctx context.Context) {

>>>>>>> 589a6a32
	messageToSend := batchMessages(producer.numBatchesSent, producer.messageBatch)

	timeoutContext, _ := context.WithTimeout(ctx, time.Duration(time.Second))

	_, err := producer.redisClient.Publish(timeoutContext, producer.config.PubsubChannelName, messageToSend).Result()
	if err != nil {
		core.Error("failed to send batched pubsub messages to redis: %v", err)
		return
	}

	batchId := producer.numBatchesSent
	batchNumMessages := len(producer.messageBatch)

	producer.mutex.Lock()
	producer.numBatchesSent++
	producer.numMessagesSent += batchNumMessages
	producer.mutex.Unlock()

	producer.messageBatch = [][]byte{}

	core.Debug("sent batch %d containing %d messages (%d bytes)", batchId, batchNumMessages, len(messageToSend))
}

func batchMessages(batchId int, messages [][]byte) []byte {
	numMessages := len(messages)
	messageBytes := 4 + 4 + numMessages*4
	for i := range messages {
		messageBytes += len(messages[i])
	}
	messageData := make([]byte, messageBytes)
	index := 0
	encoding.WriteUint32(messageData, &index, uint32(batchId))
	encoding.WriteUint32(messageData, &index, uint32(len(messages)))
	for i := range messages {
		encoding.WriteUint32(messageData, &index, uint32(len(messages[i])))
		encoding.WriteBytes(messageData, &index, messages[i], len(messages[i]))
	}
	return messageData
}

func (producer *RedisPubsubProducer) NumMessagesSent() int {
	producer.mutex.Lock()
	numMessagesSent := producer.numMessagesSent
	producer.mutex.Unlock()
	return numMessagesSent
}

func (producer *RedisPubsubProducer) NumBatchesSent() int {
	producer.mutex.Lock()
	numBatchesSent := producer.numBatchesSent
	producer.mutex.Unlock()
	return numBatchesSent
}

// -----------------------------------------------

type RedisPubsubConsumer struct {
	MessageChannel      chan []byte
	config              RedisPubsubConfig
	redisClient         *redis.Client
	pubsubSubscription  *redis.PubSub
	pubsubChannel       <-chan *redis.Message
	mutex               sync.RWMutex
	numMessagesReceived int
	numBatchesReceived  int
}

func CreateRedisPubsubConsumer(ctx context.Context, config RedisPubsubConfig) (*RedisPubsubConsumer, error) {
<<<<<<< HEAD
	redisDB := redis.NewClient(&redis.Options{
=======

	redisClient := redis.NewClient(&redis.Options{
>>>>>>> 589a6a32
		Addr:     config.RedisHostname,
		Password: config.RedisPassword,
	})
	_, err := redisClient.Ping(ctx).Result()
	if err != nil {
		return nil, err
	}

<<<<<<< HEAD
	if config.PubsubChannelSize == 0 {
		config.PubsubChannelSize = 10 * 1024
	}

=======
>>>>>>> 589a6a32
	consumer := &RedisPubsubConsumer{}

	consumer.config = config
	consumer.redisClient = redisClient
	consumer.pubsubSubscription = consumer.redisClient.Subscribe(ctx, config.PubsubChannelName)
	consumer.pubsubChannel = consumer.pubsubSubscription.Channel()
<<<<<<< HEAD
	consumer.MessageChannel = make(chan []byte, config.PubsubChannelSize)
=======
	consumer.MessageChannel = make(chan []byte, config.MessageChannelSize)
>>>>>>> 589a6a32

	go consumer.processRedisMessages(ctx)

	return consumer, nil
}

func (consumer *RedisPubsubConsumer) processRedisMessages(ctx context.Context) {
	for {
		select {

		case <-ctx.Done():
			return

		case messageBatch := <-consumer.pubsubChannel:

			batchMessages := parseMessages([]byte(messageBatch.Payload))

			core.Debug("received %d messages (%v bytes) from redis pubsub", len(batchMessages), len([]byte(messageBatch.Payload)))

			for _, message := range batchMessages {
				consumer.MessageChannel <- message
			}

			consumer.mutex.Lock()
			consumer.numBatchesReceived += 1
			consumer.numMessagesReceived += len(batchMessages)
			consumer.mutex.Unlock()
		}
	}
}

func parseMessages(messages []byte) [][]byte {
	index := 0
	var batchNum uint32
	var numMessages uint32
	if !encoding.ReadUint32(messages, &index, &batchNum) {
		core.Error("redis pubsub consumer: could not read batch number")
		return [][]byte{}
	}
	if !encoding.ReadUint32(messages, &index, &numMessages) {
		core.Error("redis pubsub consumer: could not read number of messages")
		return [][]byte{}
	}
	messagesData := make([][]byte, numMessages)
	for i := 0; i < int(numMessages); i++ {
		var messageLength uint32
		if !encoding.ReadUint32(messages, &index, &messageLength) {
			core.Error("redis pubsub consumer: could not read length of the message")
			return [][]byte{}
		}
		if !encoding.ReadBytes(messages, &index, &messagesData[i], uint32(messageLength)) {
			core.Error("redis pubsub consumer: could not read message data")
			return [][]byte{}
		}
	}
	return messagesData
}

func (consumer *RedisPubsubConsumer) NumMessageReceived() int {
	consumer.mutex.RLock()
	value := consumer.numMessagesReceived
	consumer.mutex.RUnlock()
	return value
}

func (consumer *RedisPubsubConsumer) NumBatchesReceived() int {
	consumer.mutex.RLock()
	value := consumer.numBatchesReceived
	consumer.mutex.RUnlock()
	return value
}<|MERGE_RESOLUTION|>--- conflicted
+++ resolved
@@ -11,21 +11,12 @@
 )
 
 type RedisPubsubConfig struct {
-<<<<<<< HEAD
-	RedisHostname     string
-	RedisPassword     string
-	PubsubChannelName string
-	PubsubChannelSize int
-	BatchSize         int
-	BatchDuration     time.Duration
-=======
 	RedisHostname      string
 	RedisPassword      string
 	PubsubChannelName  string
 	BatchSize          int
 	BatchDuration      time.Duration
 	MessageChannelSize int
->>>>>>> 589a6a32
 }
 
 type RedisPubsubProducer struct {
@@ -40,12 +31,7 @@
 }
 
 func CreateRedisPubsubProducer(ctx context.Context, config RedisPubsubConfig) (*RedisPubsubProducer, error) {
-<<<<<<< HEAD
-	redisDB := redis.NewClient(&redis.Options{
-=======
-
 	redisClient := redis.NewClient(&redis.Options{
->>>>>>> 589a6a32
 		Addr:     config.RedisHostname,
 		Password: config.RedisPassword,
 	})
@@ -53,25 +39,15 @@
 	if err != nil {
 		return nil, err
 	}
-<<<<<<< HEAD
-=======
-
-	producer := &RedisPubsubProducer{}
->>>>>>> 589a6a32
-
-	if config.PubsubChannelSize == 0 {
-		config.PubsubChannelSize = 10 * 1024
+
+	if config.MessageChannelSize == 0 {
+		config.MessageChannelSize = 10 * 1024
 	}
 
 	producer := &RedisPubsubProducer{}
 	producer.config = config
-<<<<<<< HEAD
-	producer.redisDB = redisDB
-	producer.MessageChannel = make(chan []byte, config.PubsubChannelSize)
-=======
 	producer.redisClient = redisClient
 	producer.MessageChannel = make(chan []byte, config.MessageChannelSize)
->>>>>>> 589a6a32
 
 	go producer.updateMessageChannel(ctx)
 
@@ -101,12 +77,7 @@
 	}
 }
 
-<<<<<<< HEAD
-func (producer *RedisPubsubProducer) sendBatchToRedis() {
-=======
 func (producer *RedisPubsubProducer) sendBatch(ctx context.Context) {
-
->>>>>>> 589a6a32
 	messageToSend := batchMessages(producer.numBatchesSent, producer.messageBatch)
 
 	timeoutContext, _ := context.WithTimeout(ctx, time.Duration(time.Second))
@@ -175,12 +146,7 @@
 }
 
 func CreateRedisPubsubConsumer(ctx context.Context, config RedisPubsubConfig) (*RedisPubsubConsumer, error) {
-<<<<<<< HEAD
-	redisDB := redis.NewClient(&redis.Options{
-=======
-
 	redisClient := redis.NewClient(&redis.Options{
->>>>>>> 589a6a32
 		Addr:     config.RedisHostname,
 		Password: config.RedisPassword,
 	})
@@ -189,24 +155,17 @@
 		return nil, err
 	}
 
-<<<<<<< HEAD
-	if config.PubsubChannelSize == 0 {
-		config.PubsubChannelSize = 10 * 1024
-	}
-
-=======
->>>>>>> 589a6a32
+	if config.MessageChannelSize == 0 {
+		config.MessageChannelSize = 10 * 1024
+	}
+
 	consumer := &RedisPubsubConsumer{}
 
 	consumer.config = config
 	consumer.redisClient = redisClient
 	consumer.pubsubSubscription = consumer.redisClient.Subscribe(ctx, config.PubsubChannelName)
 	consumer.pubsubChannel = consumer.pubsubSubscription.Channel()
-<<<<<<< HEAD
-	consumer.MessageChannel = make(chan []byte, config.PubsubChannelSize)
-=======
 	consumer.MessageChannel = make(chan []byte, config.MessageChannelSize)
->>>>>>> 589a6a32
 
 	go consumer.processRedisMessages(ctx)
 
