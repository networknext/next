package common

import (
	"bytes"
	"context"
	"encoding/binary"
	"encoding/gob"
	"encoding/json"
	"errors"
	"fmt"
	"io/ioutil"
	"net"
	"net/http"
	"os"
	"os/signal"
	"runtime"
	"sort"
	"sync"
	"syscall"
	"time"

	"github.com/networknext/backend/modules/constants"
	"github.com/networknext/backend/modules/core"
	db "github.com/networknext/backend/modules/database"
	"github.com/networknext/backend/modules/envvar"

	"github.com/gorilla/mux"
	"github.com/oschwald/geoip2-golang"
	"github.com/gomodule/redigo/redis"
)

var (
	buildTime     string
	commitMessage string
	commitHash    string
)

type RelayData struct {
	NumRelays          int
	RelayIds           []uint64
	RelayHash          map[uint64]db.Relay
	RelayArray         []db.Relay
	RelayAddresses     []net.UDPAddr
	RelayNames         []string
	RelayLatitudes     []float32
	RelayLongitudes    []float32
	RelaySellerIds     []uint64
	RelayDatacenterIds []uint64
	RelayIdToIndex     map[uint64]int
	DatacenterRelays   map[uint64][]int
	DestRelays         []bool
	DatabaseBinFile    []byte
}

type Service struct {
	Env           string
	ServiceName   string
	BuildTime     string
	CommitMessage string
	CommitHash    string
	Local         bool

	Router mux.Router

	Context           context.Context
	ContextCancelFunc context.CancelFunc

	GoogleProjectId string

	// ------------------

	databaseMutex     sync.RWMutex
	database          *db.Database
	databaseRelayData *RelayData

	statusMutex sync.RWMutex
	statusData  *ServiceStatus

	magicMutex    sync.RWMutex
	magicData     []byte
	magicCounter  uint64
	upcomingMagic []byte
	currentMagic  []byte
	previousMagic []byte

	leaderElection *RedisLeaderElection

	sendTrafficToMe  func() bool
	machineIsHealthy func() bool

	udpServer *UDPServer

	routeMatrixMutex    sync.RWMutex
	routeMatrix         *RouteMatrix
	routeMatrixDatabase *db.Database

	google *GoogleCloudHandler

	ip2location_isp_mutex   sync.RWMutex
	ip2location_isp_reader  *geoip2.Reader
	ip2location_city_mutex  sync.RWMutex
	ip2location_city_reader *geoip2.Reader
}

func CreateService(serviceName string) *Service {

	service := Service{}
	service.ServiceName = serviceName
	service.CommitMessage = commitMessage
	service.CommitHash = commitHash
	service.BuildTime = buildTime

	core.Log("%s", service.ServiceName)

	env := envvar.GetString("ENV", "local")

	core.Log("env: %s", env)

	service.Local = env == "local"

	service.Env = env

	core.Log("commit message: %s", service.CommitMessage)
	core.Log("commit hash: %s", service.CommitHash)
	core.Log("build time: %s", service.BuildTime)

	service.Router.HandleFunc("/version", versionHandlerFunc(buildTime, commitMessage, commitHash, []string{}))
	service.Router.HandleFunc("/status", service.statusHandlerFunc())
	service.Router.HandleFunc("/database", service.databaseHandlerFunc())
	service.Router.HandleFunc("/lb_health", service.lbHealthHandlerFunc())
	service.Router.HandleFunc("/vm_health", service.vmHealthHandlerFunc())

	service.Context, service.ContextCancelFunc = context.WithCancel(context.Background())

	service.runStatusUpdateLoop()

	service.GoogleProjectId = envvar.GetString("GOOGLE_PROJECT_ID", "")
	if service.GoogleProjectId != "" {
		core.Log("google project id: %s", service.GoogleProjectId)
		google, err := NewGoogleCloudHandler(service.Context, service.GoogleProjectId)
		if err != nil {
			core.Error("failed to create google cloud handler: %v", err)
			os.Exit(1)
		}
		service.google = google
	}

	service.sendTrafficToMe = func() bool { return true }
	service.machineIsHealthy = func() bool { return true }

	return &service
}

func (service *Service) SetHealthFunctions(sendTrafficToMe func() bool, machineIsHealthy func() bool) {
	service.sendTrafficToMe = sendTrafficToMe
	service.machineIsHealthy = machineIsHealthy
}

func (service *Service) LoadDatabase() {

	databasePath := envvar.GetString("DATABASE_PATH", "database.bin")

	var err error

	service.database, err = db.LoadDatabase(databasePath)
	if err != nil {
		core.Error("could not read database: %v", err)
		os.Exit(1)
	}

	if service.database == nil {
		core.Error("database is nil")
		os.Exit(1)
	}

	err = service.database.Validate()
	if err != nil {
		core.Error("database does not validate: %v", err)
		os.Exit(1)
	}

	service.databaseRelayData = generateRelayData(service.database)
	if service.databaseRelayData == nil {
		core.Error("generate relay data failed")
		os.Exit(1)
	}

	core.Log("loaded database: %s", databasePath)

	service.watchDatabase(service.Context, databasePath)
}

// todo: where the fuck did my optimized mndb code go? It's much faster to query just the lat/long record as I had it, vs. getting the whole city record and pulling the lat/long from that -- where did that code go?!

func (service *Service) LoadIP2Location() {

	filenames := envvar.GetList("IP2LOCATION_FILENAMES", []string{"GeoIP2-City.mmdb", "GeoIP2-ISP.mmdb"})

	cityReader, ispReader := loadIP2Location(filenames[0], filenames[1])

	if !validateIP2Location(cityReader, ispReader) {
		core.Error("ip2location failed validation")
		os.Exit(1)
	}

	service.ip2location_city_mutex.Lock()
	service.ip2location_city_reader = cityReader
	service.ip2location_city_mutex.Unlock()

	core.Log("loaded ip2location city file: %s", filenames[0])

	service.ip2location_isp_mutex.Lock()
	service.ip2location_isp_reader = ispReader
	service.ip2location_isp_mutex.Unlock()

	core.Log("loaded ip2location isp file: %s", filenames[1])

	service.watchIP2Location(service.Context, filenames)
}

func (service *Service) ValidateIP2Location(filenames []string) bool {

	cityReader, ispReader := loadIP2Location(filenames[0], filenames[1])

	return validateIP2Location(cityReader, ispReader)

}

func validateIP2Location(cityReader *geoip2.Reader, ispReader *geoip2.Reader) bool {

	valid := true

	ip := net.ParseIP("98.11.247.166")

	if cityReader == nil {
		core.Error("city reader is nil")
		valid = false
	} else {
		lat, long := locateIP(cityReader, ip)
		if lat == 0.0 && long == 0.0 {
			core.Error("failed to validate city")
			valid = false
		}
	}

	if ispReader == nil {
		core.Error("isp reader is nil")
		valid = false
	} else {
		asn, isp := locateISP(ispReader, ip)
		if asn == -1 {
			core.Error("failed to validate asn")
			valid = false
		}

		if isp == "" {
			core.Error("failed to validate isp")
			valid = false
		}
	}

	return valid

}

// todo: why double up these functions?!
func locateIP(reader *geoip2.Reader, ip net.IP) (float32, float32) {
	// my fast code has been removed and replaced with this?! why?
	city, err := reader.City(ip)
	if err != nil {
		core.Error("city look up failed: %v", err)
		return 0, 0
	}
	return float32(city.Location.Latitude), float32(city.Location.Longitude)
}

func locateISP(reader *geoip2.Reader, ip net.IP) (int, string) {
	isp, err := reader.ISP(ip)
	if err != nil {
		core.Error("isp look up failed: %v", err)
		return -1, ""
	}
	return int(isp.AutonomousSystemNumber), isp.ISP
}

func (service *Service) LocateIP(ip net.IP) (float32, float32) {
	service.ip2location_city_mutex.RLock()
	reader := service.ip2location_city_reader
	service.ip2location_city_mutex.RUnlock()
	return locateIP(reader, ip)
}

func (service *Service) LocateISP(ip net.IP) (int, string) {
	service.ip2location_isp_mutex.RLock()
	reader := service.ip2location_isp_reader
	service.ip2location_isp_mutex.RUnlock()
	return locateISP(reader, ip)
}

func (service *Service) Database() *db.Database {
	service.databaseMutex.RLock()
	database := service.database
	service.databaseMutex.RUnlock()
	return database
}

func (service *Service) DatabaseBinFile() []byte {
	service.databaseMutex.RLock()
	database := service.database
	service.databaseMutex.RUnlock()
	var databaseBuffer bytes.Buffer
	encoder := gob.NewEncoder(&databaseBuffer)
	encoder.Encode(database)
	return databaseBuffer.Bytes()
}

func (service *Service) RelayData() *RelayData {
	service.databaseMutex.RLock()
	relayData := service.databaseRelayData
	service.databaseMutex.RUnlock()
	return relayData
}

func (service *Service) UpdateMagic() {
	service.updateMagicLoop()
}

func (service *Service) GetMagicValues() ([constants.MagicBytes]byte, [constants.MagicBytes]byte, [constants.MagicBytes]byte) {
	service.magicMutex.Lock()
	a := service.upcomingMagic
	b := service.currentMagic
	c := service.previousMagic
	service.magicMutex.Unlock()
	upcomingMagic := [constants.MagicBytes]byte{}
	currentMagic := [constants.MagicBytes]byte{}
	previousMagic := [constants.MagicBytes]byte{}
	copy(upcomingMagic[:], a)
	copy(currentMagic[:], b)
	copy(previousMagic[:], c)
	return upcomingMagic, currentMagic, previousMagic
}

func (service *Service) lbHealthHandlerFunc() func(w http.ResponseWriter, r *http.Request) {
	return func(w http.ResponseWriter, r *http.Request) {
		_, err := ioutil.ReadAll(r.Body)
		if err != nil {
			w.WriteHeader(http.StatusInternalServerError)
			return
		}
		defer r.Body.Close()
		if !service.sendTrafficToMe() {
			w.WriteHeader(http.StatusInternalServerError)
			return
		}
		w.WriteHeader(http.StatusOK)
		w.Write([]byte(http.StatusText(http.StatusOK)))
	}
}

func (service *Service) vmHealthHandlerFunc() func(w http.ResponseWriter, r *http.Request) {
	return func(w http.ResponseWriter, r *http.Request) {
		_, err := ioutil.ReadAll(r.Body)
		if err != nil {
			w.WriteHeader(http.StatusInternalServerError)
			return
		}
		defer r.Body.Close()
		if !service.machineIsHealthy() {
			w.WriteHeader(http.StatusInternalServerError)
			return
		}
		w.WriteHeader(http.StatusOK)
		w.Write([]byte(http.StatusText(http.StatusOK)))
	}
}

func versionHandlerFunc(buildTime string, commitMessage string, commitHash string, allowedOrigins []string) func(w http.ResponseWriter, r *http.Request) {

	version := map[string]string{
		"build_time":     buildTime,
		"commit_message": commitMessage,
		"commit_hash":    commitHash,
	}

	return func(w http.ResponseWriter, r *http.Request) {
		CORSControlHandlerFunc(allowedOrigins, w, r)
		w.WriteHeader(http.StatusOK)
		if err := json.NewEncoder(w).Encode(version); err != nil {
			w.WriteHeader(http.StatusInternalServerError)
			return
		}
	}
}

func (service *Service) StartWebServer() {
	port := envvar.GetString("HTTP_PORT", "80")
	core.Log("starting http server on port %s", port)
	go func() {
		bindAddress := ":" + port
		if service.Local {
			bindAddress = "127.0.0.1:" + port
		}
		err := http.ListenAndServe(bindAddress, &service.Router)
		if err != nil {
			core.Error("error starting http server: %v", err)
			os.Exit(1)
		}
	}()
}

func (service *Service) StartUDPServer(packetHandler func(conn *net.UDPConn, from *net.UDPAddr, packet []byte)) {
	config := UDPServerConfig{}
	config.Port = envvar.GetInt("UDP_PORT", 40000)
	config.NumThreads = envvar.GetInt("UDP_NUM_THREADS", 16)
	config.SocketReadBuffer = envvar.GetInt("UDP_SOCKET_READ_BUFFER", 1024*1024)
	config.SocketWriteBuffer = envvar.GetInt("UDP_SOCKET_READ_BUFFER", 1024*1024)
	config.MaxPacketSize = envvar.GetInt("UDP_MAX_PACKET_SIZE", 4096)
	if service.Local {
		bindAddress := core.ParseAddress(fmt.Sprintf("127.0.0.1:%d", config.Port))
		config.BindAddress = &bindAddress
	}
	core.Log("udp port: %d", config.Port)
	core.Log("udp num threads: %d", config.NumThreads)
	core.Log("udp socket read buffer: %d", config.SocketReadBuffer)
	core.Log("udp socket write buffer: %d", config.SocketWriteBuffer)
	core.Log("udp max packet size: %d", config.MaxPacketSize)
	core.Log("starting udp server on port %d", config.Port)
	service.udpServer = CreateUDPServer(service.Context, config, packetHandler)
}

<<<<<<< HEAD
func (service *Service) LeaderElection() {
=======
func CreateRedisPool(hostname string, size int) *redis.Pool {
	pool := redis.Pool{
		MaxIdle:     size * 10,
		MaxActive:   size,
		IdleTimeout: 60 * time.Second,
		Dial: func() (redis.Conn, error) {
			return redis.Dial("tcp", hostname)
		},
	}
	redisClient := pool.Get()
	redisClient.Send("PING")
	redisClient.Send("FLUSHDB")
	redisClient.Flush()
	pong, err := redisClient.Receive()
	if err != nil || pong != "PONG" {
		panic(err)
	}
	redisClient.Close()
	return &pool
}

func (service *Service) LeaderElection(autoRefresh bool) {
>>>>>>> 64f166e1

	core.Log("started leader election")

	redisHostname := envvar.GetString("REDIS_HOSTNAME", "127.0.0.1:6379")

	pool := CreateRedisPool(redisHostname, 10)

	config := RedisLeaderElectionConfig{}
	config.Timeout = time.Second * 10
	config.ServiceName = service.ServiceName

	var err error
	service.leaderElection, err = CreateRedisLeaderElection(pool, config)
	if err != nil {
		core.Error("could not create redis leader election: %v")
		os.Exit(1)
	}

	service.leaderElection.Start(service.Context)
}

func (service *Service) Store(name string, data []byte) {
	if service.leaderElection == nil {
		panic("leader election must be enabled to call store")
	}
	service.leaderElection.Store(service.Context, name, data)
}

func (service *Service) Load(name string) []byte {
	if service.leaderElection == nil {
		panic("leader election must be enabled to call load")
	}
	return service.leaderElection.Load(service.Context, name)
}

func (service *Service) UpdateRouteMatrix() {

	routeMatrixURL := envvar.GetString("ROUTE_MATRIX_URL", "http://127.0.0.1:30001/route_matrix")
	routeMatrixInterval := envvar.GetDuration("ROUTE_MATRIX_INTERVAL", time.Second)

	core.Log("route matrix url: %s", routeMatrixURL)
	core.Log("route matrix interval: %s", routeMatrixInterval.String())

	httpClient := &http.Client{
		Timeout: routeMatrixInterval,
	}

	ticker := time.NewTicker(routeMatrixInterval)

	go func() {
		for {
			select {

			case <-service.Context.Done():
				return

			case <-ticker.C:

				service.routeMatrixMutex.RLock()
				currentRouteMatrix := service.routeMatrix
				service.routeMatrixMutex.RUnlock()

				if currentRouteMatrix != nil && time.Now().Unix()-int64(currentRouteMatrix.CreatedAt) > 30 {
					core.Error("route matrix is stale")
					service.routeMatrixMutex.Lock()
					service.routeMatrix = nil
					service.routeMatrixMutex.Unlock()
				}

				response, err := httpClient.Get(routeMatrixURL)
				if err != nil {
					core.Error("failed to http get route matrix: %v", err)
					continue
				}

				buffer, err := ioutil.ReadAll(response.Body)
				if err != nil {
					core.Error("failed to read route matrix: %v", err)
					continue
				}

				response.Body.Close()

				newRouteMatrix := RouteMatrix{}

				err = newRouteMatrix.Read(buffer)
				if err != nil {
					core.Error("failed to read route matrix: %v", err)
					continue
				}

				var newDatabase db.Database

				databaseBuffer := bytes.NewBuffer(newRouteMatrix.BinFileData)
				decoder := gob.NewDecoder(databaseBuffer)
				err = decoder.Decode(&newDatabase)
				if err != nil {
					core.Error("failed to read database: %v", err)
					continue
				}

				service.routeMatrixMutex.Lock()
				service.routeMatrix = &newRouteMatrix
				service.routeMatrixDatabase = &newDatabase
				service.routeMatrixMutex.Unlock()

				core.Debug("updated route matrix: %d relays", len(newRouteMatrix.RelayIds))
			}
		}
	}()
}

func (service *Service) RouteMatrixAndDatabase() (*RouteMatrix, *db.Database) {
	service.routeMatrixMutex.RLock()
	routeMatrix := service.routeMatrix
	database := service.routeMatrixDatabase
	service.routeMatrixMutex.RUnlock()
	return routeMatrix, database
}

func (service *Service) IsLeader() bool {
	if service.leaderElection != nil {
		return service.leaderElection.IsLeader()
	}
	return false
}

func (service *Service) WaitForShutdown() {
	termChan := make(chan os.Signal, 1)
	signal.Notify(termChan, os.Interrupt, syscall.SIGTERM)
	<-termChan
	core.Log("received shutdown signal")

	service.ip2location_city_mutex.Lock()
	if service.ip2location_city_reader != nil {
		service.ip2location_city_reader.Close()
		service.ip2location_city_reader = nil
	}
	service.ip2location_city_mutex.Unlock()

	service.ip2location_isp_mutex.Lock()
	if service.ip2location_isp_reader != nil {
		service.ip2location_isp_reader.Close()
		service.ip2location_isp_reader = nil
	}
	service.ip2location_isp_mutex.Unlock()

	// todo: we need some system to wait for registered (named) subsystems to complete before we shut down

	core.Log("successfully shutdown")
}

// -----------------------------------------------------------------------

func loadIP2Location(cityPath string, ispPath string) (*geoip2.Reader, *geoip2.Reader) {
	if _, err := os.Stat(cityPath); err != nil {
		core.Error("failed to find city file at path: %s", cityPath)
		return nil, nil
	}

	cityBytes, err := ioutil.ReadFile(cityPath)
	if err != nil {
		core.Error("failed to read city file: %v", err)
		return nil, nil
	}

	cityReader, err := geoip2.FromBytes(cityBytes)
	if err != nil {
		core.Error("failed to create city reader: %v", err)
		return nil, nil
	}

	core.Debug("loaded ip2location city file: '%s'", cityPath)

	if _, err := os.Stat(ispPath); err != nil {
		core.Error("failed to find isp file at path: %s", ispPath)
		return nil, nil
	}

	ispBytes, err := ioutil.ReadFile(ispPath)
	if err != nil {
		core.Error("failed to read isp file: %v", err)
		return nil, nil
	}

	ispReader, err := geoip2.FromBytes(ispBytes)
	if err != nil {
		core.Error("failed to create isp reader: %v", err)
		return nil, nil
	}

	core.Debug("loaded ip2location isp file: '%s'", ispPath)

	return cityReader, ispReader
}

func (service *Service) watchIP2Location(ctx context.Context, filenames []string) {

	syncInterval := envvar.GetDuration("IP2LOCATION_SYNC_INTERVAL", time.Minute)

	go func() {

		ticker := time.NewTicker(syncInterval)

		for {
			select {

			case <-ctx.Done():
				return

			case <-ticker.C:

				cityReader, ispReader := loadIP2Location(filenames[0], filenames[1])
				if !validateIP2Location(cityReader, ispReader) {
					core.Error("ip2location files not valid")
					continue
				}

				service.ip2location_city_mutex.Lock()
				oldCityReader := service.ip2location_city_reader
				service.ip2location_city_reader = oldCityReader
				service.ip2location_city_mutex.Unlock()

				oldCityReader.Close()

				service.ip2location_isp_mutex.Lock()
				oldISPReader := service.ip2location_isp_reader
				service.ip2location_isp_reader = oldISPReader
				service.ip2location_isp_mutex.Unlock()

				oldISPReader.Close()

				core.Debug("reloaded ip2location file")
			}
		}
	}()
}

// -----------------------------------------------------------------------

func generateRelayData(database *db.Database) *RelayData {

	relayData := &RelayData{}

	numRelays := len(database.Relays)

	relayData.NumRelays = numRelays
	relayData.RelayIds = make([]uint64, numRelays)
	relayData.RelayHash = make(map[uint64]db.Relay)
	relayData.RelayArray = database.Relays

	sort.SliceStable(relayData.RelayArray, func(i, j int) bool {
		return relayData.RelayArray[i].Name < relayData.RelayArray[j].Name
	})

	for i := range relayData.RelayArray {
		relayData.RelayHash[relayData.RelayArray[i].Id] = relayData.RelayArray[i]
	}

	relayData.RelayAddresses = make([]net.UDPAddr, numRelays)
	relayData.RelayNames = make([]string, numRelays)
	relayData.RelayLatitudes = make([]float32, numRelays)
	relayData.RelayLongitudes = make([]float32, numRelays)
	relayData.RelaySellerIds = make([]uint64, numRelays)
	relayData.RelayDatacenterIds = make([]uint64, numRelays)

	for i := 0; i < numRelays; i++ {
		relayData.RelayIds[i] = relayData.RelayArray[i].Id
		relayData.RelayAddresses[i] = relayData.RelayArray[i].PublicAddress
		relayData.RelayNames[i] = relayData.RelayArray[i].Name
		relayData.RelayLatitudes[i] = float32(relayData.RelayArray[i].Datacenter.Latitude)
		relayData.RelayLongitudes[i] = float32(relayData.RelayArray[i].Datacenter.Longitude)
		relayData.RelaySellerIds[i] = relayData.RelayArray[i].Seller.Id
		relayData.RelayDatacenterIds[i] = relayData.RelayArray[i].Datacenter.Id
	}

	// build a mapping from relay id to relay index

	relayData.RelayIdToIndex = make(map[uint64]int)
	for i := 0; i < numRelays; i++ {
		relayData.RelayIdToIndex[relayData.RelayIds[i]] = i
	}

	// build a mapping from datacenter id to the set of relays in that datacenter

	relayData.DatacenterRelays = make(map[uint64][]int)

	for i := 0; i < numRelays; i++ {
		datacenterId := relayData.RelayDatacenterIds[i]
		relayData.DatacenterRelays[datacenterId] = append(relayData.DatacenterRelays[datacenterId], i)
	}

	// determine which relays are dest relays for at least one buyer

	relayData.DestRelays = make([]bool, numRelays)
	for i := range relayData.DestRelays {
		relayData.DestRelays[i] = true
	}

	for _, buyer := range database.BuyerMap {
		if buyer.Live {
			for _, datacenter := range database.DatacenterMaps[buyer.Id] {
				if !datacenter.EnableAcceleration {
					continue
				}
				datacenterRelays := relayData.DatacenterRelays[datacenter.DatacenterId]
				for j := 0; j < len(datacenterRelays); j++ {
					relayData.DestRelays[datacenterRelays[j]] = true
				}
			}
		}
	}

	// stash the database bin file in the relay data, so it's all guaranteed to be consistent

	var databaseBuffer bytes.Buffer
	encoder := gob.NewEncoder(&databaseBuffer)
	encoder.Encode(database)

	relayData.DatabaseBinFile = databaseBuffer.Bytes()

	return relayData
}

func (service *Service) watchDatabase(ctx context.Context, databasePath string) {

	databaseURL := envvar.GetString("DATABASE_URL", "")
	syncInterval := envvar.GetDuration("DATABASE_SYNC_INTERVAL", time.Minute)

	go func() {

		ticker := time.NewTicker(syncInterval)

		for {
			select {

			case <-ctx.Done():
				return

			case <-ticker.C:

				if databaseURL != "" {

					// reload from google cloud storage

					core.Debug("reloading database from google cloud storage: %s", databaseURL)

					tempFile := databasePath + "-temp"

					service.google.CopyFromBucketToLocal(ctx, databaseURL, tempFile)

					newDatabase, err := db.LoadDatabase(tempFile)
					if err != nil {
						core.Warn("could not read new database: %v", err)
						break
					}

					if newDatabase == nil {
						core.Warn("new database is nil")
						break
					}

					err = service.database.Validate()
					if err != nil {
						core.Warn("new database does not validate: %v", err)
						break
					}

					newRelayData := generateRelayData(service.database)
					if newRelayData == nil {
						core.Warn("new database failed to generate relay data")
						break
					}

					os.Rename(tempFile, databasePath)

					service.databaseMutex.Lock()
					service.database = newDatabase
					service.databaseRelayData = newRelayData
					service.databaseMutex.Unlock()

				} else {

					// reload from disk

					core.Debug("reloading database from disk: %s", databasePath)

					newDatabase, err := db.LoadDatabase(databasePath)
					if err != nil {
						core.Warn("could not read new database: %v", err)
						break
					}

					if newDatabase == nil {
						core.Warn("new database is nil")
						break
					}

					err = service.database.Validate()
					if err != nil {
						core.Warn("new database does not validate: %v", err)
						break
					}

					newRelayData := generateRelayData(service.database)
					if newRelayData == nil {
						core.Warn("new database failed to generate relay data")
						break
					}

					service.databaseMutex.Lock()
					service.database = newDatabase
					service.databaseRelayData = newRelayData
					service.databaseMutex.Unlock()
				}
			}
		}
	}()
}

// -------------------------------------------------------------------------

type ServiceStatus struct {
	ServiceName     string  `json:"service_name"`
	CommitMessage   string  `json:"commit_message"`
	CommitHash      string  `json:"commit_hash"`
	BuildTime       string  `json:"build_time"`
	Started         string  `json:"started"`
	Uptime          string  `json:"uptime"`
	Goroutines      int     `json:"goroutines"`
	MemoryAllocated float64 `json:"mb_allocated"`
	IsLeader        bool    `json:"is_leader"`
}

func (service *Service) updateStatus(startTime time.Time) {

	memoryAllocatedMB := func() float64 {
		var m runtime.MemStats
		runtime.ReadMemStats(&m)
		return float64(m.Alloc) / (1000.0 * 1000.0)
	}

	newStatusData := &ServiceStatus{}

	newStatusData.ServiceName = service.ServiceName
	newStatusData.CommitMessage = commitMessage
	newStatusData.CommitHash = commitHash
	newStatusData.BuildTime = buildTime
	newStatusData.Started = startTime.Format("Mon, 02 Jan 2006 15:04:05 EST")
	newStatusData.Uptime = time.Since(startTime).String()
	newStatusData.Goroutines = int(runtime.NumGoroutine())
	newStatusData.MemoryAllocated = memoryAllocatedMB()
	newStatusData.IsLeader = service.IsLeader()

	service.statusMutex.Lock()
	service.statusData = newStatusData
	service.statusMutex.Unlock()
}

func (service *Service) runStatusUpdateLoop() {
	startTime := time.Now()
	service.updateStatus(startTime)
	go func() {
		for {
			service.updateStatus(startTime)
			time.Sleep(time.Second * 10)
		}
	}()
}

func (service *Service) statusHandlerFunc() func(w http.ResponseWriter, r *http.Request) {

	return func(w http.ResponseWriter, r *http.Request) {

		service.statusMutex.RLock()
		data := service.statusData
		service.statusMutex.RUnlock()

		w.Header().Set("Content-Type", "application/json")
		if err := json.NewEncoder(w).Encode(*data); err != nil {
			core.Error("could not write status data to json: %v", err)
			w.WriteHeader(http.StatusInternalServerError)
		}
	}
}

func (service *Service) databaseHandlerFunc() func(w http.ResponseWriter, r *http.Request) {
	return func(w http.ResponseWriter, r *http.Request) {
		database := service.Database()
		if database == nil {
			service.routeMatrixMutex.RLock()
			database = service.routeMatrixDatabase
			service.routeMatrixMutex.RUnlock()
		}
		if database != nil {
			database.WriteHTML(w)
			w.Header().Set("Content-Type", "text/html")
		} else {
			fmt.Fprintf(w, "no database\n")
			w.Header().Set("Content-Type", "text/plain")
		}
	}
}

// ----------------------------------------------------------

func getMagic(httpClient *http.Client, uri string) ([]byte, error) {

	response, err := httpClient.Get(uri)
	if err != nil {
		return nil, errors.New(fmt.Sprintf("failed to http get magic values: %v", err))
	}

	buffer, err := ioutil.ReadAll(response.Body)
	if err != nil {
		return nil, errors.New(fmt.Sprintf("failed to read magic data: %v", err))
	}

	response.Body.Close()

	if len(buffer) != 32 {
		return nil, errors.New(fmt.Sprintf("expected magic data to be 32 bytes, got %d", len(buffer)))
	}

	return buffer, nil
}

func (service *Service) updateMagicValues(magicData []byte) {

	if bytes.Equal(magicData, service.magicData) {
		return
	}

	// IMPORTANT: ignore any magic with older counters than we currently have
	// this avoids flapping when one instance of the magic backend is very slightly
	// delayed vs. another, and we get an older set of magic values
	magicCounter := binary.LittleEndian.Uint64(magicData[0:8])
	if magicCounter <= service.magicCounter {
		return
	}

	service.magicMutex.Lock()
	service.magicData = magicData
	service.magicCounter = magicCounter
	service.upcomingMagic = magicData[8:16]
	service.currentMagic = magicData[16:24]
	service.previousMagic = magicData[24:32]
	service.magicMutex.Unlock()

	core.Debug("updated magic values: %x -> %02x,%02x,%02x,%02x,%02x,%02x,%02x,%02x | %02x,%02x,%02x,%02x,%02x,%02x,%02x,%02x | %02x,%02x,%02x,%02x,%02x,%02x,%02x,%02x",
		service.magicCounter,
		service.upcomingMagic[0],
		service.upcomingMagic[1],
		service.upcomingMagic[2],
		service.upcomingMagic[3],
		service.upcomingMagic[4],
		service.upcomingMagic[5],
		service.upcomingMagic[6],
		service.upcomingMagic[7],
		service.currentMagic[0],
		service.currentMagic[1],
		service.currentMagic[2],
		service.currentMagic[3],
		service.currentMagic[4],
		service.currentMagic[5],
		service.currentMagic[6],
		service.currentMagic[7],
		service.previousMagic[0],
		service.previousMagic[1],
		service.previousMagic[2],
		service.previousMagic[3],
		service.previousMagic[4],
		service.previousMagic[5],
		service.previousMagic[6],
		service.previousMagic[7])
}

func (service *Service) updateMagicLoop() {

	magicURL := envvar.GetString("MAGIC_URL", "http://127.0.0.1:41007/magic")

	core.Log("magic url: %s", magicURL)

	httpClient := &http.Client{
		Timeout: time.Second,
	}

	var magicData []byte
	for i := 0; i < 10; i++ {
		var err error
		magicData, err = getMagic(httpClient, magicURL)
		if err == nil {
			break
		}
		time.Sleep(time.Second)
	}

	if magicData == nil {
		core.Error("could not get initial magic values")
		os.Exit(1)
	}

	service.updateMagicValues(magicData)

	// start the goroutine to watch and update the magic every n seconds

	go func() {

		ticker := time.NewTicker(time.Second)

		for {
			select {
			case <-service.Context.Done():
				return
			case <-ticker.C:
				magicData, err := getMagic(httpClient, magicURL)
				if err == nil {
					service.updateMagicValues(magicData)
				}
			}
		}
	}()
}

// ---------------------------------------------------------------------------------------------------<|MERGE_RESOLUTION|>--- conflicted
+++ resolved
@@ -428,9 +428,6 @@
 	service.udpServer = CreateUDPServer(service.Context, config, packetHandler)
 }
 
-<<<<<<< HEAD
-func (service *Service) LeaderElection() {
-=======
 func CreateRedisPool(hostname string, size int) *redis.Pool {
 	pool := redis.Pool{
 		MaxIdle:     size * 10,
@@ -452,8 +449,7 @@
 	return &pool
 }
 
-func (service *Service) LeaderElection(autoRefresh bool) {
->>>>>>> 64f166e1
+func (service *Service) LeaderElection() {
 
 	core.Log("started leader election")
 
