--- conflicted
+++ resolved
@@ -788,21 +788,10 @@
 				metrics.RouteDoesNotExist.Add(1)
 			}
 
-<<<<<<< HEAD
 			// The SDK sent up "next = false" but didn't fall back to direct - the SDK "aborted" this session
 			if !packet.Next {
 				sessionData.RouteState.Next = false
 				sessionData.RouteState.Veto = true
-=======
-			var stay bool
-			if stay, nextRouteSwitched = core.MakeRouteDecision_StayOnNetworkNext(routeMatrix.RouteEntries, routeMatrix.RelayNames, &buyer.RouteShader, &sessionData.RouteState, &buyer.InternalConfig, int32(packet.DirectRTT), int32(packet.NextRTT), sessionData.RouteCost, float32(slicePacketLoss), packet.NextPacketLoss, sessionData.RouteNumRelays, routeRelays, nearRelayIndices, nearRelayCosts, reframedDestRelays, &routeCost, &routeNumRelays, routeRelays[:], debug); stay {
-
-				// Continue token
-
-				// Check if the route has changed
-				if nextRouteSwitched {
-					metrics.RouteSwitched.Add(1)
->>>>>>> a7d89775
 
 				level.Warn(logger).Log("warn", "SDK aborted session")
 				metrics.SDKAborted.Add(1)
