package transport

import (
	"encoding/json"
	"fmt"
	"io"
	"math"
	"net"
	"net/http"
	"strings"
	"time"

	"github.com/networknext/backend/modules/billing"
	"github.com/networknext/backend/modules/core"
	"github.com/networknext/backend/modules/crypto"
	"github.com/networknext/backend/modules/metrics"
	"github.com/networknext/backend/modules/routing"
	"github.com/networknext/backend/modules/storage"
)

const (
	UDPIPPacketHeaderSize = 28 // IP: 20, UDP: 8
)

type UDPPacket struct {
	From net.UDPAddr
	Data []byte
}

type UDPHandlerFunc func(io.Writer, *UDPPacket)

func datacenterExists(database *routing.DatabaseBinWrapper, datacenterID uint64) bool {
	_, exists := database.DatacenterMap[datacenterID]
	return exists
}

func datacenterEnabled(database *routing.DatabaseBinWrapper, buyerID uint64, datacenterID uint64) bool {
	datacenterAliases, ok := database.DatacenterMaps[buyerID]
	if !ok {
		return false
	}
	// todo: this should be a hash look up, not a linear walk!
	for _, dcMap := range datacenterAliases {
		if datacenterID == dcMap.DatacenterID {
			return true
		}
	}
	return false
}

func getDatacenter(database *routing.DatabaseBinWrapper, datacenterID uint64) routing.Datacenter {
	value, _ := database.DatacenterMap[datacenterID]
	return value
}

func writeServerInitResponse(w io.Writer, packet *ServerInitRequestPacket, response uint32) error {
	responsePacket := ServerInitResponsePacket{
		RequestID: packet.RequestID,
		Response:  response,
	}
	responsePacketData, err := MarshalPacket(&responsePacket)
	if err != nil {
		return err
	}
	packetHeader := append([]byte{PacketTypeServerInitResponse}, make([]byte, crypto.PacketHashSize)...)
	responseData := append(packetHeader, responsePacketData...)
	if _, err := w.Write(responseData); err != nil {
		return err
	}
	return nil
}

// ----------------------------------------------------------------------------

func ServerInitHandlerFunc(getDatabase func() *routing.DatabaseBinWrapper, ServerTracker *storage.ServerTracker, metrics *metrics.ServerInitMetrics) UDPHandlerFunc {

	return func(w io.Writer, incoming *UDPPacket) {

		core.Debug("-----------------------------------------")
		core.Debug("server init packet from %s", incoming.From.String())

		metrics.HandlerMetrics.Invocations.Add(1)

		timeStart := time.Now()
		defer func() {
			milliseconds := float64(time.Since(timeStart).Milliseconds())
			metrics.HandlerMetrics.Duration.Set(milliseconds)
			if milliseconds > 100 {
				metrics.HandlerMetrics.LongDuration.Add(1)
			}
			core.Debug("server init duration: %fms\n-----------------------------------------", milliseconds)
		}()

		var packet ServerInitRequestPacket
		if err := UnmarshalPacket(&packet, incoming.Data); err != nil {
			core.Debug("could not read server init packet:\n\n%v\n", err)
			metrics.ReadPacketFailure.Add(1)
			return
		}

		core.Debug("server buyer id is %x", packet.BuyerID)

		database := getDatabase()

		responseType := InitResponseOK

		defer func() {
			if err := writeServerInitResponse(w, &packet, uint32(responseType)); err != nil {
				core.Debug("failed to write server init response: %s", err)
				metrics.WriteResponseFailure.Add(1)
			}
		}()

		buyer, exists := database.BuyerMap[packet.BuyerID]
		if !exists {
			core.Debug("unknown buyer")
			metrics.BuyerNotFound.Add(1)
			responseType = InitResponseUnknownBuyer
			return
		}

		if !buyer.Live {
			core.Debug("buyer not active")
			metrics.BuyerNotActive.Add(1)
			responseType = InitResponseBuyerNotActive
			return
		}

		if !crypto.VerifyPacket(buyer.PublicKey, incoming.Data) {
			core.Debug("signature check failed")
			metrics.SignatureCheckFailed.Add(1)
			responseType = InitResponseSignatureCheckFailed
			return
		}

		if !packet.Version.AtLeast(SDKVersion{4, 0, 0}) {
			core.Debug("sdk version is too old: %s", packet.Version.String())
			metrics.SDKTooOld.Add(1)
			responseType = InitResponseOldSDKVersion
			return
		}

		// Track which servers are initing
		// This is where we get the datacenter name
		if strings.TrimSpace(packet.DatacenterName) == "" {
			ServerTracker.AddServer(packet.BuyerID, packet.DatacenterID, incoming.From, "unknown_init")
		} else {
			ServerTracker.AddServer(packet.BuyerID, packet.DatacenterID, incoming.From, packet.DatacenterName)
		}

		/*
			IMPORTANT: When the datacenter doesn't exist, we intentionally let the server init succeed anyway
			and just log here, so we can map the datacenter name to the datacenter id, when we are tracking it down.
		*/

		if !datacenterExists(database, packet.DatacenterID) {
			core.Error("unknown datacenter %s [%016x, %s] for buyer id %016x", packet.DatacenterName, packet.DatacenterID, incoming.From.String(), packet.BuyerID)
			metrics.DatacenterNotFound.Add(1)
			return
		}

		core.Debug("server is in datacenter \"%s\" [%x]", packet.DatacenterName, packet.DatacenterID)

		core.Debug("server initialized successfully")
	}
}

// ----------------------------------------------------------------------------

func ServerTrackerHandlerFunc(serverTracker *storage.ServerTracker) func(w http.ResponseWriter, r *http.Request) {
	return func(w http.ResponseWriter, r *http.Request) {
		defer r.Body.Close()

		w.Header().Set("Content-Type", "application/json")

		serverTracker.TrackerMutex.RLock()
		defer serverTracker.TrackerMutex.RUnlock()
		json.NewEncoder(w).Encode(serverTracker.Tracker)
	}
}

// ----------------------------------------------------------------------------

func ServerUpdateHandlerFunc(getDatabase func() *routing.DatabaseBinWrapper, PostSessionHandler *PostSessionHandler, ServerTracker *storage.ServerTracker, metrics *metrics.ServerUpdateMetrics) UDPHandlerFunc {

	return func(w io.Writer, incoming *UDPPacket) {

		core.Debug("-----------------------------------------")
		core.Debug("server update packet from %s", incoming.From.String())

		metrics.HandlerMetrics.Invocations.Add(1)

		timeStart := time.Now()
		defer func() {
			milliseconds := float64(time.Since(timeStart).Milliseconds())
			metrics.HandlerMetrics.Duration.Set(milliseconds)
			if milliseconds > 100 {
				metrics.HandlerMetrics.LongDuration.Add(1)
			}
			core.Debug("server update duration: %fms\n-----------------------------------------", milliseconds)
		}()

		metrics.ServerUpdatePacketSize.Set(float64(len(incoming.Data)))

		var packet ServerUpdatePacket
		if err := UnmarshalPacket(&packet, incoming.Data); err != nil {
			core.Debug("could not read server update packet:\n\n%v\n", err)
			metrics.ReadPacketFailure.Add(1)
			return
		}

		core.Debug("server buyer id is %x", packet.BuyerID)

		database := getDatabase()

		buyer, exists := database.BuyerMap[packet.BuyerID]
		if !exists {
			core.Debug("unknown buyer")
			metrics.BuyerNotFound.Add(1)
			return
		}

		if !buyer.Live {
			core.Debug("buyer not active")
			metrics.BuyerNotLive.Add(1)
			return
		}

		if !crypto.VerifyPacket(buyer.PublicKey, incoming.Data) {
			core.Debug("signature check failed")
			metrics.SignatureCheckFailed.Add(1)
			return
		}

		if !packet.Version.AtLeast(SDKVersion{4, 0, 0}) && !buyer.Debug {
			core.Debug("sdk version is too old: %s", packet.Version.String())
			metrics.SDKTooOld.Add(1)
			return
		}

		// Send the number of sessions on the server to the portal cruncher
		countData := &SessionCountData{
			Version:     SessionCountDataVersion,
			ServerID:    crypto.HashID(packet.ServerAddress.String()),
			BuyerID:     buyer.ID,
			NumSessions: packet.NumSessions,
		}
		PostSessionHandler.SendPortalCounts(countData)

		if !datacenterExists(database, packet.DatacenterID) {
			core.Debug("datacenter does not exist %x", packet.DatacenterID)
			metrics.DatacenterNotFound.Add(1)
			// Track this server with unknown datacenter name
			ServerTracker.AddServer(buyer.ID, packet.DatacenterID, packet.ServerAddress, "unknown_update")
			return
		}

		// The server is a known datacenter, track it using the correct datacenter name from the bin file
		if datacenter, exists := database.DatacenterMap[packet.DatacenterID]; exists {
			ServerTracker.AddServer(buyer.ID, packet.DatacenterID, packet.ServerAddress, datacenter.Name)
		}

		core.Debug("server is in datacenter %x", packet.DatacenterID)

		core.Debug("server has %d sessions", packet.NumSessions)

		core.Debug("server updated successfully")
	}
}

// ----------------------------------------------------------------------------

func CalculateNextBytesUpAndDown(kbpsUp uint64, kbpsDown uint64, sliceDuration uint64) (uint64, uint64) {
	bytesUp := (((1000 * kbpsUp) / 8) * sliceDuration)
	bytesDown := (((1000 * kbpsDown) / 8) * sliceDuration)
	return bytesUp, bytesDown
}

func CalculateTotalPriceNibblins(routeNumRelays int, relaySellers [core.MaxRelaysPerRoute]routing.Seller, relayEgressPriceOverride [core.MaxRelaysPerRoute]routing.Nibblin, envelopeBytesUp uint64, envelopeBytesDown uint64) routing.Nibblin {

	if routeNumRelays == 0 {
		return 0
	}

	envelopeUpGB := float64(envelopeBytesUp) / 1000000000.0
	envelopeDownGB := float64(envelopeBytesDown) / 1000000000.0

	relayPriceNibblinsPerGB := routing.Nibblin(0)
	for i, seller := range relaySellers {
		if relayEgressPriceOverride[i] > 0 {
			relayPriceNibblinsPerGB += relayEgressPriceOverride[i]
		} else {
			relayPriceNibblinsPerGB += seller.EgressPriceNibblinsPerGB
		}
	}

	nextPriceNibblinsPerGB := routing.Nibblin(1e9)
	totalPriceNibblins := float64(relayPriceNibblinsPerGB+nextPriceNibblinsPerGB) * (envelopeUpGB + envelopeDownGB)

	return routing.Nibblin(totalPriceNibblins)
}

func CalculateRouteRelaysPrice(routeNumRelays int, relaySellers [core.MaxRelaysPerRoute]routing.Seller, relayEgressPriceOverride [core.MaxRelaysPerRoute]routing.Nibblin, envelopeBytesUp uint64, envelopeBytesDown uint64) [core.MaxRelaysPerRoute]routing.Nibblin {

	relayPrices := [core.MaxRelaysPerRoute]routing.Nibblin{}

	if routeNumRelays == 0 {
		return relayPrices
	}

	envelopeUpGB := float64(envelopeBytesUp) / 1000000000.0
	envelopeDownGB := float64(envelopeBytesDown) / 1000000000.0

	for i := 0; i < len(relayPrices); i++ {
		var basePrice float64

		if relayEgressPriceOverride[i] > 0 {
			basePrice = float64(relayEgressPriceOverride[i])
		} else {
			basePrice = float64(relaySellers[i].EgressPriceNibblinsPerGB)
		}

		relayPriceNibblins := basePrice * (envelopeUpGB + envelopeDownGB)
		relayPrices[i] = routing.Nibblin(relayPriceNibblins)
	}

	return relayPrices
}

func BuildNextTokens(
	sessionData *SessionData,
	database *routing.DatabaseBinWrapper,
	buyer *routing.Buyer,
	packet *SessionUpdatePacket,
	routeNumRelays int32,
	routeRelays []int32,
	allRelayIDs []uint64,
	routerPrivateKey [crypto.KeySize]byte,
	response *SessionResponsePacket,
) {
	/*
		This is either the first network next route, or we have changed network next route.

		We add an extra 10 seconds to the session expire timestamp, taking it to a total of 20 seconds.

		This means that each time we get a new route, we purchase ahead an extra 10 seconds, and renew
		the route 10 seconds early from this point, avoiding race conditions at the end of the 10 seconds
		when we continue the route.

		However, this also means that each time we switch routes, we burn the tail (10 seconds),
		so we want to minimize route switching where possible, for our customer's benefit.

		We also increase the session version here. This ensures that the new route is considered
		distinct from the old route, even if there are common relays in the old and the new routes.
	*/

	sessionData.ExpireTimestamp += billing.BillingSliceSeconds
	sessionData.SessionVersion++
	sessionData.Initial = true

	/*
		Build the cryptographic tokens that describe the route.

		The first token in the array always corresponds to the client.

		The last token in the array always corresponds to the server.

		The tokens in the middle correspond to relays.

		Each token is encrypted with the private key of the router (known only to us),
		and the public key of the corresponding node (client, server or relay).

		This gives us the following properties:

			1. Nobody can generate routes except us

			2. Only the corresponding node can decrypt the token

		While we are not currently a DDoS protection solution, property #2 means that
		we could use our technology to build one, if we choose, since we can construct
		a route and the client would only know the address of the next hop, and nothing more...
	*/

	numTokens := routeNumRelays + 2 // client + relays + server -> 1 + numRelays + 1 -> numRelays + 2

	routeAddresses, routePublicKeys := GetRouteAddressesAndPublicKeys(&packet.ClientAddress, packet.ClientRoutePublicKey, &packet.ServerAddress, packet.ServerRoutePublicKey, numTokens, routeRelays, allRelayIDs, database)

	tokenData := make([]byte, numTokens*routing.EncryptedNextRouteTokenSize)
	core.WriteRouteTokens(tokenData, sessionData.ExpireTimestamp, sessionData.SessionID, uint8(sessionData.SessionVersion), uint32(buyer.RouteShader.BandwidthEnvelopeUpKbps), uint32(buyer.RouteShader.BandwidthEnvelopeDownKbps), int(numTokens), routeAddresses, routePublicKeys, routerPrivateKey)
	response.RouteType = routing.RouteTypeNew
	response.NumTokens = numTokens
	response.Tokens = tokenData
}

func BuildContinueTokens(
	sessionData *SessionData,
	database *routing.DatabaseBinWrapper,
	buyer *routing.Buyer,
	packet *SessionUpdatePacket,
	routeNumRelays int32,
	routeRelays []int32,
	allRelayIDs []uint64,
	routerPrivateKey [crypto.KeySize]byte,
	response *SessionResponsePacket,
) {

	/*
		Continue tokens are used when we hold the same route from one slice to the next.

		Continue tokens just extend the expire time for the route across each relay by 10 seconds.

		It is smaller than the full initial description of the route, and is the common case.
	*/

	numTokens := routeNumRelays + 2 // client + relays + server -> 1 + numRelays + 1 -> numRelays + 2

	_, routePublicKeys := GetRouteAddressesAndPublicKeys(&packet.ClientAddress, packet.ClientRoutePublicKey, &packet.ServerAddress, packet.ServerRoutePublicKey, numTokens, routeRelays, allRelayIDs, database)

	tokenData := make([]byte, numTokens*routing.EncryptedContinueRouteTokenSize)
	core.WriteContinueTokens(tokenData, sessionData.ExpireTimestamp, sessionData.SessionID, uint8(sessionData.SessionVersion), int(numTokens), routePublicKeys, routerPrivateKey)
	response.RouteType = routing.RouteTypeContinue
	response.NumTokens = numTokens
	response.Tokens = tokenData
}

func GetRouteAddressesAndPublicKeys(
	clientAddress *net.UDPAddr,
	clientPublicKey []byte,
	serverAddress *net.UDPAddr,
	serverPublicKey []byte,
	numTokens int32,
	routeRelays []int32,
	allRelayIDs []uint64,
	database *routing.DatabaseBinWrapper,
) ([]*net.UDPAddr, [][]byte) {

	var routeAddresses [core.NEXT_MAX_NODES]*net.UDPAddr
	var routePublicKeys [core.NEXT_MAX_NODES][]byte

	// client node

	routeAddresses[0] = clientAddress
	routePublicKeys[0] = clientPublicKey

	// relay nodes

	relayAddresses := routeAddresses[1 : numTokens-1]
	relayPublicKeys := routePublicKeys[1 : numTokens-1]

	numRouteRelays := len(routeRelays)

	for i := 0; i < numRouteRelays; i++ {

		relayIndex := routeRelays[i]

		relayID := allRelayIDs[relayIndex]

		/*
			IMPORTANT: By this point, all relays in the route have been verified to exist
			so we don't need to check that it exists in the relay map here. It *DOES*
		*/

		relay, exists := database.RelayMap[relayID]

		if !exists {
			core.Debug("relay %x doesn't exist?!\n", relayID)
		}

		/*
			If the relay has a private address defined and the previous relay in the route
			is from the same seller, prefer to send to the relay private address instead.
			These private addresses often have better performance than the public addresses,
			and in the case of google cloud, have cheaper bandwidth prices.
		*/

		relayAddresses[i] = &relay.Addr

		if i > 0 {
			prevRelayIndex := routeRelays[i-1]
			prevID := allRelayIDs[prevRelayIndex]
			prev, _ := database.RelayMap[prevID] // IMPORTANT: Relay DOES exist.
			if prev.Seller.ID == relay.Seller.ID && relay.InternalAddr.String() != ":0" {
				relayAddresses[i] = &relay.InternalAddr
			}
		}

		relayPublicKeys[i] = relay.PublicKey
	}

	// server node

	routeAddresses[numTokens-1] = serverAddress
	routePublicKeys[numTokens-1] = serverPublicKey

	return routeAddresses[:numTokens], routePublicKeys[:numTokens]
}

// ----------------------------------------------------------------------------

type SessionHandlerState struct {

	/*
		Convenience state struct for the session update handler.

		We put all the state in here so it's easy to call out to functions to do work.

		Otherwise we have to pass a million parameters into every function and it gets old fast.
	*/

	Input SessionData // sent up from the SDK. previous slice.

	Output SessionData // sent down to the SDK. current slice.

	Writer             io.Writer
	Packet             SessionUpdatePacket
	Response           SessionResponsePacket
	PacketData         []byte
	Metrics            *metrics.SessionUpdateMetrics
	Database           *routing.DatabaseBinWrapper
	RouteMatrix        *routing.RouteMatrix
	Datacenter         routing.Datacenter
	Buyer              routing.Buyer
	Debug              *string
	IpLocator          routing.IPLocator
	StaleDuration      time.Duration
	RouterPrivateKey   [crypto.KeySize]byte
	PostSessionHandler *PostSessionHandler

	// flags
	SignatureCheckFailed bool
	UnknownDatacenter    bool
	DatacenterNotEnabled bool
	BuyerNotFound        bool
	BuyerNotLive         bool
	StaleRouteMatrix     bool

	// real packet loss (from actual game packets). high precision %
	RealPacketLoss float32

	// real jitter (from actual game packets).
	RealJitter float32

	// route diversity is the number unique near relays with viable routes
	RouteDiversity int32

	// for route planning (comes from SDK and route matrix)
	NumNearRelays    int
	NearRelayIndices [core.MaxNearRelays]int32
	NearRelayRTTs    [core.MaxNearRelays]int32
	NearRelayJitters [core.MaxNearRelays]int32
	NumDestRelays    int32
	DestRelays       []int32

	// for session post (billing, portal etc...)
	PostNearRelayCount                int
	PostNearRelayIDs                  [core.MaxNearRelays]uint64
	PostNearRelayNames                [core.MaxNearRelays]string
	PostNearRelayAddresses            [core.MaxNearRelays]net.UDPAddr
	PostNearRelayRTT                  [core.MaxNearRelays]float32
	PostNearRelayJitter               [core.MaxNearRelays]float32
	PostNearRelayPacketLoss           [core.MaxNearRelays]float32
	PostRouteRelayNames               [core.MaxRelaysPerRoute]string
	PostRouteRelaySellers             [core.MaxRelaysPerRoute]routing.Seller
	PostRouteRelayEgressPriceOverride [core.MaxRelaysPerRoute]routing.Nibblin
	PostRealPacketLossClientToServer  float32
	PostRealPacketLossServerToClient  float32

	// todo
	/*
		multipathVetoHandler storage.MultipathVetoHandler
	*/
}

func SessionPre(state *SessionHandlerState) bool {

	var exists bool
	state.Buyer, exists = state.Database.BuyerMap[state.Packet.BuyerID]
	if !exists {
		core.Debug("buyer not found")
		state.Metrics.BuyerNotFound.Add(1)
		state.BuyerNotFound = true
		return true
	}

	if !state.Buyer.Live {
		core.Debug("buyer not live")
		state.Metrics.BuyerNotLive.Add(1)
		state.BuyerNotLive = true
		return true
	}

	if !crypto.VerifyPacket(state.Buyer.PublicKey, state.PacketData) {
		core.Debug("signature check failed")
		state.Metrics.SignatureCheckFailed.Add(1)
		state.SignatureCheckFailed = true
		return true
	}

	if state.Packet.ClientPingTimedOut {
		core.Debug("client ping timed out")

		if state.PostSessionHandler.featureBilling2 {
			// Unmarshal the session data into the input to verify if we wrote the summary slice in sessionPost()
			err := UnmarshalSessionData(&state.Input, state.Packet.SessionData[:])

			if err != nil {
				core.Debug("could not read session data:\n\n%s\n", err)
				state.Metrics.ReadSessionDataFailure.Add(1)
				return true
			}
		}

		state.Metrics.ClientPingTimedOut.Add(1)
		return true
	}

	if !datacenterExists(state.Database, state.Packet.DatacenterID) {
		core.Debug("unknown datacenter")
		state.Metrics.DatacenterNotFound.Add(1)
		state.UnknownDatacenter = true
		return true
	}

	if !datacenterEnabled(state.Database, state.Packet.BuyerID, state.Packet.DatacenterID) {
		core.Debug("datacenter not enabled")
		state.Metrics.DatacenterNotEnabled.Add(1)
		state.DatacenterNotEnabled = true
		return true
	}

	state.Datacenter = getDatacenter(state.Database, state.Packet.DatacenterID)

	destRelayIDs := state.RouteMatrix.GetDatacenterRelayIDs(state.Packet.DatacenterID)
	if len(destRelayIDs) == 0 {
		core.Debug("no relays in datacenter %x", state.Packet.DatacenterID)
		state.Metrics.NoRelaysInDatacenter.Add(1)
		return true
	}

	if state.RouteMatrix.CreatedAt+uint64(state.StaleDuration.Seconds()) < uint64(time.Now().Unix()) {
		core.Debug("stale route matrix")
		state.StaleRouteMatrix = true
		state.Metrics.StaleRouteMatrix.Add(1)
		return true
	}

	if state.Buyer.Debug {
		core.Debug("debug enabled")
		state.Debug = new(string)
	}

	for i := int32(0); i < state.Packet.NumTags; i++ {
		if state.Packet.Tags[i] == crypto.HashID("pro") {
			core.Debug("pro mode enabled")
			state.Buyer.RouteShader.ProMode = true
		}
	}

	state.Output.Initial = false

	return false
}

func SessionUpdateNewSession(state *SessionHandlerState) {

	core.Debug("new session")

	var err error

	state.Output.Location, err = state.IpLocator.LocateIP(state.Packet.ClientAddress.IP)

	if err != nil || state.Output.Location == routing.LocationNullIsland {
		core.Debug("location veto")
		state.Metrics.ClientLocateFailure.Add(1)
		state.Output.RouteState.LocationVeto = true
		return
	}

	state.Output.Version = SessionDataVersion
	state.Output.SessionID = state.Packet.SessionID
	state.Output.SliceNumber = state.Packet.SliceNumber + 1
	state.Output.ExpireTimestamp = uint64(time.Now().Unix()) + billing.BillingSliceSeconds
	state.Output.RouteState.UserID = state.Packet.UserHash
	state.Output.RouteState.ABTest = state.Buyer.RouteShader.ABTest

	state.Input = state.Output
}

func SessionUpdateExistingSession(state *SessionHandlerState) {

	core.Debug("existing session")

	/*
		Read in the input state from the session data

		This is the state.Output from the previous slice.
	*/

	err := UnmarshalSessionData(&state.Input, state.Packet.SessionData[:])

	if err != nil {
		core.Debug("could not read session data:\n\n%s\n", err)
		state.Metrics.ReadSessionDataFailure.Add(1)
		return
	}

	/*
		Check for some obviously divergent data between the session request packet
		and the stored session data. If there is a mismatch, just return a direct route.
	*/

	if state.Input.SessionID != state.Packet.SessionID {
		core.Debug("bad session id")
		state.Metrics.BadSessionID.Add(1)
		return
	}

	if state.Input.SliceNumber != state.Packet.SliceNumber {
		core.Debug("bad slice number")
		state.Metrics.BadSliceNumber.Add(1)
		return
	}

	/*
		Copy input state to output and go to next slice.

		During the rest of the session update we transform session.output in place,
		before sending it back to the SDK in the session response packet.
	*/

	state.Output = state.Input
	state.Output.Initial = false
	state.Output.SliceNumber += 1
	state.Output.ExpireTimestamp += billing.BillingSliceSeconds

	/*
		Calculate real packet loss.

		This is driven from actual game packets, not ping packets.

		This value is typically much higher precision (60HZ), vs. ping packets (10HZ).
	*/

	slicePacketsSentClientToServer := state.Packet.PacketsSentClientToServer - state.Input.PrevPacketsSentClientToServer
	slicePacketsSentServerToClient := state.Packet.PacketsSentServerToClient - state.Input.PrevPacketsSentServerToClient

	slicePacketsLostClientToServer := state.Packet.PacketsLostClientToServer - state.Input.PrevPacketsLostClientToServer
	slicePacketsLostServerToClient := state.Packet.PacketsLostServerToClient - state.Input.PrevPacketsLostServerToClient

	var RealPacketLossClientToServer float32
	if slicePacketsSentClientToServer != uint64(0) {
		RealPacketLossClientToServer = float32(float64(slicePacketsLostClientToServer)/float64(slicePacketsSentClientToServer)) * 100.0
	}

	var RealPacketLossServerToClient float32
	if slicePacketsSentServerToClient != uint64(0) {
		RealPacketLossServerToClient = float32(float64(slicePacketsLostServerToClient)/float64(slicePacketsSentServerToClient)) * 100.0
	}

	state.RealPacketLoss = RealPacketLossClientToServer
	if RealPacketLossServerToClient > RealPacketLossClientToServer {
		state.RealPacketLoss = RealPacketLossServerToClient
	}

	state.PostRealPacketLossClientToServer = RealPacketLossClientToServer
	state.PostRealPacketLossServerToClient = RealPacketLossServerToClient

	/*
		Calculate real jitter.

		This is driven from actual game packets, not ping packets.

		Clamp jitter between client and server at 1000.

		It is meaningless beyond that...
	*/

	if state.Packet.JitterClientToServer > 1000.0 {
		state.Packet.JitterClientToServer = float32(1000)
	}

	if state.Packet.JitterServerToClient > 1000.0 {
		state.Packet.JitterServerToClient = float32(1000)
	}

	state.RealJitter = state.Packet.JitterClientToServer
	if state.Packet.JitterServerToClient > state.Packet.JitterClientToServer {
		state.RealJitter = state.Packet.JitterServerToClient
	}
}

func SessionHandleFallbackToDirect(state *SessionHandlerState) bool {

	/*
		Fallback to direct is a state where the SDK has met some fatal error condition.

		When this happens, the session will go direct from that point forward.

		Here we look at flags sent up from the SDK, and send them to stackdriver metrics,
		so we can diagnose what caused any fallback to directs to happen.
	*/

	if state.Packet.FallbackToDirect && !state.Output.FellBackToDirect {

		core.Debug("fallback to direct")

		state.Output.FellBackToDirect = true

		reported := false

		if state.Packet.Flags&FallbackFlagsBadRouteToken != 0 {
			state.Metrics.FallbackToDirectBadRouteToken.Add(1)
			reported = true
		}

		if state.Packet.Flags&FallbackFlagsNoNextRouteToContinue != 0 {
			state.Metrics.FallbackToDirectNoNextRouteToContinue.Add(1)
			reported = true
		}

		if state.Packet.Flags&FallbackFlagsPreviousUpdateStillPending != 0 {
			state.Metrics.FallbackToDirectPreviousUpdateStillPending.Add(1)
			reported = true
		}

		if state.Packet.Flags&FallbackFlagsBadContinueToken != 0 {
			state.Metrics.FallbackToDirectBadContinueToken.Add(1)
			reported = true
		}

		if state.Packet.Flags&FallbackFlagsRouteExpired != 0 {
			state.Metrics.FallbackToDirectRouteExpired.Add(1)
			reported = true
		}

		if state.Packet.Flags&FallbackFlagsRouteRequestTimedOut != 0 {
			state.Metrics.FallbackToDirectRouteRequestTimedOut.Add(1)
			reported = true
		}

		if state.Packet.Flags&FallbackFlagsContinueRequestTimedOut != 0 {
			state.Metrics.FallbackToDirectContinueRequestTimedOut.Add(1)
			reported = true
		}

		if state.Packet.Flags&FallbackFlagsClientTimedOut != 0 {
			state.Metrics.FallbackToDirectClientTimedOut.Add(1)
			reported = true
		}

		if state.Packet.Flags&FallbackFlagsUpgradeResponseTimedOut != 0 {
			state.Metrics.FallbackToDirectUpgradeResponseTimedOut.Add(1)
			reported = true
		}

		if state.Packet.Flags&FallbackFlagsRouteUpdateTimedOut != 0 {
			state.Metrics.FallbackToDirectRouteUpdateTimedOut.Add(1)
			reported = true
		}

		if state.Packet.Flags&FallbackFlagsDirectPongTimedOut != 0 {
			state.Metrics.FallbackToDirectDirectPongTimedOut.Add(1)
			reported = true
		}

		if state.Packet.Flags&FallbackFlagsNextPongTimedOut != 0 {
			state.Metrics.FallbackToDirectNextPongTimedOut.Add(1)
			reported = true
		}

		if !reported {
			state.Metrics.FallbackToDirectUnknownReason.Add(1)
		}

		return true
	}

	return false
}

func SessionGetNearRelays(state *SessionHandlerState) bool {

	/*
		This function selects up to 32 near relays for the session,
		according to the players latitude and longitude determined by
		ip2location.

		These near relays are selected only on the first slice (slice 0)
		of a session, and are held fixed for the duration of the session.

		The SDK pings the near relays, and reports up the latency, jitter
		and packet loss to each near relay, with each subsequent session
		update (every 10 seconds).

		Network Next uses the relay ping statistics in route planning,
		by adding the latency to the first relay to the total route cost,
		and by excluding near relays with higher jitter or packet loss
		than the default internet route.
	*/

	directLatency := state.Packet.DirectRTT

	clientLatitude := state.Output.Location.Latitude
	clientLongitude := state.Output.Location.Longitude

	serverLatitude := state.Datacenter.Location.Latitude
	serverLongitude := state.Datacenter.Location.Longitude

	state.Response.NearRelayIDs, state.Response.NearRelayAddresses = state.RouteMatrix.GetNearRelays(directLatency, clientLatitude, clientLongitude, serverLatitude, serverLongitude, core.MaxNearRelays)
	if len(state.Response.NearRelayIDs) == 0 {
		core.Debug("no near relays :(")
		state.Metrics.NearRelaysLocateFailure.Add(1)
		return false
	}

	state.Response.NumNearRelays = int32(len(state.Response.NearRelayIDs))
	state.Response.HighFrequencyPings = state.Buyer.InternalConfig.HighFrequencyPings && !state.Buyer.InternalConfig.LargeCustomer
	state.Response.NearRelaysChanged = true

	return true
}

func SessionUpdateNearRelayStats(state *SessionHandlerState) bool {

	/*
		This function is called once every seconds for all slices
		in a session after slice 0 (first slice).

		It takes the ping statistics for each near relay, and collates them
		into a format suitable for route planning later on in the session
		update.

		It also runs various filters inside core.ReframeRelays, which look at
		the history of latency, jitter and packet loss across the entire session
		in order to exclude near relays with bad performance from being selected.
	*/

	routeShader := &state.Buyer.RouteShader

	routeState := &state.Output.RouteState

	directLatency := int32(math.Ceil(float64(state.Packet.DirectRTT)))
	directJitter := int32(math.Ceil(float64(state.Packet.DirectJitter)))
	directPacketLoss := int32(math.Floor(float64(state.Packet.DirectPacketLoss) + 0.5))
	nextPacketLoss := int32(math.Floor(float64(state.Packet.NextPacketLoss) + 0.5))

	destRelayIDs := state.RouteMatrix.GetDatacenterRelayIDs(state.Datacenter.ID)
	if len(destRelayIDs) == 0 {
		core.Debug("no relays in datacenter %x", state.Datacenter.ID)
		state.Metrics.NoRelaysInDatacenter.Add(1)
		return false
	}

	sliceNumber := int32(state.Packet.SliceNumber)

	state.DestRelays = make([]int32, len(destRelayIDs))

	/*
		If we are holding near relays, use the held near relay RTT as input
		instead of the near relay ping data sent up from the SDK.
	*/

	if state.Input.HoldNearRelays {
		core.Debug("using held near relay RTTs")
		for i := range state.Packet.NearRelayIDs {
			state.Packet.NearRelayRTT[i] = state.Input.HoldNearRelayRTT[i] // when set to 255, near relay is excluded from routing
			state.Packet.NearRelayJitter[i] = 0
			state.Packet.NearRelayPacketLoss[i] = 0
		}
	}

	/*
		Reframe the near relays to get them in a relay index form relative to the current route matrix.
	*/

	core.ReframeRelays(

		// input
		routeShader,
		routeState,
		state.RouteMatrix.RelayIDsToIndices,
		directLatency,
		directJitter,
		directPacketLoss,
		nextPacketLoss,
		sliceNumber,
		state.Packet.NearRelayIDs,
		state.Packet.NearRelayRTT,
		state.Packet.NearRelayJitter,
		state.Packet.NearRelayPacketLoss,
		destRelayIDs,

		// output
		state.NearRelayRTTs[:],
		state.NearRelayJitters[:],
		&state.NumDestRelays,
		state.DestRelays,
	)

	state.NumNearRelays = len(state.Packet.NearRelayIDs)

	for i := range state.Packet.NearRelayIDs {
		relayIndex, exists := state.RouteMatrix.RelayIDsToIndices[state.Packet.NearRelayIDs[i]]
		if exists {
			state.NearRelayIndices[i] = relayIndex
		} else {
			state.NearRelayIndices[i] = -1 // near relay no longer exists in route matrix
		}
	}

	SessionFilterNearRelays(state) // IMPORTANT: Reduce % of sessions that run near relay pings for large customers

	return true

}

func SessionFilterNearRelays(state *SessionHandlerState) {

	/*
		Reduce the % of sessions running near relay pings for large customers.

		We do this by only running near relay pings for the first 3 slices, and then holding
		the near relay ping results fixed for the rest of the session.
	*/

	if !state.Buyer.InternalConfig.LargeCustomer {
		return
	}

	if state.Packet.SliceNumber < 4 {
		return
	}

	// IMPORTANT: On any slice after 4, if we haven't already, grab the *processed*
	// near relay RTTs from ReframeRelays, which are set to 255 for any near relays
	// excluded because of high jitter or PL and hold them as the near relay RTTs to use from now on.

	if !state.Input.HoldNearRelays {
		core.Debug("holding near relays")
		state.Output.HoldNearRelays = true
		for i := 0; i < len(state.Packet.NearRelayIDs); i++ {
			state.Output.HoldNearRelayRTT[i] = state.NearRelayRTTs[i]
		}
	}

	// tell the SDK to stop pinging near relays

	state.Response.ExcludeNearRelays = true
	for i := 0; i < core.MaxNearRelays; i++ {
		state.Response.NearRelayExcluded[i] = true
	}
}

func SessionMakeRouteDecision(state *SessionHandlerState) {

	// todo: why would we copy such a potentially large map here? really bad idea...
	// multipathVetoMap := multipathVetoHandler.GetMapCopy(buyer.CompanyCode)
	multipathVetoMap := map[uint64]bool{}

	/*
		If we are on on network next but don't have any relays in our route, something is WRONG.
		Veto the session and go direct.
	*/

	if state.Input.RouteState.Next && state.Input.RouteNumRelays == 0 {
		core.Debug("on network next, but no route relays?")
		state.Output.RouteState.Next = false
		state.Output.RouteState.Veto = true
		state.Metrics.NextWithoutRouteRelays.Add(1)
		return
	}

	var routeChanged bool
	var routeCost int32
	var routeNumRelays int32

	routeRelays := [core.MaxRelaysPerRoute]int32{}

	sliceNumber := int32(state.Packet.SliceNumber)

	if !state.Input.RouteState.Next {

		// currently going direct. should we take network next?

		if core.MakeRouteDecision_TakeNetworkNext(state.RouteMatrix.RouteEntries, state.RouteMatrix.FullRelayIndicesSet, &state.Buyer.RouteShader, &state.Output.RouteState, multipathVetoMap, &state.Buyer.InternalConfig, int32(state.Packet.DirectRTT), state.RealPacketLoss, state.NearRelayIndices[:], state.NearRelayRTTs[:], state.DestRelays, &routeCost, &routeNumRelays, routeRelays[:], &state.RouteDiversity, state.Debug, sliceNumber) {
			BuildNextTokens(&state.Output, state.Database, &state.Buyer, &state.Packet, routeNumRelays, routeRelays[:routeNumRelays], state.RouteMatrix.RelayIDs, state.RouterPrivateKey, &state.Response)
		}

	} else {

		// currently taking network next

		if !state.Packet.Next {

			// the sdk aborted this session

			core.Debug("aborted")
			state.Output.RouteState.Next = false
			state.Output.RouteState.Veto = true
			state.Metrics.SDKAborted.Add(1)
			return
		}

		/*
			Reframe the current route in terms of relay indices in the current route matrix

			This is necessary because the set of relays in the route matrix change over time.
		*/

		if !core.ReframeRoute(&state.Output.RouteState, state.RouteMatrix.RelayIDsToIndices, state.Output.RouteRelayIDs[:state.Output.RouteNumRelays], &routeRelays) {
			routeRelays = [core.MaxRelaysPerRoute]int32{}
			core.Debug("one or more relays in the route no longer exist")
			state.Metrics.RouteDoesNotExist.Add(1)
		}

		stayOnNext, routeChanged := core.MakeRouteDecision_StayOnNetworkNext(state.RouteMatrix.RouteEntries, state.RouteMatrix.FullRelayIndicesSet, state.RouteMatrix.RelayNames, &state.Buyer.RouteShader, &state.Output.RouteState, &state.Buyer.InternalConfig, int32(state.Packet.DirectRTT), int32(state.Packet.NextRTT), state.Output.RouteCost, state.RealPacketLoss, state.Packet.NextPacketLoss, state.Output.RouteNumRelays, routeRelays, state.NearRelayIndices[:], state.NearRelayRTTs[:], state.DestRelays[:], &routeCost, &routeNumRelays, routeRelays[:], state.Debug)

		if stayOnNext {

			// stay on network next

			if routeChanged {
				core.Debug("route changed")
				state.Metrics.RouteSwitched.Add(1)
				BuildNextTokens(&state.Output, state.Database, &state.Buyer, &state.Packet, routeNumRelays, routeRelays[:routeNumRelays], state.RouteMatrix.RelayIDs, state.RouterPrivateKey, &state.Response)
			} else {
				core.Debug("route continued")
				BuildContinueTokens(&state.Output, state.Database, &state.Buyer, &state.Packet, routeNumRelays, routeRelays[:routeNumRelays], state.RouteMatrix.RelayIDs, state.RouterPrivateKey, &state.Response)
			}

		} else {

			// leave network next

			if state.Output.RouteState.NoRoute {
				core.Debug("route no longer exists")
				state.Metrics.NoRoute.Add(1)
			}

			if state.Output.RouteState.MultipathOverload {
				core.Debug("multipath overload")
				state.Metrics.MultipathOverload.Add(1)
			}

			if state.Output.RouteState.Mispredict {
				core.Debug("mispredict")
				state.Metrics.MispredictVeto.Add(1)
			}

			if state.Output.RouteState.LatencyWorse {
				core.Debug("latency worse")
				state.Metrics.LatencyWorse.Add(1)
			}
		}
	}

	/*
		Stash key route parameters in the response so the SDK recieves them.

		Committed means to actually send packets across the network next route,
		if false, then the route just has ping packets sent across it, but no
		game packets.

		Multipath means to send packets across both the direct and the network
		next route at the same time, which reduces packet loss.
	*/

	state.Response.Committed = state.Output.RouteState.Committed
	state.Response.Multipath = state.Output.RouteState.Multipath

	/*
		Stick the route cost, whether the route changed, and the route relay data
		in the output state. This output state is serialized into the route state
		in the route response, and sent back up to us, allowing us to know the
		current network next route, when we plan the next 10 second slice.
	*/

	if routeCost > routing.InvalidRouteValue {
		routeCost = routing.InvalidRouteValue
	}

	state.Output.RouteCost = routeCost
	state.Output.RouteChanged = routeChanged
	state.Output.RouteNumRelays = routeNumRelays

	for i := int32(0); i < routeNumRelays; i++ {
		relayID := state.RouteMatrix.RelayIDs[routeRelays[i]]
		state.Output.RouteRelayIDs[i] = relayID
	}
}

func SessionPost(state *SessionHandlerState) {

	/*
		If the buyer doesn't exist, or the signature check failed,
		this is potentially a malicious request. Don't respond to it.
	*/

	if state.BuyerNotFound || state.SignatureCheckFailed {
		core.Debug("not responding")
		return
	}

	/*
		Build the set of near relays for the SDK to ping.

		The SDK pings these near relays and reports up the results in the next session update.

		We hold the set of near relays fixed for the session, so we only do this work on the first slice.
	*/

	if state.Packet.SliceNumber == 0 {
		SessionGetNearRelays(state)
		core.Debug("first slice always goes direct")
	}

	/*
		Since post runs at the end of every session handler, run logic
		here that must run if we are taking network next vs. direct
	*/

	if state.Response.RouteType != routing.RouteTypeDirect {
		core.Debug("session takes network next")
		state.Metrics.NextSlices.Add(1)
		state.Output.EverOnNext = true
	} else {
		core.Debug("session goes direct")
		state.Metrics.DirectSlices.Add(1)
	}

	/*
		Store the packets sent and packets lost counters in the route state,
		so we can use them to calculate real packet loss next session update.
	*/

	state.Output.PrevPacketsSentClientToServer = state.Packet.PacketsSentClientToServer
	state.Output.PrevPacketsSentServerToClient = state.Packet.PacketsSentServerToClient
	state.Output.PrevPacketsLostClientToServer = state.Packet.PacketsLostClientToServer
	state.Output.PrevPacketsLostServerToClient = state.Packet.PacketsLostServerToClient

	/*
		If the core routing logic generated a debug string, include it in the response.
	*/

	if state.Debug != nil {
		state.Response.Debug = *state.Debug
		if state.Response.Debug != "" {
			state.Response.HasDebug = true
		}
	}

	/*
		Each slice is 10 seconds long except for the first slice with a given network next route,
		which is 20 seconds long. Each time we change network next route, we burn the 10 second tail
		that we pre-bought at the start of the previous route.
	*/

	sliceDuration := uint64(billing.BillingSliceSeconds)
	if state.Input.Initial {
		sliceDuration *= 2
	}

	/*
		Calculate the envelope bandwidth in bytes up and down for the duration of the previous slice.

		This is what we bill on.
	*/

	nextEnvelopeBytesUp, nextEnvelopeBytesDown := CalculateNextBytesUpAndDown(uint64(state.Buyer.RouteShader.BandwidthEnvelopeUpKbps), uint64(state.Buyer.RouteShader.BandwidthEnvelopeDownKbps), sliceDuration)

	/*
		Calculate the total price for this slice of bandwidth envelope.

		This is the sum of all relay hop prices, plus our rake, multiplied by the envelope up/down
		and the length of the session in seconds.
	*/

	totalPrice := CalculateTotalPriceNibblins(int(state.Input.RouteNumRelays), state.PostRouteRelaySellers, nextEnvelopeBytesUp, nextEnvelopeBytesDown)

	/*
		Determine if we should write the summary slice. Should only happen
		when the session is finished.

		The end of a session occurs when the client ping times out.

		We always set the output flag to true so that it remains recorded as true on
		subsequent slices where the client ping has timed out. Instead, we check
		the input when deciding to write billing entry 2.
	*/

	if state.PostSessionHandler.featureBilling2 && state.Packet.ClientPingTimedOut {
		state.Output.WroteSummary = true
	}

	/*
		Store the cumulative sum of totalPrice, nextEnvelopeBytesUp, and nextEnvelopeBytesDown in
		the output session data. Used in the summary slice.

		If this is the summary slice, then we do NOT want to include this slice's values in the
		cumulative sum since this session is finished.

		This saves datascience some work when analyzing sessions across days.
	*/

	if !state.Output.WroteSummary && state.Packet.Next {
		state.Output.TotalPriceSum = state.Input.TotalPriceSum + uint64(totalPrice)
		state.Output.NextEnvelopeBytesUpSum = state.Input.NextEnvelopeBytesUpSum + nextEnvelopeBytesUp
		state.Output.NextEnvelopeBytesDownSum = state.Input.NextEnvelopeBytesDownSum + nextEnvelopeBytesDown
	}

	/*
		Write the session response packet and send it back to the caller.
	*/

	if err := WriteSessionResponse(state.Writer, &state.Response, &state.Output, state.Metrics); err != nil {
		core.Debug("failed to write session update response: %s", err)
		state.Metrics.WriteResponseFailure.Add(1)
		return
	}

	/*
		Check if we should multipath veto this user.

		Multipath veto detects users who spike up RTT while on multipath, indicating
		that multipath is sending too much bandwidth for their connection.

		Multipath veto users immediately leave network next (go direct), and are
		disallowed from taking multipath for future next routes for some period
		of time.

		After this time elapses, they are allowed to try multipath again.
	*/

	// todo: bring back multipath veto, but fix the weird copy the entire multipath database thing first =p
	/*
		if packet.Next && sessionData.RouteState.MultipathOverload {
			if err := multipathVetoHandler.MultipathVetoUser(buyer.CompanyCode, packet.UserHash); err != nil {
				level.Error(PostSessionHandler.logger).Log("err", err)
			}
		}
	*/

	/*
		Build route relay data (for portal, billing etc...)
	*/

	BuildPostRouteRelayData(state)

	/*
		Build post near relay data (for portal, billing etc...)
	*/

	BuildPostNearRelayData(state)

	/*
		Build billing 2 data and send it to the billing system via pubsub (non-realtime path)

		Check the input state to see if we wrote the summary slice since
		the output state is not set to input state if we early out in sessionPre()
		when the client ping times out.

		Doing this ensures that we only write the summary slice once since the first time the
		client ping times out, input flag will be false and the output flag will be true,
		and on the following slices, both will be true.
	*/

	if state.PostSessionHandler.featureBilling2 && !state.Input.WroteSummary {
		billingEntry2 := BuildBillingEntry2(state, sliceDuration, nextEnvelopeBytesUp, nextEnvelopeBytesDown, totalPrice)

		state.PostSessionHandler.SendBillingEntry2(billingEntry2)
	}

	/*
		The client times out at the end of each session, and holds on for 60 seconds.
		These slices at the end have no useful information for the portal, so we drop
		them here. Billing2 needs to know if the client times out to write the summary
		portion of the billing entry 2, but Billing1 does not.
	*/

	if state.Packet.ClientPingTimedOut {
		return
	}

	/*
		Build billing data and send it to the billing system via pubsub (non-realtime path)
	*/

	if state.PostSessionHandler.featureBilling {
		billingEntry := BuildBillingEntry(state, sliceDuration, nextEnvelopeBytesUp, nextEnvelopeBytesDown, totalPrice)

		state.PostSessionHandler.SendBillingEntry(billingEntry)

		/*
			Send the billing entry to the vanity metrics system (real-time path)

			TODO: once buildBillingEntry() is deprecated, modify vanity metrics to use BillingEntry2
		*/

		if state.PostSessionHandler.useVanityMetrics {
			state.PostSessionHandler.SendVanityMetric(billingEntry)
		}
	}

	/*
		Send data to the portal (real-time path)
	*/

	portalData := BuildPortalData(state)

	if portalData.Meta.NextRTT != 0 || portalData.Meta.DirectRTT != 0 {
		state.PostSessionHandler.SendPortalData(portalData)
	}
}

func BuildPostRouteRelayData(state *SessionHandlerState) {

	/*
		Build information about the relays involved in the current route.

		This data is sent to the portal, billing and the vanity metrics system.
	*/

	for i := int32(0); i < state.Input.RouteNumRelays; i++ {
		relay, ok := state.Database.RelayMap[state.Input.RouteRelayIDs[i]]
		if ok {
			state.PostRouteRelayNames[i] = relay.Name
			state.PostRouteRelaySellers[i] = relay.Seller
			state.PostRouteRelayEgressPriceOverride[i] = relay.EgressPriceOverride
		}
	}
}

func BuildPostNearRelayData(state *SessionHandlerState) {

	state.PostNearRelayCount = int(state.Packet.NumNearRelays)

	for i := 0; i < state.PostNearRelayCount; i++ {

		/*
			The set of near relays is held fixed at the start of a session.
			Therefore it is possible that a near relay may no longer exist.
		*/

		relayID := state.Packet.NearRelayIDs[i]
		relayIndex, ok := state.RouteMatrix.RelayIDsToIndices[relayID]
		if !ok {
			continue
		}

		/*
			Fill in information for near relays needed by billing and the portal.

			We grab this data from the session update packet, which corresponds to the previous slice (input).

			This makes sure all values for a slice in billing and the portal line up temporally.
		*/

		state.PostNearRelayIDs[i] = relayID
		state.PostNearRelayNames[i] = state.RouteMatrix.RelayNames[relayIndex]
		state.PostNearRelayAddresses[i] = state.RouteMatrix.RelayAddresses[relayIndex]
		state.PostNearRelayRTT[i] = float32(state.Packet.NearRelayRTT[i])
		state.PostNearRelayJitter[i] = float32(state.Packet.NearRelayJitter[i])
		state.PostNearRelayPacketLoss[i] = float32(state.Packet.NearRelayPacketLoss[i])
	}
}

func BuildBillingEntry(state *SessionHandlerState, sliceDuration uint64, nextEnvelopeBytesUp uint64, nextEnvelopeBytesDown uint64, totalPrice routing.Nibblin) *billing.BillingEntry {

	/*
		Calculate the actual amounts of bytes sent up and down along the network next route
		for the duration of the previous slice (just being reported up from the SDK).

		This is *not* what we bill on.
	*/

	nextBytesUp, nextBytesDown := CalculateNextBytesUpAndDown(uint64(state.Packet.NextKbpsUp), uint64(state.Packet.NextKbpsDown), sliceDuration)

	/*
<<<<<<< HEAD
		Calculate the envelope bandwidth in bytes up and down for the duration of the previous slice.

		This is what we bill on.
	*/

	nextEnvelopeBytesUp, nextEnvelopeBytesDown := CalculateNextBytesUpAndDown(uint64(state.Buyer.RouteShader.BandwidthEnvelopeUpKbps), uint64(state.Buyer.RouteShader.BandwidthEnvelopeDownKbps), sliceDuration)

	/*
		Calculate the total price for this slice of bandwidth envelope.

		This is the sum of all relay hop prices, plus our rake, multiplied by the envelope up/down
		and the length of the session in seconds.
	*/

	totalPrice := CalculateTotalPriceNibblins(int(state.Input.RouteNumRelays), state.PostRouteRelaySellers, state.PostRouteRelayEgressPriceOverride, nextEnvelopeBytesUp, nextEnvelopeBytesDown)

	/*
=======
>>>>>>> 5ca07291
		Calculate the per-relay hop price that sums up to the total price, minus our rake.
	*/

	routeRelayPrices := CalculateRouteRelaysPrice(int(state.Input.RouteNumRelays), state.PostRouteRelaySellers, state.PostRouteRelayEgressPriceOverride, nextEnvelopeBytesUp, nextEnvelopeBytesDown)

	// todo: not really sure why we transform it like this? seems wasteful
	nextRelaysPrice := [core.MaxRelaysPerRoute]uint64{}
	for i := 0; i < core.MaxRelaysPerRoute; i++ {
		nextRelaysPrice[i] = uint64(routeRelayPrices[i])
	}

	// todo: not really sure why we need to do this...
	var routeCost int32 = state.Input.RouteCost
	if state.Input.RouteCost == math.MaxInt32 {
		routeCost = 0
	}

	/*
		Save the first hop RTT from the client to the first relay in the route.

		This is useful for analysis and saves data science some work.
	*/

	var nearRelayRTT float32
	if state.Input.RouteNumRelays > 0 {
		for i, nearRelayID := range state.PostNearRelayIDs {
			if nearRelayID == state.Input.RouteRelayIDs[0] {
				nearRelayRTT = float32(state.PostNearRelayRTT[i])
				break
			}
		}
	}

	/*
		If the debug string is set to something by the core routing system, put it in the billing entry.
	*/

	debugString := ""
	if state.Debug != nil {
		debugString = *state.Debug
	}

	/*
		Clamp jitter between client and server at 1000.

		It is meaningless beyond that...
	*/

	if state.Packet.JitterClientToServer > 1000.0 {
		state.Packet.JitterClientToServer = float32(1000)
	}

	if state.Packet.JitterServerToClient > 1000.0 {
		state.Packet.JitterServerToClient = float32(1000)
	}

	/*
		Create the billing entry and return it to the caller
	*/

	billingEntry := billing.BillingEntry{
		Timestamp:                       uint64(time.Now().Unix()),
		BuyerID:                         state.Packet.BuyerID,
		UserHash:                        state.Packet.UserHash,
		SessionID:                       state.Packet.SessionID,
		SliceNumber:                     state.Packet.SliceNumber,
		DirectRTT:                       state.Packet.DirectRTT,
		DirectJitter:                    state.Packet.DirectJitter,
		DirectPacketLoss:                state.Packet.DirectPacketLoss,
		Next:                            state.Packet.Next,
		NextRTT:                         state.Packet.NextRTT,
		NextJitter:                      state.Packet.NextJitter,
		NextPacketLoss:                  state.Packet.NextPacketLoss,
		NumNextRelays:                   uint8(state.Input.RouteNumRelays),
		NextRelays:                      state.Input.RouteRelayIDs,
		TotalPrice:                      uint64(totalPrice),
		ClientToServerPacketsLost:       state.Packet.PacketsLostClientToServer,
		ServerToClientPacketsLost:       state.Packet.PacketsLostServerToClient,
		Committed:                       state.Packet.Committed,
		Flagged:                         state.Packet.Reported,
		Multipath:                       state.Input.RouteState.Multipath,
		Initial:                         state.Input.Initial,
		NextBytesUp:                     nextBytesUp,
		NextBytesDown:                   nextBytesDown,
		EnvelopeBytesUp:                 nextEnvelopeBytesUp,
		EnvelopeBytesDown:               nextEnvelopeBytesDown,
		DatacenterID:                    state.Packet.DatacenterID,
		RTTReduction:                    state.Input.RouteState.ReduceLatency,
		PacketLossReduction:             state.Input.RouteState.ReducePacketLoss,
		NextRelaysPrice:                 nextRelaysPrice,
		Latitude:                        float32(state.Input.Location.Latitude),
		Longitude:                       float32(state.Input.Location.Longitude),
		ISP:                             state.Input.Location.ISP,
		ABTest:                          state.Input.RouteState.ABTest,
		RouteDecision:                   0, // deprecated
		ConnectionType:                  uint8(state.Packet.ConnectionType),
		PlatformType:                    uint8(state.Packet.PlatformType),
		SDKVersion:                      state.Packet.Version.String(),
		PacketLoss:                      state.RealPacketLoss,
		PredictedNextRTT:                float32(routeCost),
		MultipathVetoed:                 state.Input.RouteState.MultipathOverload,
		UseDebug:                        state.Buyer.Debug,
		Debug:                           debugString,
		FallbackToDirect:                state.Packet.FallbackToDirect,
		ClientFlags:                     state.Packet.Flags,
		UserFlags:                       state.Packet.UserFlags,
		NearRelayRTT:                    nearRelayRTT,
		PacketsOutOfOrderClientToServer: state.Packet.PacketsOutOfOrderClientToServer,
		PacketsOutOfOrderServerToClient: state.Packet.PacketsOutOfOrderServerToClient,
		JitterClientToServer:            state.Packet.JitterClientToServer,
		JitterServerToClient:            state.Packet.JitterServerToClient,
		NumNearRelays:                   uint8(state.PostNearRelayCount),
		NearRelayIDs:                    state.PostNearRelayIDs,
		NearRelayRTTs:                   state.PostNearRelayRTT,
		NearRelayJitters:                state.PostNearRelayJitter,
		NearRelayPacketLosses:           state.PostNearRelayPacketLoss,
		RelayWentAway:                   state.Input.RouteState.RelayWentAway,
		RouteLost:                       state.Input.RouteState.RouteLost,
		NumTags:                         uint8(state.Packet.NumTags),
		Tags:                            state.Packet.Tags,
		Mispredicted:                    state.Input.RouteState.Mispredict,
		Vetoed:                          state.Input.RouteState.Veto,
		LatencyWorse:                    state.Input.RouteState.LatencyWorse,
		NoRoute:                         state.Input.RouteState.NoRoute,
		NextLatencyTooHigh:              state.Input.RouteState.NextLatencyTooHigh,
		RouteChanged:                    state.Input.RouteChanged,
		CommitVeto:                      state.Input.RouteState.CommitVeto,
		RouteDiversity:                  uint32(state.RouteDiversity),
		LackOfDiversity:                 state.Input.RouteState.LackOfDiversity,
		Pro:                             state.Buyer.RouteShader.ProMode && !state.Input.RouteState.MultipathRestricted,
		MultipathRestricted:             state.Input.RouteState.MultipathRestricted,
		ClientToServerPacketsSent:       state.Packet.PacketsSentClientToServer,
		ServerToClientPacketsSent:       state.Packet.PacketsSentServerToClient,
		BuyerNotLive:                    state.BuyerNotLive,
		UnknownDatacenter:               state.UnknownDatacenter,
		DatacenterNotEnabled:            state.DatacenterNotEnabled,
		StaleRouteMatrix:                state.StaleRouteMatrix,
	}

	return &billingEntry
}

func BuildBillingEntry2(state *SessionHandlerState, sliceDuration uint64, nextEnvelopeBytesUp uint64, nextEnvelopeBytesDown uint64, totalPrice routing.Nibblin) *billing.BillingEntry2 {
	/*
		Calculate the actual amounts of bytes sent up and down along the network next route
		for the duration of the previous slice (just being reported up from the SDK).

		This is *not* what we bill on.
	*/

	nextBytesUp, nextBytesDown := CalculateNextBytesUpAndDown(uint64(state.Packet.NextKbpsUp), uint64(state.Packet.NextKbpsDown), sliceDuration)

	/*
<<<<<<< HEAD
		Calculate the envelope bandwidth in bytes up and down for the duration of the previous slice.

		This is what we bill on.
	*/

	nextEnvelopeBytesUp, nextEnvelopeBytesDown := CalculateNextBytesUpAndDown(uint64(state.Buyer.RouteShader.BandwidthEnvelopeUpKbps), uint64(state.Buyer.RouteShader.BandwidthEnvelopeDownKbps), sliceDuration)

	/*
		Calculate the total price for this slice of bandwidth envelope.

		This is the sum of all relay hop prices, plus our rake, multiplied by the envelope up/down
		and the length of the session in seconds.
	*/

	totalPrice := CalculateTotalPriceNibblins(int(state.Input.RouteNumRelays), state.PostRouteRelaySellers, state.PostRouteRelayEgressPriceOverride, nextEnvelopeBytesUp, nextEnvelopeBytesDown)

	/*
=======
>>>>>>> 5ca07291
		Calculate the per-relay hop price that sums up to the total price, minus our rake.
	*/

	routeRelayPrices := CalculateRouteRelaysPrice(int(state.Input.RouteNumRelays), state.PostRouteRelaySellers, state.PostRouteRelayEgressPriceOverride, nextEnvelopeBytesUp, nextEnvelopeBytesDown)

	// todo: not really sure why we transform it like this? seems wasteful
	nextRelayPrice := [core.MaxRelaysPerRoute]uint64{}
	for i := 0; i < core.MaxRelaysPerRoute; i++ {
		nextRelayPrice[i] = uint64(routeRelayPrices[i])
	}

	// todo: not really sure why we need to do this...
	var routeCost int32 = state.Input.RouteCost
	if state.Input.RouteCost == math.MaxInt32 {
		routeCost = 0
	}

	/*
		Save the first hop RTT from the client to the first relay in the route.

		This is useful for analysis and saves data science some work.
	*/

	var nearRelayRTT int32
	if state.Input.RouteNumRelays > 0 {
		for i, nearRelayID := range state.PostNearRelayIDs {
			if nearRelayID == state.Input.RouteRelayIDs[0] {
				nearRelayRTT = int32(state.PostNearRelayRTT[i])
				break
			}
		}
	}

	/*
		If the debug string is set to something by the core routing system, put it in the billing entry.
	*/

	debugString := ""
	if state.Debug != nil {
		debugString = *state.Debug
	}

	/*
		Separate the integer and fractional portions of real packet loss to
		allow for more efficient bitpacking while maintaining precision.
	*/

	RealPacketLoss, RealPacketLoss_Frac := math.Modf(float64(state.RealPacketLoss))
	RealPacketLoss_Frac = math.Round(RealPacketLoss_Frac * 255.0)

	/*
		Recast near relay RTT, Jitter, and Packet Loss to int32.

		TODO: once buildBillingEntry() is deprecated, modify buildPostNearRelayData() to use int32 instead of float32.
	*/

	var NearRelayRTTs [core.MaxNearRelays]int32
	var NearRelayJitters [core.MaxNearRelays]int32
	var nearRelayPacketLosses [core.MaxNearRelays]int32
	for i := 0; i < state.PostNearRelayCount; i++ {
		NearRelayRTTs[i] = int32(state.PostNearRelayRTT[i])
		NearRelayJitters[i] = int32(state.PostNearRelayJitter[i])
		nearRelayPacketLosses[i] = int32(state.PostNearRelayPacketLoss[i])
	}

	/*
		Calculate the session duration in seconds to include in the summary slice.
	*/
	var sessionDuration uint32
	if state.Output.WroteSummary && state.Packet.SliceNumber != 0 {
		sessionDuration = (state.Packet.SliceNumber - 1) * billing.BillingSliceSeconds
	}

	/*
		Create the billing entry 2 and return it to the caller.
	*/

	billingEntry2 := billing.BillingEntry2{
		Version:                         uint32(billing.BillingEntryVersion2),
		Timestamp:                       uint32(time.Now().Unix()),
		SessionID:                       state.Packet.SessionID,
		SliceNumber:                     state.Packet.SliceNumber,
		DirectRTT:                       int32(state.Packet.DirectRTT),
		DirectJitter:                    int32(state.Packet.DirectJitter),
		DirectPacketLoss:                int32(state.Packet.DirectPacketLoss),
		RealPacketLoss:                  int32(RealPacketLoss),
		RealPacketLoss_Frac:             uint32(RealPacketLoss_Frac),
		RealJitter:                      uint32(state.RealJitter),
		Next:                            state.Packet.Next,
		Flagged:                         state.Packet.Reported,
		Summary:                         state.Output.WroteSummary,
		UseDebug:                        state.Buyer.Debug,
		Debug:                           debugString,
		RouteDiversity:                  int32(state.RouteDiversity),
		DatacenterID:                    state.Packet.DatacenterID,
		BuyerID:                         state.Packet.BuyerID,
		UserHash:                        state.Packet.UserHash,
		EnvelopeBytesDown:               nextEnvelopeBytesDown,
		EnvelopeBytesUp:                 nextEnvelopeBytesUp,
		Latitude:                        float32(state.Input.Location.Latitude),
		Longitude:                       float32(state.Input.Location.Longitude),
		ISP:                             state.Input.Location.ISP,
		ConnectionType:                  int32(state.Packet.ConnectionType),
		PlatformType:                    int32(state.Packet.PlatformType),
		SDKVersion:                      state.Packet.Version.String(),
		NumTags:                         int32(state.Packet.NumTags),
		Tags:                            state.Packet.Tags,
		ABTest:                          state.Input.RouteState.ABTest,
		Pro:                             state.Buyer.RouteShader.ProMode && !state.Input.RouteState.MultipathRestricted,
		ClientToServerPacketsSent:       state.Packet.PacketsSentClientToServer,
		ServerToClientPacketsSent:       state.Packet.PacketsSentServerToClient,
		ClientToServerPacketsLost:       state.Packet.PacketsLostClientToServer,
		ServerToClientPacketsLost:       state.Packet.PacketsLostServerToClient,
		ClientToServerPacketsOutOfOrder: state.Packet.PacketsOutOfOrderClientToServer,
		ServerToClientPacketsOutOfOrder: state.Packet.PacketsOutOfOrderServerToClient,
		NumNearRelays:                   int32(state.PostNearRelayCount),
		NearRelayIDs:                    state.PostNearRelayIDs,
		NearRelayRTTs:                   NearRelayRTTs,
		NearRelayJitters:                NearRelayJitters,
		NearRelayPacketLosses:           nearRelayPacketLosses,
		EverOnNext:                      state.Input.EverOnNext,
		SessionDuration:                 sessionDuration,
		TotalPriceSum:                   state.Input.TotalPriceSum,
		EnvelopeBytesUpSum:              state.Input.NextEnvelopeBytesUpSum,
		EnvelopeBytesDownSum:            state.Input.NextEnvelopeBytesDownSum,
		NextRTT:                         int32(state.Packet.NextRTT),
		NextJitter:                      int32(state.Packet.NextJitter),
		NextPacketLoss:                  int32(state.Packet.NextPacketLoss),
		PredictedNextRTT:                routeCost,
		NearRelayRTT:                    nearRelayRTT,
		NumNextRelays:                   int32(state.Input.RouteNumRelays),
		NextRelays:                      state.Input.RouteRelayIDs,
		NextRelayPrice:                  nextRelayPrice,
		TotalPrice:                      uint64(totalPrice),
		Uncommitted:                     !state.Packet.Committed,
		Multipath:                       state.Input.RouteState.Multipath,
		RTTReduction:                    state.Input.RouteState.ReduceLatency,
		PacketLossReduction:             state.Input.RouteState.ReducePacketLoss,
		RouteChanged:                    state.Input.RouteChanged,
		NextBytesUp:                     nextBytesUp,
		NextBytesDown:                   nextBytesDown,
		FallbackToDirect:                state.Packet.FallbackToDirect,
		MultipathVetoed:                 state.Input.RouteState.MultipathOverload,
		Mispredicted:                    state.Input.RouteState.Mispredict,
		Vetoed:                          state.Input.RouteState.Veto,
		LatencyWorse:                    state.Input.RouteState.LatencyWorse,
		NoRoute:                         state.Input.RouteState.NoRoute,
		NextLatencyTooHigh:              state.Input.RouteState.NextLatencyTooHigh,
		CommitVeto:                      state.Input.RouteState.CommitVeto,
		UnknownDatacenter:               state.UnknownDatacenter,
		DatacenterNotEnabled:            state.DatacenterNotEnabled,
		BuyerNotLive:                    state.BuyerNotLive,
		StaleRouteMatrix:                state.StaleRouteMatrix,
	}

	// Clamp any values to ensure the entry is serialized properly
	billingEntry2.ClampEntry()

	return &billingEntry2
}

func BuildPortalData(state *SessionHandlerState) *SessionPortalData {

	/*
		Build the relay hops for the portal
	*/

	// todo: we should try to avoid allocations
	hops := make([]RelayHop, state.Input.RouteNumRelays)
	for i := int32(0); i < state.Input.RouteNumRelays; i++ {
		hops[i] = RelayHop{
			Version: RelayHopVersion,
			ID:      state.Input.RouteRelayIDs[i],
			Name:    state.PostRouteRelayNames[i],
		}
	}

	/*
		Build the near relay data for the portal
	*/

	// todo: we should try to avoid allocations
	nearRelayPortalData := make([]NearRelayPortalData, state.PostNearRelayCount)
	for i := range nearRelayPortalData {
		nearRelayPortalData[i] = NearRelayPortalData{
			Version: NearRelayPortalDataVersion,
			ID:      state.PostNearRelayIDs[i],
			Name:    state.PostNearRelayNames[i],
			ClientStats: routing.Stats{
				RTT:        float64(state.PostNearRelayRTT[i]),
				Jitter:     float64(state.PostNearRelayJitter[i]),
				PacketLoss: float64(state.PostNearRelayPacketLoss[i]),
			},
		}
	}

	/*
		Calculate the delta between network next and direct.

		Clamp the delta RTT above 0. This is used for the top sessions page.
	*/

	var deltaRTT float32
	if state.Packet.Next && state.Packet.NextRTT != 0 && state.Packet.DirectRTT >= state.Packet.NextRTT {
		deltaRTT = state.Packet.DirectRTT - state.Packet.NextRTT
	}

	/*
		Predicted RTT is the round trip time that we predict, even if we don't
		take network next. It's a conservative prodiction.
	*/

	predictedRTT := float64(state.Input.RouteCost)
	if state.Input.RouteCost >= routing.InvalidRouteValue {
		predictedRTT = 0
	}

	/*
		Build the portal data and return it to the caller.
	*/

	portalData := SessionPortalData{
		Version: SessionPortalDataVersion,
		Meta: SessionMeta{
			Version:         SessionMetaVersion,
			ID:              state.Packet.SessionID,
			UserHash:        state.Packet.UserHash,
			DatacenterName:  state.Datacenter.Name,
			DatacenterAlias: state.Datacenter.AliasName,
			OnNetworkNext:   state.Packet.Next,
			NextRTT:         float64(state.Packet.NextRTT),
			DirectRTT:       float64(state.Packet.DirectRTT),
			DeltaRTT:        float64(deltaRTT),
			Location:        state.Input.Location,
			ClientAddr:      state.Packet.ClientAddress.String(),
			ServerAddr:      state.Packet.ServerAddress.String(),
			Hops:            hops,
			SDK:             state.Packet.Version.String(),
			Connection:      uint8(state.Packet.ConnectionType),
			NearbyRelays:    nearRelayPortalData,
			Platform:        uint8(state.Packet.PlatformType),
			BuyerID:         state.Packet.BuyerID,
		},
		Slice: SessionSlice{
			Version:   SessionSliceVersion,
			Timestamp: time.Now(),
			Next: routing.Stats{
				RTT:        float64(state.Packet.NextRTT),
				Jitter:     float64(state.Packet.NextJitter),
				PacketLoss: float64(state.Packet.NextPacketLoss),
			},
			Direct: routing.Stats{
				RTT:        float64(state.Packet.DirectRTT),
				Jitter:     float64(state.Packet.DirectJitter),
				PacketLoss: float64(state.Packet.DirectPacketLoss),
			},
			Predicted: routing.Stats{
				RTT: predictedRTT,
			},
			ClientToServerStats: routing.Stats{
				Jitter:     float64(state.Packet.JitterClientToServer),
				PacketLoss: float64(state.PostRealPacketLossClientToServer),
			},
			ServerToClientStats: routing.Stats{
				Jitter:     float64(state.Packet.JitterServerToClient),
				PacketLoss: float64(state.PostRealPacketLossServerToClient),
			},
			RouteDiversity: uint32(state.RouteDiversity),
			Envelope: routing.Envelope{
				Up:   int64(state.Packet.NextKbpsUp),
				Down: int64(state.Packet.NextKbpsDown),
			},
			IsMultiPath:       state.Input.RouteState.Multipath,
			IsTryBeforeYouBuy: !state.Input.RouteState.Committed,
			OnNetworkNext:     state.Packet.Next,
		},
		Point: SessionMapPoint{
			Version:   SessionMapPointVersion,
			Latitude:  float64(state.Input.Location.Latitude),
			Longitude: float64(state.Input.Location.Longitude),
			SessionID: state.Input.SessionID,
		},
		LargeCustomer: state.Buyer.InternalConfig.LargeCustomer,
		EverOnNext:    state.Input.EverOnNext,
	}

	return &portalData
}

// ------------------------------------------------------------------

func WriteSessionResponse(w io.Writer, response *SessionResponsePacket, sessionData *SessionData, metrics *metrics.SessionUpdateMetrics) error {
	sessionDataBuffer, err := MarshalSessionData(sessionData)
	if err != nil {
		return err
	}

	if len(sessionDataBuffer) > MaxSessionDataSize {
		return fmt.Errorf("session data of %d exceeds limit of %d bytes", len(sessionDataBuffer), MaxSessionDataSize)
	}
	response.SessionDataBytes = int32(len(sessionDataBuffer))
	copy(response.SessionData[:], sessionDataBuffer)
	responsePacketData, err := MarshalPacket(response)
	if err != nil {
		return err
	}
	packetHeader := append([]byte{PacketTypeSessionResponse}, make([]byte, crypto.PacketHashSize)...)
	responseData := append(packetHeader, responsePacketData...)

	if sessionData.RouteState.Next {
		metrics.NextSessionResponsePacketSize.Set(float64(len(responseData) + UDPIPPacketHeaderSize))
	} else {
		metrics.DirectSessionResponsePacketSize.Set(float64(len(responseData) + UDPIPPacketHeaderSize))
	}

	if _, err := w.Write(responseData); err != nil {
		return err
	}

	return nil
}

// ------------------------------------------------------------------

func SessionUpdateHandlerFunc(
	getIPLocator func(sessionID uint64) routing.IPLocator,
	getRouteMatrix func() *routing.RouteMatrix,
	multipathVetoHandler storage.MultipathVetoHandler,
	getDatabase func() *routing.DatabaseBinWrapper,
	routerPrivateKey [crypto.KeySize]byte,
	PostSessionHandler *PostSessionHandler,
	metrics *metrics.SessionUpdateMetrics,
	staleDuration time.Duration,
) UDPHandlerFunc {

	return func(w io.Writer, incoming *UDPPacket) {

		core.Debug("-----------------------------------------")
		core.Debug("session update packet from %s", incoming.From.String())

		metrics.HandlerMetrics.Invocations.Add(1)

		// make sure we track the length of session update handlers

		timeStart := time.Now()
		defer func() {
			milliseconds := float64(time.Since(timeStart).Milliseconds())
			metrics.HandlerMetrics.Duration.Set(milliseconds)
			if milliseconds > 100 {
				metrics.HandlerMetrics.LongDuration.Add(1)
			}
			core.Debug("session update duration: %fms\n-----------------------------------------", milliseconds)
		}()

		// read in the session update packet

		metrics.SessionUpdatePacketSize.Set(float64(len(incoming.Data)))

		var state SessionHandlerState

		if err := UnmarshalPacket(&state.Packet, incoming.Data); err != nil {
			core.Debug("could not read session update packet:\n\n%v\n", err)
			metrics.ReadPacketFailure.Add(1)
			return
		}

		// log stuff we want to see with each session update (debug only)

		core.Debug("buyer id is %x", state.Packet.BuyerID)
		core.Debug("datacenter id is %x", state.Packet.DatacenterID)
		core.Debug("session id is %x", state.Packet.SessionID)
		core.Debug("slice number is %d", state.Packet.SliceNumber)
		core.Debug("retry number is %d", state.Packet.RetryNumber)

		/*
			Build session handler state. Putting everything in a struct makes calling subroutines much easier.
		*/

		state.Writer = w
		state.Metrics = metrics
		state.Database = getDatabase()
		state.Datacenter = routing.UnknownDatacenter
		state.PacketData = incoming.Data
		state.IpLocator = getIPLocator(state.Packet.SessionID)
		state.RouteMatrix = getRouteMatrix()
		state.StaleDuration = staleDuration
		state.RouterPrivateKey = routerPrivateKey
		state.Response = SessionResponsePacket{
			Version:     state.Packet.Version,
			SessionID:   state.Packet.SessionID,
			SliceNumber: state.Packet.SliceNumber,
			RouteType:   routing.RouteTypeDirect,
		}
		state.PostSessionHandler = PostSessionHandler

		/*
			Session post *always* runs at the end of this function

			It writes and sends the response packet back to the sender,
			and sends session data to billing, vanity metrics and the portal.
		*/

		defer SessionPost(&state)

		/*
			Call session pre function

			This function checks for early out conditions and does some setup of the handler state.

			If it returns true, one of the early out conditions has been met, so we return early.
		*/

		if SessionPre(&state) {
			return
		}

		/*
			Update the session

			Do setup on slice 0, then for subsequent slices transform state.Input -> state.Output

			state.Output is sent down to the SDK in the session response packet, and next slice
			it is sent back up to us in the subsequent session update packet for this session.

			This is how we make this handler stateless. Without this, we need to store per-session
			data somewhere and this is extremely difficult at scale, given the real-time nature of
			this handler.
		*/

		if state.Packet.SliceNumber == 0 {
			SessionUpdateNewSession(&state)
		} else {
			SessionUpdateExistingSession(&state)
		}

		/*
			Handle fallback to direct.

			Fallback to direct is a condition where the SDK indicates that it has seen
			some fatal error, like not getting a session response from the backend,
			and has decided to go direct for the rest of the session.

			When this happens, we early out to save processing time.
		*/

		if SessionHandleFallbackToDirect(&state) {
			return
		}

		/*
			Process near relay ping statistics after the first slice.

			We use near relay latency, jitter and packet loss for route planning.
		*/

		SessionUpdateNearRelayStats(&state)

		/*
			Decide whether we should take network next or not.
		*/

		SessionMakeRouteDecision(&state)

		core.Debug("session updated successfully")
	}
}

// ----------------------------------------------------------------------------<|MERGE_RESOLUTION|>--- conflicted
+++ resolved
@@ -1275,7 +1275,7 @@
 		and the length of the session in seconds.
 	*/
 
-	totalPrice := CalculateTotalPriceNibblins(int(state.Input.RouteNumRelays), state.PostRouteRelaySellers, nextEnvelopeBytesUp, nextEnvelopeBytesDown)
+	totalPrice := CalculateTotalPriceNibblins(int(state.Input.RouteNumRelays), state.PostRouteRelaySellers, state.PostRouteRelayEgressPriceOverride, nextEnvelopeBytesUp, nextEnvelopeBytesDown)
 
 	/*
 		Determine if we should write the summary slice. Should only happen
@@ -1476,26 +1476,6 @@
 	nextBytesUp, nextBytesDown := CalculateNextBytesUpAndDown(uint64(state.Packet.NextKbpsUp), uint64(state.Packet.NextKbpsDown), sliceDuration)
 
 	/*
-<<<<<<< HEAD
-		Calculate the envelope bandwidth in bytes up and down for the duration of the previous slice.
-
-		This is what we bill on.
-	*/
-
-	nextEnvelopeBytesUp, nextEnvelopeBytesDown := CalculateNextBytesUpAndDown(uint64(state.Buyer.RouteShader.BandwidthEnvelopeUpKbps), uint64(state.Buyer.RouteShader.BandwidthEnvelopeDownKbps), sliceDuration)
-
-	/*
-		Calculate the total price for this slice of bandwidth envelope.
-
-		This is the sum of all relay hop prices, plus our rake, multiplied by the envelope up/down
-		and the length of the session in seconds.
-	*/
-
-	totalPrice := CalculateTotalPriceNibblins(int(state.Input.RouteNumRelays), state.PostRouteRelaySellers, state.PostRouteRelayEgressPriceOverride, nextEnvelopeBytesUp, nextEnvelopeBytesDown)
-
-	/*
-=======
->>>>>>> 5ca07291
 		Calculate the per-relay hop price that sums up to the total price, minus our rake.
 	*/
 
@@ -1649,26 +1629,6 @@
 	nextBytesUp, nextBytesDown := CalculateNextBytesUpAndDown(uint64(state.Packet.NextKbpsUp), uint64(state.Packet.NextKbpsDown), sliceDuration)
 
 	/*
-<<<<<<< HEAD
-		Calculate the envelope bandwidth in bytes up and down for the duration of the previous slice.
-
-		This is what we bill on.
-	*/
-
-	nextEnvelopeBytesUp, nextEnvelopeBytesDown := CalculateNextBytesUpAndDown(uint64(state.Buyer.RouteShader.BandwidthEnvelopeUpKbps), uint64(state.Buyer.RouteShader.BandwidthEnvelopeDownKbps), sliceDuration)
-
-	/*
-		Calculate the total price for this slice of bandwidth envelope.
-
-		This is the sum of all relay hop prices, plus our rake, multiplied by the envelope up/down
-		and the length of the session in seconds.
-	*/
-
-	totalPrice := CalculateTotalPriceNibblins(int(state.Input.RouteNumRelays), state.PostRouteRelaySellers, state.PostRouteRelayEgressPriceOverride, nextEnvelopeBytesUp, nextEnvelopeBytesDown)
-
-	/*
-=======
->>>>>>> 5ca07291
 		Calculate the per-relay hop price that sums up to the total price, minus our rake.
 	*/
 
