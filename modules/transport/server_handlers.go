--- conflicted
+++ resolved
@@ -284,13 +284,6 @@
 			RouteType:   routing.RouteTypeDirect,
 		}
 
-<<<<<<< HEAD
-		var routeNumRelays int32
-		var routeRelayNames [core.MaxRelaysPerRoute]string
-		var routeRelaySellers [core.MaxRelaysPerRoute]routing.Seller
-
-=======
->>>>>>> 6876e707
 		var debug *string
 
 		// If we've gotten this far, use a deferred function so that we always at least return a direct response
@@ -589,8 +582,8 @@
 			"route_switch_threshold", buyer.InternalConfig.RouteSwitchThreshold)
 
 		var routeNumRelays int32
-		var routeRelayNames [routing.MaxRelays]string
-		var routeRelaySellers [routing.MaxRelays]routing.Seller
+		var routeRelayNames [core.MaxRelaysPerRoute]string
+		var routeRelaySellers [core.MaxRelaysPerRoute]routing.Seller
 
 		if !sessionData.RouteState.Next || sessionData.RouteNumRelays == 0 {
 			sessionData.RouteState.Next = false
