package transport

import (
	"fmt"
	"io"
	"math"
	"net"
	"time"

	"github.com/networknext/backend/modules/billing"
	"github.com/networknext/backend/modules/core"
	"github.com/networknext/backend/modules/crypto"
	"github.com/networknext/backend/modules/metrics"
	"github.com/networknext/backend/modules/routing"
	"github.com/networknext/backend/modules/storage"
)

const (
	UDPIPPacketHeaderSize = 28 // IP: 20, UDP: 8
)

type UDPPacket struct {
	From net.UDPAddr
	Data []byte
}

type UDPHandlerFunc func(io.Writer, *UDPPacket)

func datacenterExists(database *routing.DatabaseBinWrapper, datacenterID uint64) bool {
	_, exists := database.DatacenterMap[datacenterID]
	return exists
}

func datacenterEnabled(database *routing.DatabaseBinWrapper, buyerID uint64, datacenterID uint64) bool {
	datacenterAliases, ok := database.DatacenterMaps[buyerID]
	if !ok {
		return false
	}
	// todo: this should be a hash look up, not a linear walk!
	for _, dcMap := range datacenterAliases {
		if datacenterID == dcMap.DatacenterID {
			return true
		}
	}
	return false
}

func getDatacenter(database *routing.DatabaseBinWrapper, datacenterID uint64) routing.Datacenter {
	value, _ := database.DatacenterMap[datacenterID]
	return value
}

func writeServerInitResponse(w io.Writer, packet *ServerInitRequestPacket, response uint32) error {
	responsePacket := ServerInitResponsePacket{
		RequestID: packet.RequestID,
		Response:  response,
	}
	responsePacketData, err := MarshalPacket(&responsePacket)
	if err != nil {
		return err
	}
	packetHeader := append([]byte{PacketTypeServerInitResponse}, make([]byte, crypto.PacketHashSize)...)
	responseData := append(packetHeader, responsePacketData...)
	if _, err := w.Write(responseData); err != nil {
		return err
	}
	return nil
}

// ----------------------------------------------------------------------------

func ServerInitHandlerFunc(getDatabase func() *routing.DatabaseBinWrapper, metrics *metrics.ServerInitMetrics) UDPHandlerFunc {

	return func(w io.Writer, incoming *UDPPacket) {

		core.Debug("-----------------------------------------")
		core.Debug("server init packet from %s", incoming.From.String())

		metrics.HandlerMetrics.Invocations.Add(1)

		timeStart := time.Now()
		defer func() {
			milliseconds := float64(time.Since(timeStart).Milliseconds())
			metrics.HandlerMetrics.Duration.Set(milliseconds)
			if milliseconds > 100 {
				metrics.HandlerMetrics.LongDuration.Add(1)
			}
			core.Debug("server init duration: %fms\n-----------------------------------------", milliseconds)
		}()

		var packet ServerInitRequestPacket
		if err := UnmarshalPacket(&packet, incoming.Data); err != nil {
			core.Debug("could not read server init packet:\n\n%v\n", err)
			metrics.ReadPacketFailure.Add(1)
			return
		}

		core.Debug("server buyer id is %x", packet.BuyerID)

		database := getDatabase()

		responseType := InitResponseOK

		defer func() {
			if err := writeServerInitResponse(w, &packet, uint32(responseType)); err != nil {
				core.Debug("failed to write server init response: %s", err)
				metrics.WriteResponseFailure.Add(1)
			}
		}()

		buyer, exists := database.BuyerMap[packet.BuyerID]
		if !exists {
			core.Debug("unknown buyer")
			metrics.BuyerNotFound.Add(1)
			responseType = InitResponseUnknownBuyer
			return
		}

		if !buyer.Live {
			core.Debug("buyer not active")
			metrics.BuyerNotActive.Add(1)
			responseType = InitResponseBuyerNotActive
			return
		}

		if !crypto.VerifyPacket(buyer.PublicKey, incoming.Data) {
			core.Debug("signature check failed")
			metrics.SignatureCheckFailed.Add(1)
			responseType = InitResponseSignatureCheckFailed
			return
		}

		if !packet.Version.AtLeast(SDKVersion{4, 0, 0}) {
			core.Debug("sdk version is too old: %s", packet.Version.String())
			metrics.SDKTooOld.Add(1)
			responseType = InitResponseOldSDKVersion
			return
		}

		/*
			IMPORTANT: When the datacenter doesn't exist, we intentionally let the server init succeed anyway
			and just log here, so we can map the datacenter name to the datacenter id, when we are tracking it down.
		*/

		if !datacenterExists(database, packet.DatacenterID) {
			core.Error("unknown datacenter %s [%016x, %s] for buyer id %016x", packet.DatacenterName, packet.DatacenterID, incoming.From.String(), packet.BuyerID)
			metrics.DatacenterNotFound.Add(1)
			return
		}

		core.Debug("server is in datacenter \"%s\" [%x]", packet.DatacenterName, packet.DatacenterID)

		core.Debug("server initialized successfully")
	}
}

// ----------------------------------------------------------------------------

func ServerUpdateHandlerFunc(getDatabase func() *routing.DatabaseBinWrapper, postSessionHandler *PostSessionHandler, metrics *metrics.ServerUpdateMetrics) UDPHandlerFunc {

	return func(w io.Writer, incoming *UDPPacket) {

		core.Debug("-----------------------------------------")
		core.Debug("server update packet from %s", incoming.From.String())

		metrics.HandlerMetrics.Invocations.Add(1)

		timeStart := time.Now()
		defer func() {
			milliseconds := float64(time.Since(timeStart).Milliseconds())
			metrics.HandlerMetrics.Duration.Set(milliseconds)
			if milliseconds > 100 {
				metrics.HandlerMetrics.LongDuration.Add(1)
			}
			core.Debug("server update duration: %fms\n-----------------------------------------", milliseconds)
		}()

		metrics.ServerUpdatePacketSize.Set(float64(len(incoming.Data)))

		var packet ServerUpdatePacket
		if err := UnmarshalPacket(&packet, incoming.Data); err != nil {
			core.Debug("could not read server update packet:\n\n%v\n", err)
			metrics.ReadPacketFailure.Add(1)
			return
		}

		core.Debug("server buyer id is %x", packet.BuyerID)

		database := getDatabase()

		buyer, exists := database.BuyerMap[packet.BuyerID]
		if !exists {
			core.Debug("unknown buyer")
			metrics.BuyerNotFound.Add(1)
			return
		}

		if !buyer.Live {
			core.Debug("buyer not active")
			metrics.BuyerNotLive.Add(1)
			return
		}

		if !crypto.VerifyPacket(buyer.PublicKey, incoming.Data) {
			core.Debug("signature check failed")
			metrics.SignatureCheckFailed.Add(1)
			return
		}

		if !packet.Version.AtLeast(SDKVersion{4, 0, 0}) && !buyer.Debug {
			core.Debug("sdk version is too old: %s", packet.Version.String())
			metrics.SDKTooOld.Add(1)
			return
		}

		// Send the number of sessions on the server to the portal cruncher
		countData := &SessionCountData{
			ServerID:    crypto.HashID(packet.ServerAddress.String()),
			BuyerID:     buyer.ID,
			NumSessions: packet.NumSessions,
		}
		postSessionHandler.SendPortalCounts(countData)

		if !datacenterExists(database, packet.DatacenterID) {
			core.Debug("datacenter does not exist %x", packet.DatacenterID)
			metrics.DatacenterNotFound.Add(1)
			return
		}

		core.Debug("server is in datacenter %x", packet.DatacenterID)

		core.Debug("server has %d sessions", packet.NumSessions)

		core.Debug("server updated successfully")
	}
}

// ----------------------------------------------------------------------------

func CalculateNextBytesUpAndDown(kbpsUp uint64, kbpsDown uint64, sliceDuration uint64) (uint64, uint64) {
	bytesUp := (((1000 * kbpsUp) / 8) * sliceDuration)
	bytesDown := (((1000 * kbpsDown) / 8) * sliceDuration)
	return bytesUp, bytesDown
}

func CalculateTotalPriceNibblins(routeNumRelays int, relaySellers [core.MaxRelaysPerRoute]routing.Seller, envelopeBytesUp uint64, envelopeBytesDown uint64) routing.Nibblin {

	if routeNumRelays == 0 {
		return 0
	}

	envelopeUpGB := float64(envelopeBytesUp) / 1000000000.0
	envelopeDownGB := float64(envelopeBytesDown) / 1000000000.0

	sellerPriceNibblinsPerGB := routing.Nibblin(0)
	for _, seller := range relaySellers {
		sellerPriceNibblinsPerGB += seller.EgressPriceNibblinsPerGB
	}

	nextPriceNibblinsPerGB := routing.Nibblin(1e9)
	totalPriceNibblins := float64(sellerPriceNibblinsPerGB+nextPriceNibblinsPerGB) * (envelopeUpGB + envelopeDownGB)

	return routing.Nibblin(totalPriceNibblins)
}

func CalculateRouteRelaysPrice(routeNumRelays int, relaySellers [core.MaxRelaysPerRoute]routing.Seller, envelopeBytesUp uint64, envelopeBytesDown uint64) [core.MaxRelaysPerRoute]routing.Nibblin {

	relayPrices := [core.MaxRelaysPerRoute]routing.Nibblin{}

	if routeNumRelays == 0 {
		return relayPrices
	}

	envelopeUpGB := float64(envelopeBytesUp) / 1000000000.0
	envelopeDownGB := float64(envelopeBytesDown) / 1000000000.0

	for i := 0; i < len(relayPrices); i++ {
		relayPriceNibblins := float64(relaySellers[i].EgressPriceNibblinsPerGB) * (envelopeUpGB + envelopeDownGB)
		relayPrices[i] = routing.Nibblin(relayPriceNibblins)
	}

	return relayPrices
}

func BuildNextTokens(
	sessionData *SessionData,
	database *routing.DatabaseBinWrapper,
	buyer *routing.Buyer,
	packet *SessionUpdatePacket,
	routeNumRelays int32,
	routeRelays []int32,
	allRelayIDs []uint64,
	routerPrivateKey [crypto.KeySize]byte,
	response *SessionResponsePacket,
) {
	/*
		This is either the first network next route, or we have changed network next route.

		We add an extra 10 seconds to the session expire timestamp, taking it to a total of 20 seconds.

		This means that each time we get a new route, we purchase ahead an extra 10 seconds, and renew
		the route 10 seconds early from this point, avoiding race conditions at the end of the 10 seconds
		when we continue the route.

		However, this also means that each time we switch routes, we burn the tail (10 seconds),
		so we want to minimize route switching where possible, for our customer's benefit.

		We also increase the session version here. This ensures that the new route is considered
		distinct from the old route, even if there are common relays in the old and the new routes.
	*/

	sessionData.ExpireTimestamp += billing.BillingSliceSeconds
	sessionData.SessionVersion++
	sessionData.Initial = true

	/*
		Build the cryptographic tokens that describe the route.

		The first token in the array always corresponds to the client.

		The last token in the array always corresponds to the server.

		The tokens in the middle correspond to relays.

		Each token is encrypted with the private key of the router (known only to us),
		and the public key of the corresponding node (client, server or relay).

		This gives us the following properties:

			1. Nobody can generate routes except us

			2. Only the corresponding node can decrypt the token

		While we are not currently a DDoS protection solution, property #2 means that
		we could use our technology to build one, if we choose, since we can construct
		a route and the client would only know the address of the next hop, and nothing more...
	*/

	numTokens := routeNumRelays + 2 // client + relays + server -> 1 + numRelays + 1 -> numRelays + 2

	routeAddresses, routePublicKeys := GetRouteAddressesAndPublicKeys(&packet.ClientAddress, packet.ClientRoutePublicKey, &packet.ServerAddress, packet.ServerRoutePublicKey, numTokens, routeRelays, allRelayIDs, database)

	tokenData := make([]byte, numTokens*routing.EncryptedNextRouteTokenSize)
	core.WriteRouteTokens(tokenData, sessionData.ExpireTimestamp, sessionData.SessionID, uint8(sessionData.SessionVersion), uint32(buyer.RouteShader.BandwidthEnvelopeUpKbps), uint32(buyer.RouteShader.BandwidthEnvelopeDownKbps), int(numTokens), routeAddresses, routePublicKeys, routerPrivateKey)
	response.RouteType = routing.RouteTypeNew
	response.NumTokens = numTokens
	response.Tokens = tokenData
}

func BuildContinueTokens(
	sessionData *SessionData,
	database *routing.DatabaseBinWrapper,
	buyer *routing.Buyer,
	packet *SessionUpdatePacket,
	routeNumRelays int32,
	routeRelays []int32,
	allRelayIDs []uint64,
	routerPrivateKey [crypto.KeySize]byte,
	response *SessionResponsePacket,
) {

	/*
		Continue tokens are used when we hold the same route from one slice to the next.

		Continue tokens just extend the expire time for the route across each relay by 10 seconds.

		It is smaller than the full initial description of the route, and is the common case.
	*/

	numTokens := routeNumRelays + 2 // client + relays + server -> 1 + numRelays + 1 -> numRelays + 2

	_, routePublicKeys := GetRouteAddressesAndPublicKeys(&packet.ClientAddress, packet.ClientRoutePublicKey, &packet.ServerAddress, packet.ServerRoutePublicKey, numTokens, routeRelays, allRelayIDs, database)

	tokenData := make([]byte, numTokens*routing.EncryptedContinueRouteTokenSize)
	core.WriteContinueTokens(tokenData, sessionData.ExpireTimestamp, sessionData.SessionID, uint8(sessionData.SessionVersion), int(numTokens), routePublicKeys, routerPrivateKey)
	response.RouteType = routing.RouteTypeContinue
	response.NumTokens = numTokens
	response.Tokens = tokenData
}

func GetRouteAddressesAndPublicKeys(
	clientAddress *net.UDPAddr,
	clientPublicKey []byte,
	serverAddress *net.UDPAddr,
	serverPublicKey []byte,
	numTokens int32,
	routeRelays []int32,
	allRelayIDs []uint64,
	database *routing.DatabaseBinWrapper,
) ([]*net.UDPAddr, [][]byte) {

	var routeAddresses [core.NEXT_MAX_NODES]*net.UDPAddr
	var routePublicKeys [core.NEXT_MAX_NODES][]byte

	// client node

	routeAddresses[0] = clientAddress
	routePublicKeys[0] = clientPublicKey

	// relay nodes

	relayAddresses := routeAddresses[1 : numTokens-1]
	relayPublicKeys := routePublicKeys[1 : numTokens-1]

	numRouteRelays := len(routeRelays)

	for i := 0; i < numRouteRelays; i++ {

		relayIndex := routeRelays[i]

		relayID := allRelayIDs[relayIndex]

		/*
			IMPORTANT: By this point, all relays in the route have been verified to exist
			so we don't need to check that it exists in the relay map here. It *DOES*
		*/

		relay, exists := database.RelayMap[relayID]

		if !exists {
			core.Debug("relay %x doesn't exist?!\n", relayID)
		}

		/*
			If the relay has a private address defined and the previous relay in the route
			is from the same seller, prefer to send to the relay private address instead.
			These private addresses often have better performance than the public addresses,
			and in the case of google cloud, have cheaper bandwidth prices.
		*/

		relayAddresses[i] = &relay.Addr

		if i > 0 {
			prevRelayIndex := routeRelays[i-1]
			prevID := allRelayIDs[prevRelayIndex]
			prev, _ := database.RelayMap[prevID] // IMPORTANT: Relay DOES exist.
			if prev.Seller.ID == relay.Seller.ID && relay.InternalAddr.String() != ":0" {
				relayAddresses[i] = &relay.InternalAddr
			}
		}

		relayPublicKeys[i] = relay.PublicKey
	}

	// server node

	routeAddresses[numTokens-1] = serverAddress
	routePublicKeys[numTokens-1] = serverPublicKey

	return routeAddresses[:numTokens], routePublicKeys[:numTokens]
}

// ----------------------------------------------------------------------------

type SessionHandlerState struct {

	/*
		Convenience state struct for the session update handler.

		We put all the state in here so it's easy to call out to functions to do work.

		Otherwise we have to pass a million parameters into every function and it gets old fast.
	*/

	input SessionData // sent up from the SDK. previous slice.

	output SessionData // sent down to the SDK. current slice.

	writer             io.Writer
	packet             SessionUpdatePacket
	response           SessionResponsePacket
	packetData         []byte
	metrics            *metrics.SessionUpdateMetrics
	database           *routing.DatabaseBinWrapper
	routeMatrix        *routing.RouteMatrix
	datacenter         routing.Datacenter
	buyer              routing.Buyer
	debug              *string
	ipLocator          routing.IPLocator
	staleDuration      time.Duration
	routerPrivateKey   [crypto.KeySize]byte
	postSessionHandler *PostSessionHandler

	// flags
	signatureCheckFailed bool
	unknownDatacenter    bool
	datacenterNotEnabled bool
	buyerNotFound        bool
	buyerNotLive         bool
	staleRouteMatrix     bool

	// real packet loss (from actual game packets). high precision %
	realPacketLoss float32

	// real jitter (from actual game packets).
	realJitter float32

	// route diversity is the number unique near relays with viable routes
	routeDiversity int32

	// for route planning (comes from SDK and route matrix)
	numNearRelays    int
	nearRelayIndices [core.MaxNearRelays]int32
	nearRelayRTTs    [core.MaxNearRelays]int32
	nearRelayJitters [core.MaxNearRelays]int32
	numDestRelays    int32
	destRelays       []int32

	// for session post (billing, portal etc...)
	postNearRelayCount               int
	postNearRelayIDs                 [core.MaxNearRelays]uint64
	postNearRelayNames               [core.MaxNearRelays]string
	postNearRelayAddresses           [core.MaxNearRelays]net.UDPAddr
	postNearRelayRTT                 [core.MaxNearRelays]float32
	postNearRelayJitter              [core.MaxNearRelays]float32
	postNearRelayPacketLoss          [core.MaxNearRelays]float32
	postRouteRelayNames              [core.MaxRelaysPerRoute]string
	postRouteRelaySellers            [core.MaxRelaysPerRoute]routing.Seller
	postRealPacketLossClientToServer float32
	postRealPacketLossServerToClient float32

	// todo
	/*
		multipathVetoHandler storage.MultipathVetoHandler
	*/
}

func sessionPre(state *SessionHandlerState) bool {

	var exists bool
	state.buyer, exists = state.database.BuyerMap[state.packet.BuyerID]
	if !exists {
		core.Debug("buyer not found")
		state.metrics.BuyerNotFound.Add(1)
		state.buyerNotFound = true
		return true
	}

	if !state.buyer.Live {
		core.Debug("buyer not live")
		state.metrics.BuyerNotLive.Add(1)
		state.buyerNotLive = true
		return true
	}

	if !crypto.VerifyPacket(state.buyer.PublicKey, state.packetData) {
		core.Debug("signature check failed")
		state.metrics.SignatureCheckFailed.Add(1)
		state.signatureCheckFailed = true
		return true
	}

	if state.packet.ClientPingTimedOut {
		if !state.postSessionHandler.featureBilling2 || (state.postSessionHandler.featureBilling2 && state.input.WroteSummary) {
			// Already wrote the summary slice
			core.Debug("client ping timed out")
			state.metrics.ClientPingTimedOut.Add(1)
			return true
		}
	}

	if !datacenterExists(state.database, state.packet.DatacenterID) {
		core.Debug("unknown datacenter")
		state.metrics.DatacenterNotFound.Add(1)
		state.unknownDatacenter = true
		return true
	}

	if !datacenterEnabled(state.database, state.packet.BuyerID, state.packet.DatacenterID) {
		core.Debug("datacenter not enabled")
		state.metrics.DatacenterNotEnabled.Add(1)
		state.datacenterNotEnabled = true
		return true
	}

	state.datacenter = getDatacenter(state.database, state.packet.DatacenterID)

	destRelayIDs := state.routeMatrix.GetDatacenterRelayIDs(state.packet.DatacenterID)
	if len(destRelayIDs) == 0 {
		core.Debug("no relays in datacenter %x", state.packet.DatacenterID)
		state.metrics.NoRelaysInDatacenter.Add(1)
		return true
	}

	if state.routeMatrix.CreatedAt+uint64(state.staleDuration.Seconds()) < uint64(time.Now().Unix()) {
		core.Debug("stale route matrix")
		state.staleRouteMatrix = true
		state.metrics.StaleRouteMatrix.Add(1)
		return true
	}

	if state.buyer.Debug {
		core.Debug("debug enabled")
		state.debug = new(string)
	}

	for i := int32(0); i < state.packet.NumTags; i++ {
		if state.packet.Tags[i] == crypto.HashID("pro") {
			core.Debug("pro mode enabled")
			state.buyer.RouteShader.ProMode = true
		}
	}

	state.output.Initial = false

	return false
}

func sessionUpdateNewSession(state *SessionHandlerState) {

	core.Debug("new session")

	var err error

	state.output.Location, err = state.ipLocator.LocateIP(state.packet.ClientAddress.IP)

	if err != nil || state.output.Location == routing.LocationNullIsland {
		core.Debug("location veto")
		state.metrics.ClientLocateFailure.Add(1)
		state.output.RouteState.LocationVeto = true
		return
	}

	state.output.Version = SessionDataVersion
	state.output.SessionID = state.packet.SessionID
	state.output.SliceNumber = state.packet.SliceNumber + 1
	state.output.ExpireTimestamp = uint64(time.Now().Unix()) + billing.BillingSliceSeconds
	state.output.RouteState.UserID = state.packet.UserHash
	state.output.RouteState.ABTest = state.buyer.RouteShader.ABTest
	state.output.RouteState.PLSustainedCounter = 0

	state.input = state.output
}

func sessionUpdateExistingSession(state *SessionHandlerState) {

	core.Debug("existing session")

	/*
		Read in the input state from the session data

		This is the state.output from the previous slice.
	*/

	err := UnmarshalSessionData(&state.input, state.packet.SessionData[:])

	if err != nil {
		core.Debug("could not read session data:\n\n%s\n", err)
		state.metrics.ReadSessionDataFailure.Add(1)
		return
	}

	/*
		Check for some obviously divergent data between the session request packet
		and the stored session data. If there is a mismatch, just return a direct route.
	*/

	if state.input.SessionID != state.packet.SessionID {
		core.Debug("bad session id")
		state.metrics.BadSessionID.Add(1)
		return
	}

	if state.input.SliceNumber != state.packet.SliceNumber {
		core.Debug("bad slice number")
		state.metrics.BadSliceNumber.Add(1)
		return
	}

	/*
		Copy input state to output and go to next slice.

		During the rest of the session update we transform session.output in place,
		before sending it back to the SDK in the session response packet.
	*/

	state.output = state.input
	state.output.SliceNumber += 1
	state.output.ExpireTimestamp += billing.BillingSliceSeconds

	/*
		Calculate real packet loss.

		This is driven from actual game packets, not ping packets.

		This value is typically much higher precision (60HZ), vs. ping packets (10HZ).
	*/

	slicePacketsSentClientToServer := state.packet.PacketsSentClientToServer - state.output.PrevPacketsSentClientToServer
	slicePacketsSentServerToClient := state.packet.PacketsSentServerToClient - state.output.PrevPacketsSentServerToClient

	slicePacketsLostClientToServer := state.packet.PacketsLostClientToServer - state.output.PrevPacketsLostClientToServer
	slicePacketsLostServerToClient := state.packet.PacketsLostServerToClient - state.output.PrevPacketsLostServerToClient

	var realPacketLossClientToServer float32
	if slicePacketsSentClientToServer != uint64(0) {
		realPacketLossClientToServer = float32(float64(slicePacketsLostClientToServer)/float64(slicePacketsSentClientToServer)) * 100.0
	}

	var realPacketLossServerToClient float32
	if slicePacketsSentServerToClient != uint64(0) {
		realPacketLossServerToClient = float32(float64(slicePacketsLostServerToClient)/float64(slicePacketsSentServerToClient)) * 100.0
	}

	state.realPacketLoss = realPacketLossClientToServer
	if realPacketLossServerToClient > realPacketLossClientToServer {
		state.realPacketLoss = realPacketLossServerToClient
	}

	state.postRealPacketLossClientToServer = realPacketLossClientToServer
	state.postRealPacketLossServerToClient = realPacketLossServerToClient

<<<<<<< HEAD
	/*
		Calculate real jitter.

		This is driven from actual game packets, not ping packets.

		Clamp jitter between client and server at 1000.

		It is meaningless beyond that...
	*/

	if state.packet.JitterClientToServer > 1000.0 {
		state.packet.JitterClientToServer = float32(1000)
	}

	if state.packet.JitterServerToClient > 1000.0 {
		state.packet.JitterServerToClient = float32(1000)
	}

	state.realJitter = state.packet.JitterClientToServer
	if state.packet.JitterServerToClient > state.packet.JitterClientToServer {
		state.realJitter = state.packet.JitterServerToClient
=======
	if state.realPacketLoss >= state.buyer.RouteShader.PacketLossSustained {
		if state.output.RouteState.PLSustainedCounter < 3 {
			state.output.RouteState.PLSustainedCounter = state.output.RouteState.PLSustainedCounter + 1
		}
	}

	if state.realPacketLoss < state.buyer.RouteShader.PacketLossSustained {
		state.output.RouteState.PLSustainedCounter = 0
>>>>>>> 25210875
	}
}

func sessionHandleFallbackToDirect(state *SessionHandlerState) bool {

	/*
		Fallback to direct is a state where the SDK has met some fatal error condition.

		When this happens, the session will go direct from that point forward.

		Here we look at flags sent up from the SDK, and send them to stackdriver metrics,
		so we can diagnose what caused any fallback to directs to happen.
	*/

	if state.packet.FallbackToDirect && !state.output.FellBackToDirect {

		core.Debug("fallback to direct")

		state.output.FellBackToDirect = true

		reported := false

		if state.packet.Flags&FallbackFlagsBadRouteToken != 0 {
			state.metrics.FallbackToDirectBadRouteToken.Add(1)
			reported = true
		}

		if state.packet.Flags&FallbackFlagsNoNextRouteToContinue != 0 {
			state.metrics.FallbackToDirectNoNextRouteToContinue.Add(1)
			reported = true
		}

		if state.packet.Flags&FallbackFlagsPreviousUpdateStillPending != 0 {
			state.metrics.FallbackToDirectPreviousUpdateStillPending.Add(1)
			reported = true
		}

		if state.packet.Flags&FallbackFlagsBadContinueToken != 0 {
			state.metrics.FallbackToDirectBadContinueToken.Add(1)
			reported = true
		}

		if state.packet.Flags&FallbackFlagsRouteExpired != 0 {
			state.metrics.FallbackToDirectRouteExpired.Add(1)
			reported = true
		}

		if state.packet.Flags&FallbackFlagsRouteRequestTimedOut != 0 {
			state.metrics.FallbackToDirectRouteRequestTimedOut.Add(1)
			reported = true
		}

		if state.packet.Flags&FallbackFlagsContinueRequestTimedOut != 0 {
			state.metrics.FallbackToDirectContinueRequestTimedOut.Add(1)
			reported = true
		}

		if state.packet.Flags&FallbackFlagsClientTimedOut != 0 {
			state.metrics.FallbackToDirectClientTimedOut.Add(1)
			reported = true
		}

		if state.packet.Flags&FallbackFlagsUpgradeResponseTimedOut != 0 {
			state.metrics.FallbackToDirectUpgradeResponseTimedOut.Add(1)
			reported = true
		}

		if state.packet.Flags&FallbackFlagsRouteUpdateTimedOut != 0 {
			state.metrics.FallbackToDirectRouteUpdateTimedOut.Add(1)
			reported = true
		}

		if state.packet.Flags&FallbackFlagsDirectPongTimedOut != 0 {
			state.metrics.FallbackToDirectDirectPongTimedOut.Add(1)
			reported = true
		}

		if state.packet.Flags&FallbackFlagsNextPongTimedOut != 0 {
			state.metrics.FallbackToDirectNextPongTimedOut.Add(1)
			reported = true
		}

		if !reported {
			state.metrics.FallbackToDirectUnknownReason.Add(1)
		}

		return true
	}

	return false
}

func sessionGetNearRelays(state *SessionHandlerState) bool {

	/*
		This function selects up to 32 near relays for the session,
		according to the players latitude and longitude determined by
		ip2location.

		These near relays are selected only on the first slice (slice 0)
		of a session, and are held fixed for the duration of the session.

		The SDK pings the near relays, and reports up the latency, jitter
		and packet loss to each near relay, with each subsequent session
		update (every 10 seconds).

		Network Next uses the relay ping statistics in route planning,
		by adding the latency to the first relay to the total route cost,
		and by excluding near relays with higher jitter or packet loss
		than the default internet route.
	*/

	directLatency := state.packet.DirectRTT

	clientLatitude := state.output.Location.Latitude
	clientLongitude := state.output.Location.Longitude

	serverLatitude := state.datacenter.Location.Latitude
	serverLongitude := state.datacenter.Location.Longitude

	state.response.NearRelayIDs, state.response.NearRelayAddresses = state.routeMatrix.GetNearRelays(directLatency, clientLatitude, clientLongitude, serverLatitude, serverLongitude, core.MaxNearRelays)
	if len(state.response.NearRelayIDs) == 0 {
		core.Debug("no near relays :(")
		state.metrics.NearRelaysLocateFailure.Add(1)
		return false
	}

	state.response.NumNearRelays = int32(len(state.response.NearRelayIDs))
	state.response.HighFrequencyPings = state.buyer.InternalConfig.HighFrequencyPings && !state.buyer.InternalConfig.LargeCustomer
	state.response.NearRelaysChanged = true

	return true
}

func sessionUpdateNearRelayStats(state *SessionHandlerState) bool {

	/*
		This function is called once every seconds for all slices
		in a session after slice 0 (first slice).

		It takes the ping statistics for each near relay, and collates them
		into a format suitable for route planning later on in the session
		update.

		It also runs various filters inside core.ReframeRelays, which look at
		the history of latency, jitter and packet loss across the entire session
		in order to exclude near relays with bad performance from being selected.
	*/

	routeShader := &state.buyer.RouteShader

	routeState := &state.output.RouteState

	directLatency := int32(math.Ceil(float64(state.packet.DirectRTT)))
	directJitter := int32(math.Ceil(float64(state.packet.DirectJitter)))
	directPacketLoss := int32(math.Floor(float64(state.packet.DirectPacketLoss) + 0.5))
	nextPacketLoss := int32(math.Floor(float64(state.packet.NextPacketLoss) + 0.5))

	destRelayIDs := state.routeMatrix.GetDatacenterRelayIDs(state.datacenter.ID)
	if len(destRelayIDs) == 0 {
		core.Debug("no relays in datacenter %x", state.datacenter.ID)
		state.metrics.NoRelaysInDatacenter.Add(1)
		return false
	}

	sliceNumber := int32(state.packet.SliceNumber)

	state.destRelays = make([]int32, len(destRelayIDs))

	/*
		If we are holding near relays, use the held near relay RTT as input
		instead of the near relay ping data sent up from the SDK.
	*/

	if state.input.HoldNearRelays {
		core.Debug("using held near relay RTTs")
		for i := range state.packet.NearRelayIDs {
			state.packet.NearRelayRTT[i] = state.input.HoldNearRelayRTT[i] // when set to 255, near relay is excluded from routing
			state.packet.NearRelayJitter[i] = 0
			state.packet.NearRelayPacketLoss[i] = 0
		}
	}

	/*
		Reframe the near relays to get them in a relay index form relative to the current route matrix.
	*/

	core.ReframeRelays(

		// input
		routeShader,
		routeState,
		state.routeMatrix.RelayIDsToIndices,
		directLatency,
		directJitter,
		directPacketLoss,
		nextPacketLoss,
		sliceNumber,
		state.packet.NearRelayIDs,
		state.packet.NearRelayRTT,
		state.packet.NearRelayJitter,
		state.packet.NearRelayPacketLoss,
		destRelayIDs,

		// output
		state.nearRelayRTTs[:],
		state.nearRelayJitters[:],
		&state.numDestRelays,
		state.destRelays,
	)

	state.numNearRelays = len(state.packet.NearRelayIDs)

	for i := range state.packet.NearRelayIDs {
		relayIndex, exists := state.routeMatrix.RelayIDsToIndices[state.packet.NearRelayIDs[i]]
		if exists {
			state.nearRelayIndices[i] = relayIndex
		} else {
			state.nearRelayIndices[i] = -1 // near relay no longer exists in route matrix
		}
	}

	sessionFilterNearRelays(state) // IMPORTANT: Reduce % of sessions that run near relay pings for large customers

	return true

}

func sessionFilterNearRelays(state *SessionHandlerState) {

	/*
		Reduce the % of sessions running near relay pings for large customers.

		We do this by only running near relay pings for the first 3 slices, and then holding
		the near relay ping results fixed for the rest of the session.
	*/

	if !state.buyer.InternalConfig.LargeCustomer {
		return
	}

	if state.packet.SliceNumber < 4 {
		return
	}

	// IMPORTANT: On slice 4, grab the *processed* near relay RTTs from ReframeRelays,
	// which are set to 255 for any near relays excluded because of high jitter or PL
	// and hold them as the near relay RTTs to use from now on.

	if state.packet.SliceNumber == 4 {
		core.Debug("holding near relays")
		state.output.HoldNearRelays = true
		for i := 0; i < len(state.packet.NearRelayIDs); i++ {
			state.output.HoldNearRelayRTT[i] = state.nearRelayRTTs[i]
		}
	}

	// tell the SDK to stop pinging near relays

	state.response.ExcludeNearRelays = true
	for i := 0; i < core.MaxNearRelays; i++ {
		state.response.NearRelayExcluded[i] = true
	}
}

func sessionMakeRouteDecision(state *SessionHandlerState) {

	// todo: why would we copy such a potentially large map here? really bad idea...
	// multipathVetoMap := multipathVetoHandler.GetMapCopy(buyer.CompanyCode)
	multipathVetoMap := map[uint64]bool{}

	/*
		If we are on on network next but don't have any relays in our route, something is WRONG.
		Veto the session and go direct.
	*/

	if state.input.RouteState.Next && state.input.RouteNumRelays == 0 {
		core.Debug("on network next, but no route relays?")
		state.output.RouteState.Next = false
		state.output.RouteState.Veto = true
		state.metrics.NextWithoutRouteRelays.Add(1)
		return
	}

	var routeChanged bool
	var routeCost int32
	var routeNumRelays int32

	routeRelays := [core.MaxRelaysPerRoute]int32{}

	sliceNumber := int32(state.packet.SliceNumber)

	if !state.input.RouteState.Next {

		// currently going direct. should we take network next?

		if core.MakeRouteDecision_TakeNetworkNext(state.routeMatrix.RouteEntries, &state.buyer.RouteShader, &state.output.RouteState, multipathVetoMap, &state.buyer.InternalConfig, int32(state.packet.DirectRTT), state.realPacketLoss, state.nearRelayIndices[:], state.nearRelayRTTs[:], state.destRelays, &routeCost, &routeNumRelays, routeRelays[:], &state.routeDiversity, state.debug, sliceNumber) {
			BuildNextTokens(&state.output, state.database, &state.buyer, &state.packet, routeNumRelays, routeRelays[:routeNumRelays], state.routeMatrix.RelayIDs, state.routerPrivateKey, &state.response)
		}

	} else {

		// currently taking network next

		if !state.packet.Next {

			// the sdk aborted this session

			core.Debug("aborted")
			state.output.RouteState.Next = false
			state.output.RouteState.Veto = true
			state.metrics.SDKAborted.Add(1)
			return
		}

		/*
			Reframe the current route in terms of relay indices in the current route matrix

			This is necessary because the set of relays in the route matrix change over time.
		*/

		if !core.ReframeRoute(&state.output.RouteState, state.routeMatrix.RelayIDsToIndices, state.output.RouteRelayIDs[:state.output.RouteNumRelays], &routeRelays) {
			routeRelays = [core.MaxRelaysPerRoute]int32{}
			core.Debug("one or more relays in the route no longer exist")
			state.metrics.RouteDoesNotExist.Add(1)
		}

		stayOnNext, routeChanged := core.MakeRouteDecision_StayOnNetworkNext(state.routeMatrix.RouteEntries, state.routeMatrix.RelayNames, &state.buyer.RouteShader, &state.output.RouteState, &state.buyer.InternalConfig, int32(state.packet.DirectRTT), int32(state.packet.NextRTT), state.output.RouteCost, state.realPacketLoss, state.packet.NextPacketLoss, state.output.RouteNumRelays, routeRelays, state.nearRelayIndices[:], state.nearRelayRTTs[:], state.destRelays[:], &routeCost, &routeNumRelays, routeRelays[:], state.debug)

		if stayOnNext {

			// stay on network next

			if routeChanged {
				core.Debug("route changed")
				state.metrics.RouteSwitched.Add(1)
				BuildNextTokens(&state.output, state.database, &state.buyer, &state.packet, routeNumRelays, routeRelays[:routeNumRelays], state.routeMatrix.RelayIDs, state.routerPrivateKey, &state.response)
			} else {
				core.Debug("route continued")
				BuildContinueTokens(&state.output, state.database, &state.buyer, &state.packet, routeNumRelays, routeRelays[:routeNumRelays], state.routeMatrix.RelayIDs, state.routerPrivateKey, &state.response)
			}

		} else {

			// leave network next

			if state.output.RouteState.NoRoute {
				core.Debug("route no longer exists")
				state.metrics.NoRoute.Add(1)
			}

			if state.output.RouteState.MultipathOverload {
				core.Debug("multipath overload")
				state.metrics.MultipathOverload.Add(1)
			}

			if state.output.RouteState.Mispredict {
				core.Debug("mispredict")
				state.metrics.MispredictVeto.Add(1)
			}

			if state.output.RouteState.LatencyWorse {
				core.Debug("latency worse")
				state.metrics.LatencyWorse.Add(1)
			}
		}
	}

	/*
		Stash key route parameters in the response so the SDK recieves them.

		Committed means to actually send packets across the network next route,
		if false, then the route just has ping packets sent across it, but no
		game packets.

		Multipath means to send packets across both the direct and the network
		next route at the same time, which reduces packet loss.
	*/

	state.response.Committed = state.output.RouteState.Committed
	state.response.Multipath = state.output.RouteState.Multipath

	/*
		Stick the route cost, whether the route changed, and the route relay data
		in the output state. This output state is serialized into the route state
		in the route response, and sent back up to us, allowing us to know the
		current network next route, when we plan the next 10 second slice.
	*/

	if routeCost > routing.InvalidRouteValue {
		routeCost = routing.InvalidRouteValue
	}

	state.output.RouteCost = routeCost
	state.output.RouteChanged = routeChanged
	state.output.RouteNumRelays = routeNumRelays

	for i := int32(0); i < routeNumRelays; i++ {
		relayID := state.routeMatrix.RelayIDs[routeRelays[i]]
		state.output.RouteRelayIDs[i] = relayID
	}
}

func sessionPost(state *SessionHandlerState) {

	/*
		If the buyer doesn't exist, or the signature check failed,
		this is potentially a malicious request. Don't respond to it.
	*/

	if state.buyerNotFound || state.signatureCheckFailed {
		core.Debug("not responding")
		return
	}

	/*
		Build the set of near relays for the SDK to ping.

		The SDK pings these near relays and reports up the results in the next session update.

		We hold the set of near relays fixed for the session, so we only do this work on the first slice.
	*/

	if state.packet.SliceNumber == 0 {
		sessionGetNearRelays(state)
		core.Debug("first slice always goes direct")
	}

	/*
		Since post runs at the end of every session handler, run logic
		here that must run if we are taking network next vs. direct
	*/

	if state.response.RouteType != routing.RouteTypeDirect {
		core.Debug("session takes network next")
		state.metrics.NextSlices.Add(1)
		state.output.EverOnNext = true
	} else {
		core.Debug("session goes direct")
		state.metrics.DirectSlices.Add(1)
	}

	/*
		Store the packets sent and packets lost counters in the route state,
		so we can use them to calculate real packet loss next session update.
	*/

	state.output.PrevPacketsSentClientToServer = state.packet.PacketsSentClientToServer
	state.output.PrevPacketsSentServerToClient = state.packet.PacketsSentServerToClient
	state.output.PrevPacketsLostClientToServer = state.packet.PacketsLostClientToServer
	state.output.PrevPacketsLostServerToClient = state.packet.PacketsLostServerToClient

	/*
		If the core routing logic generated a debug string, include it in the response.
	*/

	if state.debug != nil {
		state.response.Debug = *state.debug
		if state.response.Debug != "" {
			state.response.HasDebug = true
		}
	}

	/*
		Determine if we should write the summary slice. Should only happen
		when the session is finished and we have not already written the
		summary slice.

		The end of a session occurs when the client ping times out.
	*/

	if state.postSessionHandler.featureBilling2 && state.packet.ClientPingTimedOut && !state.input.WroteSummary {
		state.output.WroteSummary = true
	}

	/*
		Write the session response packet and send it back to the caller.
	*/

	if err := writeSessionResponse(state.writer, &state.response, &state.output, state.metrics); err != nil {
		core.Debug("failed to write session update response: %s", err)
		state.metrics.WriteResponseFailure.Add(1)
		return
	}

	/*
		Check if we should multipath veto this user.

		Multipath veto detects users who spike up RTT while on multipath, indicating
		that multipath is sending too much bandwidth for their connection.

		Multipath veto users immediately leave network next (go direct), and are
		disallowed from taking multipath for future next routes for some period
		of time.

		After this time elapses, they are allowed to try multipath again.
	*/

	// todo: bring back multipath veto, but fix the weird copy the entire multipath database thing first =p
	/*
		if packet.Next && sessionData.RouteState.MultipathOverload {
			if err := multipathVetoHandler.MultipathVetoUser(buyer.CompanyCode, packet.UserHash); err != nil {
				level.Error(postSessionHandler.logger).Log("err", err)
			}
		}
	*/

	/*
		Build route relay data (for portal, billing etc...)
	*/

	buildPostRouteRelayData(state)

	/*
		Build post near relay data (for portal, billing etc...)
	*/

	buildPostNearRelayData(state)

	/*
		Build billing data and send it to the billing system via pubsub (non-realtime path)
	*/

	if state.postSessionHandler.featureBilling && !state.packet.ClientPingTimedOut {
		billingEntry := buildBillingEntry(state)

		state.postSessionHandler.SendBillingEntry(billingEntry)

		/*
			Send the billing entry to the vanity metrics system (real-time path)

			TODO: once buildBillingEntry() is deprecated, modify vanity metrics to use BillingEntry2
		*/

		if state.postSessionHandler.useVanityMetrics {
			state.postSessionHandler.SendVanityMetric(billingEntry)
		}
	}

	if state.postSessionHandler.featureBilling2 && !state.input.WroteSummary {
		billingEntry2 := buildBillingEntry2(state)

		state.postSessionHandler.SendBillingEntry2(billingEntry2)
	}

	/*
		The client times out at the end of each session, and holds on for 60 seconds.
		These slices at the end have no useful information for the portal, so we drop
		them here. Billing2 needs to know if the client times out to write the summary
		portion of the billing entry 2.
	*/

	if state.packet.ClientPingTimedOut {
		return
	}

	/*
		Send data to the portal (real-time path)
	*/

	portalData := buildPortalData(state)

	if portalData.Meta.NextRTT != 0 || portalData.Meta.DirectRTT != 0 {
		state.postSessionHandler.SendPortalData(portalData)
	}
}

func buildPostRouteRelayData(state *SessionHandlerState) {

	/*
		Build information about the relays involved in the current route.

		This data is sent to the portal, billing and the vanity metrics system.
	*/

	for i := int32(0); i < state.input.RouteNumRelays; i++ {
		relay, ok := state.database.RelayMap[state.input.RouteRelayIDs[i]]
		if ok {
			state.postRouteRelayNames[i] = relay.Name
			state.postRouteRelaySellers[i] = relay.Seller
		}
	}
}

func buildPostNearRelayData(state *SessionHandlerState) {

	state.postNearRelayCount = int(state.packet.NumNearRelays)

	for i := 0; i < state.postNearRelayCount; i++ {

		/*
			The set of near relays is held fixed at the start of a session.
			Therefore it is possible that a near relay may no longer exist.
		*/

		relayID := state.packet.NearRelayIDs[i]
		relayIndex, ok := state.routeMatrix.RelayIDsToIndices[relayID]
		if !ok {
			continue
		}

		/*
			Fill in information for near relays needed by billing and the portal.

			We grab this data from the session update packet, which corresponds to the previous slice (input).

			This makes sure all values for a slice in billing and the portal line up temporally.
		*/

		state.postNearRelayIDs[i] = relayID
		state.postNearRelayNames[i] = state.routeMatrix.RelayNames[relayIndex]
		state.postNearRelayAddresses[i] = state.routeMatrix.RelayAddresses[relayIndex]
		state.postNearRelayRTT[i] = float32(state.packet.NearRelayRTT[i])
		state.postNearRelayJitter[i] = float32(state.packet.NearRelayJitter[i])
		state.postNearRelayPacketLoss[i] = float32(state.packet.NearRelayPacketLoss[i])
	}
}

func buildBillingEntry(state *SessionHandlerState) *billing.BillingEntry {

	/*
		Each slice is 10 seconds long except for the first slice with a given network next route,
		which is 20 seconds long. Each time we change network next route, we burn the 10 second tail
		that we pre-bought at the start of the previous route.
	*/

	sliceDuration := uint64(billing.BillingSliceSeconds)
	if state.input.Initial {
		sliceDuration *= 2
	}

	/*
		Calculate the actual amounts of bytes sent up and down along the network next route
		for the duration of the previous slice (just being reported up from the SDK).

		This is *not* what we bill on.
	*/

	nextBytesUp, nextBytesDown := CalculateNextBytesUpAndDown(uint64(state.packet.NextKbpsUp), uint64(state.packet.NextKbpsDown), sliceDuration)

	/*
		Calculate the envelope bandwidth in bytes up and down for the duration of the previous slice.

		This is what we bill on.
	*/

	nextEnvelopeBytesUp, nextEnvelopeBytesDown := CalculateNextBytesUpAndDown(uint64(state.buyer.RouteShader.BandwidthEnvelopeUpKbps), uint64(state.buyer.RouteShader.BandwidthEnvelopeDownKbps), sliceDuration)

	/*
		Calculate the total price for this slice of bandwidth envelope.

		This is the sum of all relay hop prices, plus our rake, multiplied by the envelope up/down
		and the length of the session in seconds.
	*/

	totalPrice := CalculateTotalPriceNibblins(int(state.input.RouteNumRelays), state.postRouteRelaySellers, nextEnvelopeBytesUp, nextEnvelopeBytesDown)

	/*
		Calculate the per-relay hop price that sums up to the total price, minus our rake.
	*/

	routeRelayPrices := CalculateRouteRelaysPrice(int(state.input.RouteNumRelays), state.postRouteRelaySellers, nextEnvelopeBytesUp, nextEnvelopeBytesDown)

	// todo: not really sure why we transform it like this? seems wasteful
	nextRelaysPrice := [core.MaxRelaysPerRoute]uint64{}
	for i := 0; i < core.MaxRelaysPerRoute; i++ {
		nextRelaysPrice[i] = uint64(routeRelayPrices[i])
	}

	// todo: not really sure why we need to do this...
	var routeCost int32 = state.input.RouteCost
	if state.input.RouteCost == math.MaxInt32 {
		routeCost = 0
	}

	/*
		Save the first hop RTT from the client to the first relay in the route.

		This is useful for analysis and saves data science some work.
	*/

	var nearRelayRTT float32
	if state.input.RouteNumRelays > 0 {
		for i, nearRelayID := range state.postNearRelayIDs {
			if nearRelayID == state.input.RouteRelayIDs[0] {
				nearRelayRTT = float32(state.postNearRelayRTT[i])
				break
			}
		}
	}

	/*
		If the debug string is set to something by the core routing system, put it in the billing entry.
	*/

	debugString := ""
	if state.debug != nil {
		debugString = *state.debug
	}

	/*
		Clamp jitter between client and server at 1000.

		It is meaningless beyond that...
	*/

	if state.packet.JitterClientToServer > 1000.0 {
		state.packet.JitterClientToServer = float32(1000)
	}

	if state.packet.JitterServerToClient > 1000.0 {
		state.packet.JitterServerToClient = float32(1000)
	}

	/*
		Create the billing entry and return it to the caller
	*/

	billingEntry := billing.BillingEntry{
		Timestamp:                       uint64(time.Now().Unix()),
		BuyerID:                         state.packet.BuyerID,
		UserHash:                        state.packet.UserHash,
		SessionID:                       state.packet.SessionID,
		SliceNumber:                     state.packet.SliceNumber,
		DirectRTT:                       state.packet.DirectRTT,
		DirectJitter:                    state.packet.DirectJitter,
		DirectPacketLoss:                state.packet.DirectPacketLoss,
		Next:                            state.packet.Next,
		NextRTT:                         state.packet.NextRTT,
		NextJitter:                      state.packet.NextJitter,
		NextPacketLoss:                  state.packet.NextPacketLoss,
		NumNextRelays:                   uint8(state.input.RouteNumRelays),
		NextRelays:                      state.input.RouteRelayIDs,
		TotalPrice:                      uint64(totalPrice),
		ClientToServerPacketsLost:       state.packet.PacketsLostClientToServer,
		ServerToClientPacketsLost:       state.packet.PacketsLostServerToClient,
		Committed:                       state.packet.Committed,
		Flagged:                         state.packet.Reported,
		Multipath:                       state.input.RouteState.Multipath,
		Initial:                         state.input.Initial,
		NextBytesUp:                     nextBytesUp,
		NextBytesDown:                   nextBytesDown,
		EnvelopeBytesUp:                 nextEnvelopeBytesUp,
		EnvelopeBytesDown:               nextEnvelopeBytesDown,
		DatacenterID:                    state.datacenter.ID,
		RTTReduction:                    state.input.RouteState.ReduceLatency,
		PacketLossReduction:             state.input.RouteState.ReducePacketLoss,
		NextRelaysPrice:                 nextRelaysPrice,
		Latitude:                        float32(state.input.Location.Latitude),
		Longitude:                       float32(state.input.Location.Longitude),
		ISP:                             state.input.Location.ISP,
		ABTest:                          state.input.RouteState.ABTest,
		RouteDecision:                   0, // deprecated
		ConnectionType:                  uint8(state.packet.ConnectionType),
		PlatformType:                    uint8(state.packet.PlatformType),
		SDKVersion:                      state.packet.Version.String(),
		PacketLoss:                      state.realPacketLoss,
		PredictedNextRTT:                float32(routeCost),
		MultipathVetoed:                 state.input.RouteState.MultipathOverload,
		UseDebug:                        state.buyer.Debug,
		Debug:                           debugString,
		FallbackToDirect:                state.packet.FallbackToDirect,
		ClientFlags:                     state.packet.Flags,
		UserFlags:                       state.packet.UserFlags,
		NearRelayRTT:                    nearRelayRTT,
		PacketsOutOfOrderClientToServer: state.packet.PacketsOutOfOrderClientToServer,
		PacketsOutOfOrderServerToClient: state.packet.PacketsOutOfOrderServerToClient,
		JitterClientToServer:            state.packet.JitterClientToServer,
		JitterServerToClient:            state.packet.JitterServerToClient,
		NumNearRelays:                   uint8(state.postNearRelayCount),
		NearRelayIDs:                    state.postNearRelayIDs,
		NearRelayRTTs:                   state.postNearRelayRTT,
		NearRelayJitters:                state.postNearRelayJitter,
		NearRelayPacketLosses:           state.postNearRelayPacketLoss,
		RelayWentAway:                   state.input.RouteState.RelayWentAway,
		RouteLost:                       state.input.RouteState.RouteLost,
		NumTags:                         uint8(state.packet.NumTags),
		Tags:                            state.packet.Tags,
		Mispredicted:                    state.input.RouteState.Mispredict,
		Vetoed:                          state.input.RouteState.Veto,
		LatencyWorse:                    state.input.RouteState.LatencyWorse,
		NoRoute:                         state.input.RouteState.NoRoute,
		NextLatencyTooHigh:              state.input.RouteState.NextLatencyTooHigh,
		RouteChanged:                    state.input.RouteChanged,
		CommitVeto:                      state.input.RouteState.CommitVeto,
		RouteDiversity:                  uint32(state.routeDiversity),
		LackOfDiversity:                 state.input.RouteState.LackOfDiversity,
		Pro:                             state.buyer.RouteShader.ProMode && !state.input.RouteState.MultipathRestricted,
		MultipathRestricted:             state.input.RouteState.MultipathRestricted,
		ClientToServerPacketsSent:       state.packet.PacketsSentClientToServer,
		ServerToClientPacketsSent:       state.packet.PacketsSentServerToClient,
		BuyerNotLive:                    state.buyerNotLive,
		UnknownDatacenter:               state.unknownDatacenter,
		DatacenterNotEnabled:            state.datacenterNotEnabled,
		StaleRouteMatrix:                state.staleRouteMatrix,
	}

	return &billingEntry
}

func buildBillingEntry2(state *SessionHandlerState) *billing.BillingEntry2 {
	/*
		Each slice is 10 seconds long except for the first slice with a given network next route,
		which is 20 seconds long. Each time we change network next route, we burn the 10 second tail
		that we pre-bought at the start of the previous route.
	*/

	sliceDuration := uint64(billing.BillingSliceSeconds)
	if state.input.Initial {
		sliceDuration *= 2
	}

	/*
		Calculate the envelope bandwidth in bytes up and down for the duration of the previous slice.

		This is what we bill on.
	*/

	nextEnvelopeBytesUp, nextEnvelopeBytesDown := CalculateNextBytesUpAndDown(uint64(state.buyer.RouteShader.BandwidthEnvelopeUpKbps), uint64(state.buyer.RouteShader.BandwidthEnvelopeDownKbps), sliceDuration)

	/*
		Calculate the total price for this slice of bandwidth envelope.

		This is the sum of all relay hop prices, plus our rake, multiplied by the envelope up/down
		and the length of the session in seconds.
	*/

	totalPrice := CalculateTotalPriceNibblins(int(state.input.RouteNumRelays), state.postRouteRelaySellers, nextEnvelopeBytesUp, nextEnvelopeBytesDown)

	/*
		Calculate the per-relay hop price that sums up to the total price, minus our rake.
	*/

	routeRelayPrices := CalculateRouteRelaysPrice(int(state.input.RouteNumRelays), state.postRouteRelaySellers, nextEnvelopeBytesUp, nextEnvelopeBytesDown)

	// todo: not really sure why we transform it like this? seems wasteful
	nextRelayPrice := [core.MaxRelaysPerRoute]uint64{}
	for i := 0; i < core.MaxRelaysPerRoute; i++ {
		nextRelayPrice[i] = uint64(routeRelayPrices[i])
	}

	// todo: not really sure why we need to do this...
	var routeCost int32 = state.input.RouteCost
	if state.input.RouteCost == math.MaxInt32 {
		routeCost = 0
	}

	/*
		Save the first hop RTT from the client to the first relay in the route.

		This is useful for analysis and saves data science some work.
	*/

	var nearRelayRTT int32
	if state.input.RouteNumRelays > 0 {
		for i, nearRelayID := range state.postNearRelayIDs {
			if nearRelayID == state.input.RouteRelayIDs[0] {
				nearRelayRTT = int32(state.postNearRelayRTT[i])
				break
			}
		}
	}

	/*
		If the debug string is set to something by the core routing system, put it in the billing entry.
	*/

	debugString := ""
	if state.debug != nil {
		debugString = *state.debug
	}

	/*
		Separate the integer and fractional portions of real packet loss to
		allow for more efficient bitpacking while maintaining precision.
	*/

	realPacketLoss, realPacketLoss_Frac := math.Modf(float64(state.realPacketLoss))
	realPacketLoss_Frac = math.Round(realPacketLoss_Frac * 255.0)

	/*
		Recast near relay RTT, Jitter, and Packet Loss to int32.

		TODO: once buildBillingEntry() is deprecated, modify buildPostNearRelayData() to use int32 instead of float32.
	*/

	var nearRelayRTTs [core.MaxNearRelays]int32
	var nearRelayJitters [core.MaxNearRelays]int32
	var nearRelayPacketLosses [core.MaxNearRelays]int32
	for i := 0; i < state.postNearRelayCount; i++ {
		nearRelayRTTs[i] = int32(state.postNearRelayRTT[i])
		nearRelayJitters[i] = int32(state.postNearRelayJitter[i])
		nearRelayPacketLosses[i] = int32(state.postNearRelayPacketLoss[i])
	}

	/*
		Create the billing entry 2 and return it to the caller.
	*/

	billingEntry2 := billing.BillingEntry2{
		Version:                         uint32(billing.BillingEntryVersion2),
		Timestamp:                       uint32(time.Now().Unix()),
		SessionID:                       state.packet.SessionID,
		SliceNumber:                     state.packet.SliceNumber,
		DirectRTT:                       int32(state.packet.DirectRTT),
		DirectJitter:                    int32(state.packet.DirectJitter),
		DirectPacketLoss:                int32(state.packet.DirectPacketLoss),
		RealPacketLoss:                  int32(realPacketLoss),
		RealPacketLoss_Frac:             uint32(realPacketLoss_Frac),
		RealJitter:                      uint32(state.realJitter),
		Next:                            state.packet.Next,
		Flagged:                         state.packet.Reported,
		Summary:                         state.output.WroteSummary,
		UseDebug:                        state.buyer.Debug,
		Debug:                           debugString,
		DatacenterID:                    state.datacenter.ID,
		BuyerID:                         state.packet.BuyerID,
		UserHash:                        state.packet.UserHash,
		EnvelopeBytesDown:               nextEnvelopeBytesDown,
		EnvelopeBytesUp:                 nextEnvelopeBytesUp,
		Latitude:                        float32(state.input.Location.Latitude),
		Longitude:                       float32(state.input.Location.Longitude),
		ISP:                             state.input.Location.ISP,
		ConnectionType:                  int32(state.packet.ConnectionType),
		PlatformType:                    int32(state.packet.PlatformType),
		SDKVersion:                      state.packet.Version.String(),
		NumTags:                         int32(state.packet.NumTags),
		Tags:                            state.packet.Tags,
		ABTest:                          state.input.RouteState.ABTest,
		Pro:                             state.buyer.RouteShader.ProMode && !state.input.RouteState.MultipathRestricted,
		ClientToServerPacketsSent:       state.packet.PacketsSentClientToServer,
		ServerToClientPacketsSent:       state.packet.PacketsSentServerToClient,
		ClientToServerPacketsLost:       state.packet.PacketsLostClientToServer,
		ServerToClientPacketsLost:       state.packet.PacketsLostServerToClient,
		ClientToServerPacketsOutOfOrder: state.packet.PacketsOutOfOrderClientToServer,
		ServerToClientPacketsOutOfOrder: state.packet.PacketsOutOfOrderServerToClient,
		NumNearRelays:                   int32(state.postNearRelayCount),
		NearRelayIDs:                    state.postNearRelayIDs,
		NearRelayRTTs:                   nearRelayRTTs,
		NearRelayJitters:                nearRelayJitters,
		NearRelayPacketLosses:           nearRelayPacketLosses,
		NextRTT:                         int32(state.packet.NextRTT),
		NextJitter:                      int32(state.packet.NextJitter),
		NextPacketLoss:                  int32(state.packet.NextPacketLoss),
		PredictedNextRTT:                routeCost,
		NearRelayRTT:                    nearRelayRTT,
		NumNextRelays:                   int32(state.input.RouteNumRelays),
		NextRelays:                      state.input.RouteRelayIDs,
		NextRelayPrice:                  nextRelayPrice,
		TotalPrice:                      uint64(totalPrice),
		RouteDiversity:                  int32(state.routeDiversity),
		Uncommitted:                     !state.packet.Committed,
		Multipath:                       state.input.RouteState.Multipath,
		RTTReduction:                    state.input.RouteState.ReduceLatency,
		PacketLossReduction:             state.input.RouteState.ReducePacketLoss,
		RouteChanged:                    state.input.RouteChanged,
		FallbackToDirect:                state.packet.FallbackToDirect,
		MultipathVetoed:                 state.input.RouteState.MultipathOverload,
		Mispredicted:                    state.input.RouteState.Mispredict,
		Vetoed:                          state.input.RouteState.Veto,
		LatencyWorse:                    state.input.RouteState.LatencyWorse,
		NoRoute:                         state.input.RouteState.NoRoute,
		NextLatencyTooHigh:              state.input.RouteState.NextLatencyTooHigh,
		CommitVeto:                      state.input.RouteState.CommitVeto,
		UnknownDatacenter:               state.unknownDatacenter,
		DatacenterNotEnabled:            state.datacenterNotEnabled,
		BuyerNotLive:                    state.buyerNotLive,
		StaleRouteMatrix:                state.staleRouteMatrix,
	}

	return &billingEntry2
}

func buildPortalData(state *SessionHandlerState) *SessionPortalData {

	/*
		Build the relay hops for the portal
	*/

	// todo: we should try to avoid allocations
	hops := make([]RelayHop, state.input.RouteNumRelays)
	for i := int32(0); i < state.input.RouteNumRelays; i++ {
		hops[i] = RelayHop{
			ID:   state.input.RouteRelayIDs[i],
			Name: state.postRouteRelayNames[i],
		}
	}

	/*
		Build the near relay data for the portal
	*/

	// todo: we should try to avoid allocations
	nearRelayPortalData := make([]NearRelayPortalData, state.postNearRelayCount)
	for i := range nearRelayPortalData {
		nearRelayPortalData[i] = NearRelayPortalData{
			ID:   state.postNearRelayIDs[i],
			Name: state.postNearRelayNames[i],
			ClientStats: routing.Stats{
				RTT:        float64(state.postNearRelayRTT[i]),
				Jitter:     float64(state.postNearRelayJitter[i]),
				PacketLoss: float64(state.postNearRelayPacketLoss[i]),
			},
		}
	}

	/*
		Calculate the delta between network next and direct.

		Clamp the delta RTT above 0. This is used for the top sessions page.
	*/

	var deltaRTT float32
	if state.packet.Next && state.packet.NextRTT != 0 && state.packet.DirectRTT >= state.packet.NextRTT {
		deltaRTT = state.packet.DirectRTT - state.packet.NextRTT
	}

	/*
		Predicted RTT is the round trip time that we predict, even if we don't
		take network next. It's a conservative prodiction.
	*/

	predictedRTT := float64(state.input.RouteCost)
	if state.input.RouteCost >= routing.InvalidRouteValue {
		predictedRTT = 0
	}

	/*
		Build the portal data and return it to the caller.
	*/

	portalData := SessionPortalData{
		Meta: SessionMeta{
			ID:              state.packet.SessionID,
			UserHash:        state.packet.UserHash,
			DatacenterName:  state.datacenter.Name,
			DatacenterAlias: state.datacenter.AliasName,
			OnNetworkNext:   state.packet.Next,
			NextRTT:         float64(state.packet.NextRTT),
			DirectRTT:       float64(state.packet.DirectRTT),
			DeltaRTT:        float64(deltaRTT),
			Location:        state.input.Location,
			ClientAddr:      state.packet.ClientAddress.String(),
			ServerAddr:      state.packet.ServerAddress.String(),
			Hops:            hops,
			SDK:             state.packet.Version.String(),
			Connection:      uint8(state.packet.ConnectionType),
			NearbyRelays:    nearRelayPortalData,
			Platform:        uint8(state.packet.PlatformType),
			BuyerID:         state.packet.BuyerID,
		},
		Slice: SessionSlice{
			Timestamp: time.Now(),
			Next: routing.Stats{
				RTT:        float64(state.packet.NextRTT),
				Jitter:     float64(state.packet.NextJitter),
				PacketLoss: float64(state.packet.NextPacketLoss),
			},
			Direct: routing.Stats{
				RTT:        float64(state.packet.DirectRTT),
				Jitter:     float64(state.packet.DirectJitter),
				PacketLoss: float64(state.packet.DirectPacketLoss),
			},
			Predicted: routing.Stats{
				RTT: predictedRTT,
			},
			ClientToServerStats: routing.Stats{
				Jitter:     float64(state.packet.JitterClientToServer),
				PacketLoss: float64(state.postRealPacketLossClientToServer),
			},
			ServerToClientStats: routing.Stats{
				Jitter:     float64(state.packet.JitterServerToClient),
				PacketLoss: float64(state.postRealPacketLossServerToClient),
			},
			RouteDiversity: uint32(state.routeDiversity),
			Envelope: routing.Envelope{
				Up:   int64(state.packet.NextKbpsUp),
				Down: int64(state.packet.NextKbpsDown),
			},
			IsMultiPath:       state.input.RouteState.Multipath,
			IsTryBeforeYouBuy: !state.input.RouteState.Committed,
			OnNetworkNext:     state.packet.Next,
		},
		Point: SessionMapPoint{
			Latitude:  float64(state.input.Location.Latitude),
			Longitude: float64(state.input.Location.Longitude),
		},
		LargeCustomer: state.buyer.InternalConfig.LargeCustomer,
		EverOnNext:    state.input.EverOnNext,
	}

	return &portalData
}

// ------------------------------------------------------------------

func writeSessionResponse(w io.Writer, response *SessionResponsePacket, sessionData *SessionData, metrics *metrics.SessionUpdateMetrics) error {
	sessionDataBuffer, err := MarshalSessionData(sessionData)
	if err != nil {
		return err
	}

	if len(sessionDataBuffer) > MaxSessionDataSize {
		return fmt.Errorf("session data of %d exceeds limit of %d bytes", len(sessionDataBuffer), MaxSessionDataSize)
	}
	response.SessionDataBytes = int32(len(sessionDataBuffer))
	copy(response.SessionData[:], sessionDataBuffer)
	responsePacketData, err := MarshalPacket(response)
	if err != nil {
		return err
	}
	packetHeader := append([]byte{PacketTypeSessionResponse}, make([]byte, crypto.PacketHashSize)...)
	responseData := append(packetHeader, responsePacketData...)

	if sessionData.RouteState.Next {
		metrics.NextSessionResponsePacketSize.Set(float64(len(responseData) + UDPIPPacketHeaderSize))
	} else {
		metrics.DirectSessionResponsePacketSize.Set(float64(len(responseData) + UDPIPPacketHeaderSize))
	}

	if _, err := w.Write(responseData); err != nil {
		return err
	}
	return nil
}

// ------------------------------------------------------------------

func SessionUpdateHandlerFunc(
	getIPLocator func(sessionID uint64) routing.IPLocator,
	getRouteMatrix func() *routing.RouteMatrix,
	multipathVetoHandler storage.MultipathVetoHandler,
	getDatabase func() *routing.DatabaseBinWrapper,
	routerPrivateKey [crypto.KeySize]byte,
	postSessionHandler *PostSessionHandler,
	metrics *metrics.SessionUpdateMetrics,
	staleDuration time.Duration,
) UDPHandlerFunc {

	return func(w io.Writer, incoming *UDPPacket) {

		core.Debug("-----------------------------------------")
		core.Debug("session update packet from %s", incoming.From.String())

		metrics.HandlerMetrics.Invocations.Add(1)

		// make sure we track the length of session update handlers

		timeStart := time.Now()
		defer func() {
			milliseconds := float64(time.Since(timeStart).Milliseconds())
			metrics.HandlerMetrics.Duration.Set(milliseconds)
			if milliseconds > 100 {
				metrics.HandlerMetrics.LongDuration.Add(1)
			}
			core.Debug("session update duration: %fms\n-----------------------------------------", milliseconds)
		}()

		// read in the session update packet

		metrics.SessionUpdatePacketSize.Set(float64(len(incoming.Data)))

		var state SessionHandlerState

		if err := UnmarshalPacket(&state.packet, incoming.Data); err != nil {
			core.Debug("could not read session update packet:\n\n%v\n", err)
			metrics.ReadPacketFailure.Add(1)
			return
		}

		// log stuff we want to see with each session update (debug only)

		core.Debug("buyer id is %x", state.packet.BuyerID)
		core.Debug("datacenter id is %x", state.packet.DatacenterID)
		core.Debug("session id is %x", state.packet.SessionID)
		core.Debug("slice number is %d", state.packet.SliceNumber)
		core.Debug("retry number is %d", state.packet.RetryNumber)

		/*
			Build session handler state. Putting everything in a struct makes calling subroutines much easier.
		*/

		state.writer = w
		state.metrics = metrics
		state.database = getDatabase()
		state.datacenter = routing.UnknownDatacenter
		state.packetData = incoming.Data
		state.ipLocator = getIPLocator(state.packet.SessionID)
		state.routeMatrix = getRouteMatrix()
		state.staleDuration = staleDuration
		state.routerPrivateKey = routerPrivateKey
		state.response = SessionResponsePacket{
			Version:     state.packet.Version,
			SessionID:   state.packet.SessionID,
			SliceNumber: state.packet.SliceNumber,
			RouteType:   routing.RouteTypeDirect,
		}
		state.postSessionHandler = postSessionHandler

		/*
			Session post *always* runs at the end of this function

			It writes and sends the response packet back to the sender,
			and sends session data to billing, vanity metrics and the portal.
		*/

		defer sessionPost(&state)

		/*
			Call session pre function

			This function checks for early out conditions and does some setup of the handler state.

			If it returns true, one of the early out conditions has been met, so we return early.
		*/

		if sessionPre(&state) {
			return
		}

		/*
			Update the session

			Do setup on slice 0, then for subsequent slices transform state.input -> state.output

			state.output is sent down to the SDK in the session response packet, and next slice
			it is sent back up to us in the subsequent session update packet for this session.

			This is how we make this handler stateless. Without this, we need to store per-session
			data somewhere and this is extremely difficult at scale, given the real-time nature of
			this handler.
		*/

		if state.packet.SliceNumber == 0 {
			sessionUpdateNewSession(&state)
		} else {
			sessionUpdateExistingSession(&state)
		}

		/*
			Handle fallback to direct.

			Fallback to direct is a condition where the SDK indicates that it has seen
			some fatal error, like not getting a session response from the backend,
			and has decided to go direct for the rest of the session.

			When this happens, we early out to save processing time.
		*/

		if sessionHandleFallbackToDirect(&state) {
			return
		}

		/*
			Process near relay ping statistics after the first slice.

			We use near relay latency, jitter and packet loss for route planning.
		*/

		sessionUpdateNearRelayStats(&state)

		/*
			Decide whether we should take network next or not.
		*/

		sessionMakeRouteDecision(&state)

		core.Debug("session updated successfully")
	}
}

// ----------------------------------------------------------------------------<|MERGE_RESOLUTION|>--- conflicted
+++ resolved
@@ -710,7 +710,16 @@
 	state.postRealPacketLossClientToServer = realPacketLossClientToServer
 	state.postRealPacketLossServerToClient = realPacketLossServerToClient
 
-<<<<<<< HEAD
+	if state.realPacketLoss >= state.buyer.RouteShader.PacketLossSustained {
+		if state.output.RouteState.PLSustainedCounter < 3 {
+			state.output.RouteState.PLSustainedCounter = state.output.RouteState.PLSustainedCounter + 1
+		}
+	}
+
+	if state.realPacketLoss < state.buyer.RouteShader.PacketLossSustained {
+		state.output.RouteState.PLSustainedCounter = 0
+	}
+
 	/*
 		Calculate real jitter.
 
@@ -732,16 +741,6 @@
 	state.realJitter = state.packet.JitterClientToServer
 	if state.packet.JitterServerToClient > state.packet.JitterClientToServer {
 		state.realJitter = state.packet.JitterServerToClient
-=======
-	if state.realPacketLoss >= state.buyer.RouteShader.PacketLossSustained {
-		if state.output.RouteState.PLSustainedCounter < 3 {
-			state.output.RouteState.PLSustainedCounter = state.output.RouteState.PLSustainedCounter + 1
-		}
-	}
-
-	if state.realPacketLoss < state.buyer.RouteShader.PacketLossSustained {
-		state.output.RouteState.PLSustainedCounter = 0
->>>>>>> 25210875
 	}
 }
 
