--- conflicted
+++ resolved
@@ -760,12 +760,11 @@
 		multipathVetoed = true
 	}
 
-<<<<<<< HEAD
 	var routeCost int32 = sessionData.RouteCost
-
 	if sessionData.RouteCost == math.MaxInt32 {
 		routeCost = 0
-=======
+  }
+
 	var nearRelayRTT float32
 	if sessionData.RouteNumRelays > 0 {
 		for i := range nearRelays {
@@ -774,7 +773,6 @@
 				break
 			}
 		}
->>>>>>> 48ef5a03
 	}
 
 	billingEntry := &billing.BillingEntry{
