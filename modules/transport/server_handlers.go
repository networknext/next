--- conflicted
+++ resolved
@@ -254,12 +254,9 @@
 	var numDestRelays int32
 	reframedDestRelays := make([]int32, len(destRelayIDs))
 
-<<<<<<< HEAD
 	core.ReframeRelays(routeShader, routeState, routeMatrix.RelayIDsToIndices, directLatency, directJitter, directPacketLoss, nextPacketLoss, firstRouteRelayID, sliceNumber, incomingNearRelays.IDs, incomingNearRelays.RTTs, incomingNearRelays.Jitters, incomingNearRelays.PacketLosses, destRelayIDs, nearRelays.RTTs, nearRelays.Jitters, &numDestRelays, reframedDestRelays)
-=======
-	core.ReframeRelays(routeShader, routeState, routeMatrix.RelayIDsToIndices, routeMatrix.RelayNames, directJitter, directPacketLoss, incomingNearRelays.IDs, incomingNearRelays.RTTs, incomingNearRelays.Jitters, incomingNearRelays.PacketLosses, destRelayIDs, nearRelays.RTTs, nearRelays.Jitters, &numDestRelays, reframedDestRelays, debug)
->>>>>>> 532c13e7
-	return nearRelaysChanged, nearRelays, reframedDestRelays[:numDestRelays], nil
+	
+  return nearRelaysChanged, nearRelays, reframedDestRelays[:numDestRelays], nil
 }
 
 func ServerInitHandlerFunc(logger log.Logger, storer storage.Storer, metrics *metrics.ServerInitMetrics) UDPHandlerFunc {
@@ -763,11 +760,7 @@
 
 		if !sessionData.RouteState.Next || sessionData.RouteNumRelays == 0 {
 			sessionData.RouteState.Next = false
-<<<<<<< HEAD
 			if core.MakeRouteDecision_TakeNetworkNext(routeMatrix.RouteEntries, &buyer.RouteShader, &sessionData.RouteState, multipathVetoMap, &buyer.InternalConfig, int32(packet.DirectRTT), packet.DirectPacketLoss, nearRelayIndices, nearRelayCosts, reframedDestRelays, &routeCost, &routeNumRelays, routeRelays[:], &routeDiversity, debug) {
-=======
-			if core.MakeRouteDecision_TakeNetworkNext(routeMatrix.RouteEntries, routeMatrix.RelayNames, &buyer.RouteShader, &sessionData.RouteState, multipathVetoMap, &buyer.InternalConfig, int32(packet.DirectRTT), packet.DirectPacketLoss, nearRelayIndices, nearRelayCosts, reframedDestRelays, &routeCost, &routeNumRelays, routeRelays[:], debug) {
->>>>>>> 532c13e7
 				HandleNextToken(&sessionData, storer, &buyer, &packet, routeNumRelays, routeRelays[:], routeMatrix.RelayIDs, routerPrivateKey, &response)
 			}
 		} else {
@@ -776,11 +769,7 @@
 				level.Warn(logger).Log("warn", "one or more relays in the route no longer exist, finding new route.")
 				metrics.RouteDoesNotExist.Add(1)
 
-<<<<<<< HEAD
 				if core.MakeRouteDecision_TakeNetworkNext(routeMatrix.RouteEntries, &buyer.RouteShader, &sessionData.RouteState, multipathVetoMap, &buyer.InternalConfig, int32(packet.DirectRTT), packet.DirectPacketLoss, nearRelayIndices, nearRelayCosts, reframedDestRelays, &routeCost, &routeNumRelays, routeRelays[:], &routeDiversity, debug) {
-=======
-				if core.MakeRouteDecision_TakeNetworkNext(routeMatrix.RouteEntries, routeMatrix.RelayNames, &buyer.RouteShader, &sessionData.RouteState, multipathVetoMap, &buyer.InternalConfig, int32(packet.DirectRTT), packet.DirectPacketLoss, nearRelayIndices, nearRelayCosts, reframedDestRelays, &routeCost, &routeNumRelays, routeRelays[:], debug) {
->>>>>>> 532c13e7
 					HandleNextToken(&sessionData, storer, &buyer, &packet, routeNumRelays, routeRelays[:], routeMatrix.RelayIDs, routerPrivateKey, &response)
 				}
 			} else {
@@ -1016,16 +1005,9 @@
 		inGamePacketLoss = packetLossServerToClient
 	}
 
-<<<<<<< HEAD
 	var routeCost int32 = sessionData.RouteCost
 	if sessionData.RouteCost == math.MaxInt32 {
 		routeCost = 0
-=======
-	multipathVetoMap := multipathVetoHandler.GetMapCopy(buyer.CompanyCode)
-	var multipathVetoed bool
-	if _, ok := multipathVetoMap[packet.UserHash]; ok {
-		multipathVetoed = true
->>>>>>> 532c13e7
 	}
 
 	var nearRelayRTT float32
@@ -1098,13 +1080,8 @@
 		PlatformType:                    uint8(packet.PlatformType),
 		SDKVersion:                      packet.Version.String(),
 		PacketLoss:                      inGamePacketLoss,
-<<<<<<< HEAD
 		PredictedNextRTT:                float32(routeCost),
 		MultipathVetoed:                 sessionData.RouteState.MultipathOverload,
-=======
-		PredictedNextRTT:                float32(sessionData.RouteCost),
-		MultipathVetoed:                 multipathVetoed,
->>>>>>> 532c13e7
 		UseDebug:                        buyer.Debug,
 		Debug:                           debugString,
 		FallbackToDirect:                packet.FallbackToDirect,
