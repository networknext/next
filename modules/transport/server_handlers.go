package transport

import (
	"fmt"
	"io"
	"math"
	"net"
	"time"

	"github.com/networknext/backend/modules/billing"
	"github.com/networknext/backend/modules/core"
	"github.com/networknext/backend/modules/crypto"
	"github.com/networknext/backend/modules/metrics"
	"github.com/networknext/backend/modules/routing"
	"github.com/networknext/backend/modules/storage"
)

const (
	UDPIPPacketHeaderSize = 28 // IP: 20, UDP: 8
)

type UDPPacket struct {
	From net.UDPAddr
	Data []byte
}

type UDPHandlerFunc func(io.Writer, *UDPPacket)

func datacenterExists(database *routing.DatabaseBinWrapper, datacenterID uint64) bool {
	_, exists := database.DatacenterMap[datacenterID]
	return exists
}

func datacenterEnabled(database *routing.DatabaseBinWrapper, buyerID uint64, datacenterID uint64) bool {
	datacenterAliases, ok := database.DatacenterMaps[buyerID]
	if !ok {
		return false
	}
	// todo: this should be a hash look up, not a linear walk!
	for _, dcMap := range datacenterAliases {
		if datacenterID == dcMap.DatacenterID {
			return true
		}
	}
	return false
}

func getDatacenter(database *routing.DatabaseBinWrapper, datacenterID uint64) routing.Datacenter {
	value, _ := database.DatacenterMap[datacenterID]
	return value
}

func writeServerInitResponse(w io.Writer, packet *ServerInitRequestPacket, response uint32) error {
	responsePacket := ServerInitResponsePacket{
		RequestID: packet.RequestID,
		Response:  response,
	}
	responsePacketData, err := MarshalPacket(&responsePacket)
	if err != nil {
		return err
	}
	packetHeader := append([]byte{PacketTypeServerInitResponse}, make([]byte, crypto.PacketHashSize)...)
	responseData := append(packetHeader, responsePacketData...)
	if _, err := w.Write(responseData); err != nil {
		return err
	}
	return nil
}

// ----------------------------------------------------------------------------

func ServerInitHandlerFunc(getDatabase func() *routing.DatabaseBinWrapper, metrics *metrics.ServerInitMetrics) UDPHandlerFunc {

	return func(w io.Writer, incoming *UDPPacket) {

		core.Debug("-----------------------------------------")
		core.Debug("server init packet from %s", incoming.From.String())

		metrics.HandlerMetrics.Invocations.Add(1)

		timeStart := time.Now()
		defer func() {
			milliseconds := float64(time.Since(timeStart).Milliseconds())
			metrics.HandlerMetrics.Duration.Set(milliseconds)
			if milliseconds > 100 {
				metrics.HandlerMetrics.LongDuration.Add(1)
			}
			core.Debug("server init duration: %fms\n-----------------------------------------", milliseconds)
		}()

		var packet ServerInitRequestPacket
		if err := UnmarshalPacket(&packet, incoming.Data); err != nil {
			core.Debug("could not read server init packet:\n\n%v\n", err)
			metrics.ReadPacketFailure.Add(1)
			return
		}

		core.Debug("server buyer id is %x", packet.BuyerID)

		database := getDatabase()

		responseType := InitResponseOK

		defer func() {
			if err := writeServerInitResponse(w, &packet, uint32(responseType)); err != nil {
				core.Debug("failed to write server init response: %s", err)
				metrics.WriteResponseFailure.Add(1)
			}
		}()

		buyer, exists := database.BuyerMap[packet.BuyerID]
		if !exists {
			core.Debug("unknown buyer")
			metrics.BuyerNotFound.Add(1)
			responseType = InitResponseUnknownBuyer
			return
		}

		if !buyer.Live {
			core.Debug("buyer not active")
			metrics.BuyerNotActive.Add(1)
			responseType = InitResponseBuyerNotActive
			return
		}

		if !crypto.VerifyPacket(buyer.PublicKey, incoming.Data) {
			core.Debug("signature check failed")
			metrics.SignatureCheckFailed.Add(1)
			responseType = InitResponseSignatureCheckFailed
			return
		}

		if !packet.Version.AtLeast(SDKVersion{4, 0, 0}) {
			core.Debug("sdk version is too old: %s", packet.Version.String())
			metrics.SDKTooOld.Add(1)
			responseType = InitResponseOldSDKVersion
			return
		}

		/*
			IMPORTANT: When the datacenter doesn't exist, we intentionally let the server init succeed anyway
			and just log here, so we can map the datacenter name to the datacenter id, when we are tracking it down.
		*/

		if !datacenterExists(database, packet.DatacenterID) {
<<<<<<< HEAD
			core.Error("unknown datacenter %s [%016x, %s] for buyer id %016x", packet.DatacenterName, packet.DatacenterID, incoming.From.String(), packet.BuyerID)
=======
			core.Error("unknown datacenter %s [%016x] for buyer id %016x", packet.DatacenterName, packet.DatacenterID, packet.BuyerID)
>>>>>>> b5cbc84b
			metrics.DatacenterNotFound.Add(1)
			return
		}

		core.Debug("server is in datacenter \"%s\" [%x]", packet.DatacenterName, packet.DatacenterID)

		core.Debug("server initialized successfully")
	}
}

// ----------------------------------------------------------------------------

func ServerUpdateHandlerFunc(getDatabase func() *routing.DatabaseBinWrapper, postSessionHandler *PostSessionHandler, metrics *metrics.ServerUpdateMetrics) UDPHandlerFunc {

	return func(w io.Writer, incoming *UDPPacket) {

		core.Debug("-----------------------------------------")
		core.Debug("server update packet from %s", incoming.From.String())

		metrics.HandlerMetrics.Invocations.Add(1)

		timeStart := time.Now()
		defer func() {
			milliseconds := float64(time.Since(timeStart).Milliseconds())
			metrics.HandlerMetrics.Duration.Set(milliseconds)
			if milliseconds > 100 {
				metrics.HandlerMetrics.LongDuration.Add(1)
			}
			core.Debug("server update duration: %fms\n-----------------------------------------", milliseconds)
		}()

		metrics.ServerUpdatePacketSize.Set(float64(len(incoming.Data)))

		var packet ServerUpdatePacket
		if err := UnmarshalPacket(&packet, incoming.Data); err != nil {
			core.Debug("could not read server update packet:\n\n%v\n", err)
			metrics.ReadPacketFailure.Add(1)
			return
		}

		core.Debug("server buyer id is %x", packet.BuyerID)

		database := getDatabase()

		buyer, exists := database.BuyerMap[packet.BuyerID]
		if !exists {
			core.Debug("unknown buyer")
			metrics.BuyerNotFound.Add(1)
			return
		}

		if !buyer.Live {
			core.Debug("buyer not active")
			metrics.BuyerNotLive.Add(1)
			return
		}

		if !crypto.VerifyPacket(buyer.PublicKey, incoming.Data) {
			core.Debug("signature check failed")
			metrics.SignatureCheckFailed.Add(1)
			return
		}

		if !packet.Version.AtLeast(SDKVersion{4, 0, 0}) && !buyer.Debug {
			core.Debug("sdk version is too old: %s", packet.Version.String())
			metrics.SDKTooOld.Add(1)
			return
		}

		// Send the number of sessions on the server to the portal cruncher
		countData := &SessionCountData{
			ServerID:    crypto.HashID(packet.ServerAddress.String()),
			BuyerID:     buyer.ID,
			NumSessions: packet.NumSessions,
		}
		postSessionHandler.SendPortalCounts(countData)

		if !datacenterExists(database, packet.DatacenterID) {
			core.Debug("datacenter does not exist %x", packet.DatacenterID)
			metrics.DatacenterNotFound.Add(1)
			return
		}

		core.Debug("server is in datacenter %x", packet.DatacenterID)

		core.Debug("server has %d sessions", packet.NumSessions)

		core.Debug("server updated successfully")
	}
}

// ----------------------------------------------------------------------------

func CalculateNextBytesUpAndDown(kbpsUp uint64, kbpsDown uint64, sliceDuration uint64) (uint64, uint64) {
	bytesUp := (((1000 * kbpsUp) / 8) * sliceDuration)
	bytesDown := (((1000 * kbpsDown) / 8) * sliceDuration)
	return bytesUp, bytesDown
}

func CalculateTotalPriceNibblins(routeNumRelays int, relaySellers [core.MaxRelaysPerRoute]routing.Seller, envelopeBytesUp uint64, envelopeBytesDown uint64) routing.Nibblin {

	if routeNumRelays == 0 {
		return 0
	}

	envelopeUpGB := float64(envelopeBytesUp) / 1000000000.0
	envelopeDownGB := float64(envelopeBytesDown) / 1000000000.0

	sellerPriceNibblinsPerGB := routing.Nibblin(0)
	for _, seller := range relaySellers {
		sellerPriceNibblinsPerGB += seller.EgressPriceNibblinsPerGB
	}

	nextPriceNibblinsPerGB := routing.Nibblin(1e9)
	totalPriceNibblins := float64(sellerPriceNibblinsPerGB+nextPriceNibblinsPerGB) * (envelopeUpGB + envelopeDownGB)

	return routing.Nibblin(totalPriceNibblins)
}

func CalculateRouteRelaysPrice(routeNumRelays int, relaySellers [core.MaxRelaysPerRoute]routing.Seller, envelopeBytesUp uint64, envelopeBytesDown uint64) [core.MaxRelaysPerRoute]routing.Nibblin {

	relayPrices := [core.MaxRelaysPerRoute]routing.Nibblin{}

	if routeNumRelays == 0 {
		return relayPrices
	}

	envelopeUpGB := float64(envelopeBytesUp) / 1000000000.0
	envelopeDownGB := float64(envelopeBytesDown) / 1000000000.0

	for i := 0; i < len(relayPrices); i++ {
		relayPriceNibblins := float64(relaySellers[i].EgressPriceNibblinsPerGB) * (envelopeUpGB + envelopeDownGB)
		relayPrices[i] = routing.Nibblin(relayPriceNibblins)
	}

	return relayPrices
}

func BuildNextTokens(
	sessionData *SessionData,
	database *routing.DatabaseBinWrapper,
	buyer *routing.Buyer,
	packet *SessionUpdatePacket,
	routeNumRelays int32,
	routeRelays []int32,
	allRelayIDs []uint64,
	routerPrivateKey [crypto.KeySize]byte,
	response *SessionResponsePacket,
) {
	/*
		This is either the first network next route, or we have changed network next route.

		We add an extra 10 seconds to the session expire timestamp, taking it to a total of 20 seconds.

		This means that each time we get a new route, we purchase ahead an extra 10 seconds, and renew
		the route 10 seconds early from this point, avoiding race conditions at the end of the 10 seconds
		when we continue the route.

		However, this also means that each time we switch routes, we burn the tail (10 seconds),
		so we want to minimize route switching where possible, for our customer's benefit.

		We also increase the session version here. This ensures that the new route is considered
		distinct from the old route, even if there are common relays in the old and the new routes.
	*/

	sessionData.ExpireTimestamp += billing.BillingSliceSeconds
	sessionData.SessionVersion++
	sessionData.Initial = true

	/*
		Build the cryptographic tokens that describe the route.

		The first token in the array always corresponds to the client.

		The last token in the array always corresponds to the server.

		The tokens in the middle correspond to relays.

		Each token is encrypted with the private key of the router (known only to us),
		and the public key of the corresponding node (client, server or relay).

		This gives us the following properties:

			1. Nobody can generate routes except us

			2. Only the corresponding node can decrypt the token

		While we are not currently a DDoS protection solution, property #2 means that
		we could use our technology to build one, if we choose, since we can construct
		a route and the client would only know the address of the next hop, and nothing more...
	*/

	numTokens := routeNumRelays + 2 // client + relays + server -> 1 + numRelays + 1 -> numRelays + 2

	routeAddresses, routePublicKeys := GetRouteAddressesAndPublicKeys(&packet.ClientAddress, packet.ClientRoutePublicKey, &packet.ServerAddress, packet.ServerRoutePublicKey, numTokens, routeRelays, allRelayIDs, database)

	tokenData := make([]byte, numTokens*routing.EncryptedNextRouteTokenSize)
	core.WriteRouteTokens(tokenData, sessionData.ExpireTimestamp, sessionData.SessionID, uint8(sessionData.SessionVersion), uint32(buyer.RouteShader.BandwidthEnvelopeUpKbps), uint32(buyer.RouteShader.BandwidthEnvelopeDownKbps), int(numTokens), routeAddresses, routePublicKeys, routerPrivateKey)
	response.RouteType = routing.RouteTypeNew
	response.NumTokens = numTokens
	response.Tokens = tokenData
}

func BuildContinueTokens(
	sessionData *SessionData,
	database *routing.DatabaseBinWrapper,
	buyer *routing.Buyer,
	packet *SessionUpdatePacket,
	routeNumRelays int32,
	routeRelays []int32,
	allRelayIDs []uint64,
	routerPrivateKey [crypto.KeySize]byte,
	response *SessionResponsePacket,
) {

	/*
		Continue tokens are used when we hold the same route from one slice to the next.

		Continue tokens just extend the expire time for the route across each relay by 10 seconds.

		It is smaller than the full initial description of the route, and is the common case.
	*/

	numTokens := routeNumRelays + 2 // client + relays + server -> 1 + numRelays + 1 -> numRelays + 2

	_, routePublicKeys := GetRouteAddressesAndPublicKeys(&packet.ClientAddress, packet.ClientRoutePublicKey, &packet.ServerAddress, packet.ServerRoutePublicKey, numTokens, routeRelays, allRelayIDs, database)

	tokenData := make([]byte, numTokens*routing.EncryptedContinueRouteTokenSize)
	core.WriteContinueTokens(tokenData, sessionData.ExpireTimestamp, sessionData.SessionID, uint8(sessionData.SessionVersion), int(numTokens), routePublicKeys, routerPrivateKey)
	response.RouteType = routing.RouteTypeContinue
	response.NumTokens = numTokens
	response.Tokens = tokenData
}

func GetRouteAddressesAndPublicKeys(
	clientAddress *net.UDPAddr,
	clientPublicKey []byte,
	serverAddress *net.UDPAddr,
	serverPublicKey []byte,
	numTokens int32,
	routeRelays []int32,
	allRelayIDs []uint64,
	database *routing.DatabaseBinWrapper,
) ([]*net.UDPAddr, [][]byte) {

	var routeAddresses [core.NEXT_MAX_NODES]*net.UDPAddr
	var routePublicKeys [core.NEXT_MAX_NODES][]byte

	// client node

	routeAddresses[0] = clientAddress
	routePublicKeys[0] = clientPublicKey

	// relay nodes

	relayAddresses := routeAddresses[1 : numTokens-1]
	relayPublicKeys := routePublicKeys[1 : numTokens-1]

	numRouteRelays := len(routeRelays)

	for i := 0; i < numRouteRelays; i++ {

		relayIndex := routeRelays[i]

		relayID := allRelayIDs[relayIndex]

		/*
			IMPORTANT: By this point, all relays in the route have been verified to exist
			so we don't need to check that it exists in the relay map here. It *DOES*
		*/

		relay, exists := database.RelayMap[relayID]

		if !exists {
			core.Debug("relay %x doesn't exist?!\n", relayID)
		}

		/*
			If the relay has a private address defined and the previous relay in the route
			is from the same seller, prefer to send to the relay private address instead.
			These private addresses often have better performance than the public addresses,
			and in the case of google cloud, have cheaper bandwidth prices.
		*/

		relayAddresses[i] = &relay.Addr

		if i > 0 {
			prevRelayIndex := routeRelays[i-1]
			prevID := allRelayIDs[prevRelayIndex]
			prev, _ := database.RelayMap[prevID] // IMPORTANT: Relay DOES exist.
			if prev.Seller.ID == relay.Seller.ID && relay.InternalAddr.String() != ":0" {
				relayAddresses[i] = &relay.InternalAddr
			}
		}

		relayPublicKeys[i] = relay.PublicKey
	}

	// server node

	routeAddresses[numTokens-1] = serverAddress
	routePublicKeys[numTokens-1] = serverPublicKey

	return routeAddresses[:numTokens], routePublicKeys[:numTokens]
}

// ----------------------------------------------------------------------------

type SessionHandlerState struct {

	/*
		Convenience state struct for the session update handler.

		We put all the state in here so it's easy to call out to functions to do work.

		Otherwise we have to pass a million parameters into every function and it gets old fast.
	*/

	input SessionData // sent up from the SDK. previous slice.

	output SessionData // sent down to the SDK. current slice.

	writer             io.Writer
	packet             SessionUpdatePacket
	response           SessionResponsePacket
	packetData         []byte
	metrics            *metrics.SessionUpdateMetrics
	database           *routing.DatabaseBinWrapper
	routeMatrix        *routing.RouteMatrix
	datacenter         routing.Datacenter
	buyer              routing.Buyer
	debug              *string
	ipLocator          routing.IPLocator
	staleDuration      time.Duration
	routerPrivateKey   [crypto.KeySize]byte
	postSessionHandler *PostSessionHandler

	// flags
	signatureCheckFailed bool
	unknownDatacenter    bool
	datacenterNotEnabled bool
	buyerNotFound        bool
	buyerNotLive         bool
	staleRouteMatrix     bool

	// real packet loss (from actual game packets). high precision %
	realPacketLoss float32

	// real jitter (from actual game packets).
	realJitter float32

	// route diversity is the number unique near relays with viable routes
	routeDiversity int32

	// for route planning (comes from SDK and route matrix)
	numNearRelays    int
	nearRelayIndices [core.MaxNearRelays]int32
	nearRelayRTTs    [core.MaxNearRelays]int32
	nearRelayJitters [core.MaxNearRelays]int32
	numDestRelays    int32
	destRelays       []int32

	// for session post (billing, portal etc...)
	postNearRelayCount               int
	postNearRelayIDs                 [core.MaxNearRelays]uint64
	postNearRelayNames               [core.MaxNearRelays]string
	postNearRelayAddresses           [core.MaxNearRelays]net.UDPAddr
	postNearRelayRTT                 [core.MaxNearRelays]float32
	postNearRelayJitter              [core.MaxNearRelays]float32
	postNearRelayPacketLoss          [core.MaxNearRelays]float32
	postRouteRelayNames              [core.MaxRelaysPerRoute]string
	postRouteRelaySellers            [core.MaxRelaysPerRoute]routing.Seller
	postRealPacketLossClientToServer float32
	postRealPacketLossServerToClient float32

	// todo
	/*
		multipathVetoHandler storage.MultipathVetoHandler
	*/
}

func sessionPre(state *SessionHandlerState) bool {

	var exists bool
	state.buyer, exists = state.database.BuyerMap[state.packet.BuyerID]
	if !exists {
		core.Debug("buyer not found")
		state.metrics.BuyerNotFound.Add(1)
		state.buyerNotFound = true
		return true
	}

	if !state.buyer.Live {
		core.Debug("buyer not live")
		state.metrics.BuyerNotLive.Add(1)
		state.buyerNotLive = true
		return true
	}

	if !crypto.VerifyPacket(state.buyer.PublicKey, state.packetData) {
		core.Debug("signature check failed")
		state.metrics.SignatureCheckFailed.Add(1)
		state.signatureCheckFailed = true
		return true
	}

	if state.packet.ClientPingTimedOut {
		core.Debug("client ping timed out")
		state.metrics.ClientPingTimedOut.Add(1)
		return true
	}

	if !datacenterExists(state.database, state.packet.DatacenterID) {
		core.Debug("unknown datacenter")
		state.metrics.DatacenterNotFound.Add(1)
		state.unknownDatacenter = true
		return true
	}

	if !datacenterEnabled(state.database, state.packet.BuyerID, state.packet.DatacenterID) {
		core.Debug("datacenter not enabled")
		state.metrics.DatacenterNotEnabled.Add(1)
		state.datacenterNotEnabled = true
		return true
	}

	state.datacenter = getDatacenter(state.database, state.packet.DatacenterID)

	destRelayIDs := state.routeMatrix.GetDatacenterRelayIDs(state.packet.DatacenterID)
	if len(destRelayIDs) == 0 {
		core.Debug("no relays in datacenter %x", state.packet.DatacenterID)
		state.metrics.NoRelaysInDatacenter.Add(1)
		return true
	}

	if state.routeMatrix.CreatedAt+uint64(state.staleDuration.Seconds()) < uint64(time.Now().Unix()) {
		core.Debug("stale route matrix")
		state.staleRouteMatrix = true
		state.metrics.StaleRouteMatrix.Add(1)
		return true
	}

	if state.buyer.Debug {
		core.Debug("debug enabled")
		state.debug = new(string)
	}

	for i := int32(0); i < state.packet.NumTags; i++ {
		if state.packet.Tags[i] == crypto.HashID("pro") {
			core.Debug("pro mode enabled")
			state.buyer.RouteShader.ProMode = true
		}
	}

	state.output.Initial = false

	return false
}

func sessionUpdateNewSession(state *SessionHandlerState) {

	core.Debug("new session")

	var err error

	state.output.Location, err = state.ipLocator.LocateIP(state.packet.ClientAddress.IP)

	if err != nil || state.output.Location == routing.LocationNullIsland {
		core.Debug("location veto")
		state.metrics.ClientLocateFailure.Add(1)
		state.output.RouteState.LocationVeto = true
		return
	}

	state.output.Version = SessionDataVersion
	state.output.SessionID = state.packet.SessionID
	state.output.SliceNumber = state.packet.SliceNumber + 1
	state.output.ExpireTimestamp = uint64(time.Now().Unix()) + billing.BillingSliceSeconds
	state.output.RouteState.UserID = state.packet.UserHash
	state.output.RouteState.ABTest = state.buyer.RouteShader.ABTest

	state.input = state.output
}

func sessionUpdateExistingSession(state *SessionHandlerState) {

	core.Debug("existing session")

	/*
		Read in the input state from the session data

		This is the state.output from the previous slice.
	*/

	err := UnmarshalSessionData(&state.input, state.packet.SessionData[:])

	if err != nil {
		core.Debug("could not read session data:\n\n%s\n", err)
		state.metrics.ReadSessionDataFailure.Add(1)
		return
	}

	/*
		Check for some obviously divergent data between the session request packet
		and the stored session data. If there is a mismatch, just return a direct route.
	*/

	if state.input.SessionID != state.packet.SessionID {
		core.Debug("bad session id")
		state.metrics.BadSessionID.Add(1)
		return
	}

	if state.input.SliceNumber != state.packet.SliceNumber {
		core.Debug("bad slice number")
		state.metrics.BadSliceNumber.Add(1)
		return
	}

	/*
		Copy input state to output and go to next slice.

		During the rest of the session update we transform session.output in place,
		before sending it back to the SDK in the session response packet.
	*/

	state.output = state.input
	state.output.SliceNumber += 1
	state.output.ExpireTimestamp += billing.BillingSliceSeconds

	/*
		Calculate real packet loss.

		This is driven from actual game packets, not ping packets.

		This value is typically much higher precision (60HZ), vs. ping packets (10HZ).
	*/

	slicePacketsSentClientToServer := state.packet.PacketsSentClientToServer - state.input.PrevPacketsSentClientToServer
	slicePacketsSentServerToClient := state.packet.PacketsSentServerToClient - state.input.PrevPacketsSentServerToClient

	slicePacketsLostClientToServer := state.packet.PacketsLostClientToServer - state.input.PrevPacketsLostClientToServer
	slicePacketsLostServerToClient := state.packet.PacketsLostServerToClient - state.input.PrevPacketsLostServerToClient

	var realPacketLossClientToServer float32
	if slicePacketsSentClientToServer != uint64(0) {
		realPacketLossClientToServer = float32(float64(slicePacketsLostClientToServer)/float64(slicePacketsSentClientToServer)) * 100.0
	}

	var realPacketLossServerToClient float32
	if slicePacketsSentServerToClient != uint64(0) {
		realPacketLossServerToClient = float32(float64(slicePacketsLostServerToClient)/float64(slicePacketsSentServerToClient)) * 100.0
	}

	state.realPacketLoss = realPacketLossClientToServer
	if realPacketLossServerToClient > realPacketLossClientToServer {
		state.realPacketLoss = realPacketLossServerToClient
	}

	state.postRealPacketLossClientToServer = realPacketLossClientToServer
	state.postRealPacketLossServerToClient = realPacketLossServerToClient

	/*
		Calculate real jitter.

		This is driven from actual game packets, not ping packets.

		Clamp jitter between client and server at 1000.

		It is meaningless beyond that...
	*/

	if state.packet.JitterClientToServer > 1000.0 {
		state.packet.JitterClientToServer = float32(1000)
	}

	if state.packet.JitterServerToClient > 1000.0 {
		state.packet.JitterServerToClient = float32(1000)
	}

	state.realJitter = state.packet.JitterClientToServer
	if state.packet.JitterServerToClient > state.packet.JitterClientToServer {
		state.realJitter = state.packet.JitterServerToClient
	}
}

func sessionHandleFallbackToDirect(state *SessionHandlerState) bool {

	/*
		Fallback to direct is a state where the SDK has met some fatal error condition.

		When this happens, the session will go direct from that point forward.

		Here we look at flags sent up from the SDK, and send them to stackdriver metrics,
		so we can diagnose what caused any fallback to directs to happen.
	*/

	if state.packet.FallbackToDirect && !state.output.FellBackToDirect {

		core.Debug("fallback to direct")

		state.output.FellBackToDirect = true

		reported := false

		if state.packet.Flags&FallbackFlagsBadRouteToken != 0 {
			state.metrics.FallbackToDirectBadRouteToken.Add(1)
			reported = true
		}

		if state.packet.Flags&FallbackFlagsNoNextRouteToContinue != 0 {
			state.metrics.FallbackToDirectNoNextRouteToContinue.Add(1)
			reported = true
		}

		if state.packet.Flags&FallbackFlagsPreviousUpdateStillPending != 0 {
			state.metrics.FallbackToDirectPreviousUpdateStillPending.Add(1)
			reported = true
		}

		if state.packet.Flags&FallbackFlagsBadContinueToken != 0 {
			state.metrics.FallbackToDirectBadContinueToken.Add(1)
			reported = true
		}

		if state.packet.Flags&FallbackFlagsRouteExpired != 0 {
			state.metrics.FallbackToDirectRouteExpired.Add(1)
			reported = true
		}

		if state.packet.Flags&FallbackFlagsRouteRequestTimedOut != 0 {
			state.metrics.FallbackToDirectRouteRequestTimedOut.Add(1)
			reported = true
		}

		if state.packet.Flags&FallbackFlagsContinueRequestTimedOut != 0 {
			state.metrics.FallbackToDirectContinueRequestTimedOut.Add(1)
			reported = true
		}

		if state.packet.Flags&FallbackFlagsClientTimedOut != 0 {
			state.metrics.FallbackToDirectClientTimedOut.Add(1)
			reported = true
		}

		if state.packet.Flags&FallbackFlagsUpgradeResponseTimedOut != 0 {
			state.metrics.FallbackToDirectUpgradeResponseTimedOut.Add(1)
			reported = true
		}

		if state.packet.Flags&FallbackFlagsRouteUpdateTimedOut != 0 {
			state.metrics.FallbackToDirectRouteUpdateTimedOut.Add(1)
			reported = true
		}

		if state.packet.Flags&FallbackFlagsDirectPongTimedOut != 0 {
			state.metrics.FallbackToDirectDirectPongTimedOut.Add(1)
			reported = true
		}

		if state.packet.Flags&FallbackFlagsNextPongTimedOut != 0 {
			state.metrics.FallbackToDirectNextPongTimedOut.Add(1)
			reported = true
		}

		if !reported {
			state.metrics.FallbackToDirectUnknownReason.Add(1)
		}

		return true
	}

	return false
}

func sessionGetNearRelays(state *SessionHandlerState) bool {

	/*
		This function selects up to 32 near relays for the session,
		according to the players latitude and longitude determined by
		ip2location.

		These near relays are selected only on the first slice (slice 0)
		of a session, and are held fixed for the duration of the session.

		The SDK pings the near relays, and reports up the latency, jitter
		and packet loss to each near relay, with each subsequent session
		update (every 10 seconds).

		Network Next uses the relay ping statistics in route planning,
		by adding the latency to the first relay to the total route cost,
		and by excluding near relays with higher jitter or packet loss
		than the default internet route.
	*/

	directLatency := state.packet.DirectRTT

	clientLatitude := state.output.Location.Latitude
	clientLongitude := state.output.Location.Longitude

	serverLatitude := state.datacenter.Location.Latitude
	serverLongitude := state.datacenter.Location.Longitude

	state.response.NearRelayIDs, state.response.NearRelayAddresses = state.routeMatrix.GetNearRelays(directLatency, clientLatitude, clientLongitude, serverLatitude, serverLongitude, core.MaxNearRelays)
	if len(state.response.NearRelayIDs) == 0 {
		core.Debug("no near relays :(")
		state.metrics.NearRelaysLocateFailure.Add(1)
		return false
	}

	state.response.NumNearRelays = int32(len(state.response.NearRelayIDs))
	state.response.HighFrequencyPings = state.buyer.InternalConfig.HighFrequencyPings && !state.buyer.InternalConfig.LargeCustomer
	state.response.NearRelaysChanged = true

	return true
}

func sessionUpdateNearRelayStats(state *SessionHandlerState) bool {

	/*
		This function is called once every seconds for all slices
		in a session after slice 0 (first slice).

		It takes the ping statistics for each near relay, and collates them
		into a format suitable for route planning later on in the session
		update.

		It also runs various filters inside core.ReframeRelays, which look at
		the history of latency, jitter and packet loss across the entire session
		in order to exclude near relays with bad performance from being selected.
	*/

	routeShader := &state.buyer.RouteShader

	routeState := &state.output.RouteState

	directLatency := int32(math.Ceil(float64(state.packet.DirectRTT)))
	directJitter := int32(math.Ceil(float64(state.packet.DirectJitter)))
	directPacketLoss := int32(math.Floor(float64(state.packet.DirectPacketLoss) + 0.5))
	nextPacketLoss := int32(math.Floor(float64(state.packet.NextPacketLoss) + 0.5))

	destRelayIDs := state.routeMatrix.GetDatacenterRelayIDs(state.datacenter.ID)
	if len(destRelayIDs) == 0 {
		core.Debug("no relays in datacenter %x", state.datacenter.ID)
		state.metrics.NoRelaysInDatacenter.Add(1)
		return false
	}

	sliceNumber := int32(state.packet.SliceNumber)

	state.destRelays = make([]int32, len(destRelayIDs))

	/*
		If we are holding near relays, use the held near relay RTT as input
		instead of the near relay ping data sent up from the SDK.
	*/

	if state.input.HoldNearRelays {
		core.Debug("using held near relay RTTs")
		for i := range state.packet.NearRelayIDs {
			state.packet.NearRelayRTT[i] = state.input.HoldNearRelayRTT[i] // when set to 255, near relay is excluded from routing
			state.packet.NearRelayJitter[i] = 0
			state.packet.NearRelayPacketLoss[i] = 0
		}
	}

	/*
		Reframe the near relays to get them in a relay index form relative to the current route matrix.
	*/

	core.ReframeRelays(

		// input
		routeShader,
		routeState,
		state.routeMatrix.RelayIDsToIndices,
		directLatency,
		directJitter,
		directPacketLoss,
		nextPacketLoss,
		sliceNumber,
		state.packet.NearRelayIDs,
		state.packet.NearRelayRTT,
		state.packet.NearRelayJitter,
		state.packet.NearRelayPacketLoss,
		destRelayIDs,

		// output
		state.nearRelayRTTs[:],
		state.nearRelayJitters[:],
		&state.numDestRelays,
		state.destRelays,
	)

	state.numNearRelays = len(state.packet.NearRelayIDs)

	for i := range state.packet.NearRelayIDs {
		relayIndex, exists := state.routeMatrix.RelayIDsToIndices[state.packet.NearRelayIDs[i]]
		if exists {
			state.nearRelayIndices[i] = relayIndex
		} else {
			state.nearRelayIndices[i] = -1 // near relay no longer exists in route matrix
		}
	}

	sessionFilterNearRelays(state) // IMPORTANT: Reduce % of sessions that run near relay pings for large customers

	return true

}

func sessionFilterNearRelays(state *SessionHandlerState) {

	/*
		Reduce the % of sessions running near relay pings for large customers.

		We do this by only running near relay pings for the first 3 slices, and then holding
		the near relay ping results fixed for the rest of the session.
	*/

	if !state.buyer.InternalConfig.LargeCustomer {
		return
	}

	if state.packet.SliceNumber < 4 {
		return
	}

	// IMPORTANT: On slice 4, grab the *processed* near relay RTTs from ReframeRelays,
	// which are set to 255 for any near relays excluded because of high jitter or PL
	// and hold them as the near relay RTTs to use from now on.

	if state.packet.SliceNumber == 4 {
		core.Debug("holding near relays")
		state.output.HoldNearRelays = true
		for i := 0; i < len(state.packet.NearRelayIDs); i++ {
			state.output.HoldNearRelayRTT[i] = state.nearRelayRTTs[i]
		}
	}

	// tell the SDK to stop pinging near relays

	state.response.ExcludeNearRelays = true
	for i := 0; i < core.MaxNearRelays; i++ {
		state.response.NearRelayExcluded[i] = true
	}
}

func sessionMakeRouteDecision(state *SessionHandlerState) {

	// todo: why would we copy such a potentially large map here? really bad idea...
	// multipathVetoMap := multipathVetoHandler.GetMapCopy(buyer.CompanyCode)
	multipathVetoMap := map[uint64]bool{}

	/*
		If we are on on network next but don't have any relays in our route, something is WRONG.
		Veto the session and go direct.
	*/

	if state.input.RouteState.Next && state.input.RouteNumRelays == 0 {
		core.Debug("on network next, but no route relays?")
		state.output.RouteState.Next = false
		state.output.RouteState.Veto = true
		state.metrics.NextWithoutRouteRelays.Add(1)
		return
	}

	var routeChanged bool
	var routeCost int32
	var routeNumRelays int32

	routeRelays := [core.MaxRelaysPerRoute]int32{}

	sliceNumber := int32(state.packet.SliceNumber)

	if !state.input.RouteState.Next {

		// currently going direct. should we take network next?

		if core.MakeRouteDecision_TakeNetworkNext(state.routeMatrix.RouteEntries, &state.buyer.RouteShader, &state.output.RouteState, multipathVetoMap, &state.buyer.InternalConfig, int32(state.packet.DirectRTT), state.realPacketLoss, state.nearRelayIndices[:], state.nearRelayRTTs[:], state.destRelays, &routeCost, &routeNumRelays, routeRelays[:], &state.routeDiversity, state.debug, sliceNumber) {
			BuildNextTokens(&state.output, state.database, &state.buyer, &state.packet, routeNumRelays, routeRelays[:routeNumRelays], state.routeMatrix.RelayIDs, state.routerPrivateKey, &state.response)
		}

	} else {

		// currently taking network next

		if !state.packet.Next {

			// the sdk aborted this session

			core.Debug("aborted")
			state.output.RouteState.Next = false
			state.output.RouteState.Veto = true
			state.metrics.SDKAborted.Add(1)
			return
		}

		/*
			Reframe the current route in terms of relay indices in the current route matrix

			This is necessary because the set of relays in the route matrix change over time.
		*/

		if !core.ReframeRoute(&state.output.RouteState, state.routeMatrix.RelayIDsToIndices, state.output.RouteRelayIDs[:state.output.RouteNumRelays], &routeRelays) {
			routeRelays = [core.MaxRelaysPerRoute]int32{}
			core.Debug("one or more relays in the route no longer exist")
			state.metrics.RouteDoesNotExist.Add(1)
		}

		stayOnNext, routeChanged := core.MakeRouteDecision_StayOnNetworkNext(state.routeMatrix.RouteEntries, state.routeMatrix.RelayNames, &state.buyer.RouteShader, &state.output.RouteState, &state.buyer.InternalConfig, int32(state.packet.DirectRTT), int32(state.packet.NextRTT), state.output.RouteCost, state.realPacketLoss, state.packet.NextPacketLoss, state.output.RouteNumRelays, routeRelays, state.nearRelayIndices[:], state.nearRelayRTTs[:], state.destRelays[:], &routeCost, &routeNumRelays, routeRelays[:], state.debug)

		if stayOnNext {

			// stay on network next

			if routeChanged {
				core.Debug("route changed")
				state.metrics.RouteSwitched.Add(1)
				BuildNextTokens(&state.output, state.database, &state.buyer, &state.packet, routeNumRelays, routeRelays[:routeNumRelays], state.routeMatrix.RelayIDs, state.routerPrivateKey, &state.response)
			} else {
				core.Debug("route continued")
				BuildContinueTokens(&state.output, state.database, &state.buyer, &state.packet, routeNumRelays, routeRelays[:routeNumRelays], state.routeMatrix.RelayIDs, state.routerPrivateKey, &state.response)
			}

		} else {

			// leave network next

			if state.output.RouteState.NoRoute {
				core.Debug("route no longer exists")
				state.metrics.NoRoute.Add(1)
			}

			if state.output.RouteState.MultipathOverload {
				core.Debug("multipath overload")
				state.metrics.MultipathOverload.Add(1)
			}

			if state.output.RouteState.Mispredict {
				core.Debug("mispredict")
				state.metrics.MispredictVeto.Add(1)
			}

			if state.output.RouteState.LatencyWorse {
				core.Debug("latency worse")
				state.metrics.LatencyWorse.Add(1)
			}
		}
	}

	/*
		Stash key route parameters in the response so the SDK recieves them.

		Committed means to actually send packets across the network next route,
		if false, then the route just has ping packets sent across it, but no
		game packets.

		Multipath means to send packets across both the direct and the network
		next route at the same time, which reduces packet loss.
	*/

	state.response.Committed = state.output.RouteState.Committed
	state.response.Multipath = state.output.RouteState.Multipath

	/*
		Stick the route cost, whether the route changed, and the route relay data
		in the output state. This output state is serialized into the route state
		in the route response, and sent back up to us, allowing us to know the
		current network next route, when we plan the next 10 second slice.
	*/

	if routeCost > routing.InvalidRouteValue {
		routeCost = routing.InvalidRouteValue
	}

	state.output.RouteCost = routeCost
	state.output.RouteChanged = routeChanged
	state.output.RouteNumRelays = routeNumRelays

	for i := int32(0); i < routeNumRelays; i++ {
		relayID := state.routeMatrix.RelayIDs[routeRelays[i]]
		state.output.RouteRelayIDs[i] = relayID
	}
}

func sessionPost(state *SessionHandlerState) {

	/*
		If the buyer doesn't exist, or the signature check failed,
		this is potentially a malicious request. Don't respond to it.
	*/

	if state.buyerNotFound || state.signatureCheckFailed {
		core.Debug("not responding")
		return
	}

	/*
		Build the set of near relays for the SDK to ping.

		The SDK pings these near relays and reports up the results in the next session update.

		We hold the set of near relays fixed for the session, so we only do this work on the first slice.
	*/

	if state.packet.SliceNumber == 0 {
		sessionGetNearRelays(state)
		core.Debug("first slice always goes direct")
	}

	/*
		Since post runs at the end of every session handler, run logic
		here that must run if we are taking network next vs. direct
	*/

	if state.response.RouteType != routing.RouteTypeDirect {
		core.Debug("session takes network next")
		state.metrics.NextSlices.Add(1)
		state.output.EverOnNext = true
	} else {
		core.Debug("session goes direct")
		state.metrics.DirectSlices.Add(1)
	}

	/*
		Store the packets sent and packets lost counters in the route state,
		so we can use them to calculate real packet loss next session update.
	*/

	state.output.PrevPacketsSentClientToServer = state.packet.PacketsSentClientToServer
	state.output.PrevPacketsSentServerToClient = state.packet.PacketsSentServerToClient
	state.output.PrevPacketsLostClientToServer = state.packet.PacketsLostClientToServer
	state.output.PrevPacketsLostServerToClient = state.packet.PacketsLostServerToClient

	/*
		If the core routing logic generated a debug string, include it in the response.
	*/

	if state.debug != nil {
		state.response.Debug = *state.debug
		if state.response.Debug != "" {
			state.response.HasDebug = true
		}
	}

	/*
		Write the session response packet and send it back to the caller.
	*/

	if err := writeSessionResponse(state.writer, &state.response, &state.output, state.metrics); err != nil {
		core.Debug("failed to write session update response: %s", err)
		state.metrics.WriteResponseFailure.Add(1)
		return
	}

	/*
		The client times out at the end of each session, and holds on for 60 seconds.
		These slices at the end have no useful information for the portal or billing,
		so we drop them here.
	*/

	if state.packet.ClientPingTimedOut {
		return
	}

	/*
		Check if we should multipath veto this user.

		Multipath veto detects users who spike up RTT while on multipath, indicating
		that multipath is sending too much bandwidth for their connection.

		Multipath veto users immediately leave network next (go direct), and are
		disallowed from taking multipath for future next routes for some period
		of time.

		After this time elapses, they are allowed to try multipath again.
	*/

	// todo: bring back multipath veto, but fix the weird copy the entire multipath database thing first =p
	/*
		if packet.Next && sessionData.RouteState.MultipathOverload {
			if err := multipathVetoHandler.MultipathVetoUser(buyer.CompanyCode, packet.UserHash); err != nil {
				level.Error(postSessionHandler.logger).Log("err", err)
			}
		}
	*/

	/*
		Build route relay data (for portal, billing etc...)
	*/

	buildPostRouteRelayData(state)

	/*
		Build post near relay data (for portal, billing etc...)
	*/

	buildPostNearRelayData(state)

	/*
		Build billing data and send it to the billing system via pubsub (non-realtime path)
	*/

	var billingEntry *billing.BillingEntry
	if state.postSessionHandler.featureBilling {
		billingEntry = buildBillingEntry(state)

		state.postSessionHandler.SendBillingEntry(billingEntry)
	}

	if state.postSessionHandler.featureBilling2 {
		billingEntry2 := buildBillingEntry2(state)

		state.postSessionHandler.SendBillingEntry2(billingEntry2)
	}

	/*
		Send the billing entry to the vanity metrics system (real-time path)

		TODO: once buildBillingEntry() is deprecated, modify vanity metrics to use BillingEntry2
	*/

	if state.postSessionHandler.useVanityMetrics {
		state.postSessionHandler.SendVanityMetric(billingEntry)
	}

	/*
		Send data to the portal (real-time path)
	*/

	portalData := buildPortalData(state)

	if portalData.Meta.NextRTT != 0 || portalData.Meta.DirectRTT != 0 {
		state.postSessionHandler.SendPortalData(portalData)
	}
}

func buildPostRouteRelayData(state *SessionHandlerState) {

	/*
		Build information about the relays involved in the current route.

		This data is sent to the portal, billing and the vanity metrics system.
	*/

	for i := int32(0); i < state.input.RouteNumRelays; i++ {
		relay, ok := state.database.RelayMap[state.input.RouteRelayIDs[i]]
		if ok {
			state.postRouteRelayNames[i] = relay.Name
			state.postRouteRelaySellers[i] = relay.Seller
		}
	}
}

func buildPostNearRelayData(state *SessionHandlerState) {

	state.postNearRelayCount = int(state.packet.NumNearRelays)

	for i := 0; i < state.postNearRelayCount; i++ {

		/*
			The set of near relays is held fixed at the start of a session.
			Therefore it is possible that a near relay may no longer exist.
		*/

		relayID := state.packet.NearRelayIDs[i]
		relayIndex, ok := state.routeMatrix.RelayIDsToIndices[relayID]
		if !ok {
			continue
		}

		/*
			Fill in information for near relays needed by billing and the portal.

			We grab this data from the session update packet, which corresponds to the previous slice (input).

			This makes sure all values for a slice in billing and the portal line up temporally.
		*/

		state.postNearRelayIDs[i] = relayID
		state.postNearRelayNames[i] = state.routeMatrix.RelayNames[relayIndex]
		state.postNearRelayAddresses[i] = state.routeMatrix.RelayAddresses[relayIndex]
		state.postNearRelayRTT[i] = float32(state.packet.NearRelayRTT[i])
		state.postNearRelayJitter[i] = float32(state.packet.NearRelayJitter[i])
		state.postNearRelayPacketLoss[i] = float32(state.packet.NearRelayPacketLoss[i])
	}
}

func buildBillingEntry(state *SessionHandlerState) *billing.BillingEntry {

	/*
		Each slice is 10 seconds long except for the first slice with a given network next route,
		which is 20 seconds long. Each time we change network next route, we burn the 10 second tail
		that we pre-bought at the start of the previous route.
	*/

	sliceDuration := uint64(billing.BillingSliceSeconds)
	if state.input.Initial {
		sliceDuration *= 2
	}

	/*
		Calculate the actual amounts of bytes sent up and down along the network next route
		for the duration of the previous slice (just being reported up from the SDK).

		This is *not* what we bill on.
	*/

	nextBytesUp, nextBytesDown := CalculateNextBytesUpAndDown(uint64(state.packet.NextKbpsUp), uint64(state.packet.NextKbpsDown), sliceDuration)

	/*
		Calculate the envelope bandwidth in bytes up and down for the duration of the previous slice.

		This is what we bill on.
	*/

	nextEnvelopeBytesUp, nextEnvelopeBytesDown := CalculateNextBytesUpAndDown(uint64(state.buyer.RouteShader.BandwidthEnvelopeUpKbps), uint64(state.buyer.RouteShader.BandwidthEnvelopeDownKbps), sliceDuration)

	/*
		Calculate the total price for this slice of bandwidth envelope.

		This is the sum of all relay hop prices, plus our rake, multiplied by the envelope up/down
		and the length of the session in seconds.
	*/

	totalPrice := CalculateTotalPriceNibblins(int(state.input.RouteNumRelays), state.postRouteRelaySellers, nextEnvelopeBytesUp, nextEnvelopeBytesDown)

	/*
		Calculate the per-relay hop price that sums up to the total price, minus our rake.
	*/

	routeRelayPrices := CalculateRouteRelaysPrice(int(state.input.RouteNumRelays), state.postRouteRelaySellers, nextEnvelopeBytesUp, nextEnvelopeBytesDown)

	// todo: not really sure why we transform it like this? seems wasteful
	nextRelaysPrice := [core.MaxRelaysPerRoute]uint64{}
	for i := 0; i < core.MaxRelaysPerRoute; i++ {
		nextRelaysPrice[i] = uint64(routeRelayPrices[i])
	}

	// todo: not really sure why we need to do this...
	var routeCost int32 = state.input.RouteCost
	if state.input.RouteCost == math.MaxInt32 {
		routeCost = 0
	}

	/*
		Save the first hop RTT from the client to the first relay in the route.

		This is useful for analysis and saves data science some work.
	*/

	var nearRelayRTT float32
	if state.input.RouteNumRelays > 0 {
		for i, nearRelayID := range state.postNearRelayIDs {
			if nearRelayID == state.input.RouteRelayIDs[0] {
				nearRelayRTT = float32(state.postNearRelayRTT[i])
				break
			}
		}
	}

	/*
		If the debug string is set to something by the core routing system, put it in the billing entry.
	*/

	debugString := ""
	if state.debug != nil {
		debugString = *state.debug
	}

	/*
		Clamp jitter between client and server at 1000.

		It is meaningless beyond that...
	*/

	if state.packet.JitterClientToServer > 1000.0 {
		state.packet.JitterClientToServer = float32(1000)
	}

	if state.packet.JitterServerToClient > 1000.0 {
		state.packet.JitterServerToClient = float32(1000)
	}

	/*
		Create the billing entry and return it to the caller
	*/

	billingEntry := billing.BillingEntry{
		Timestamp:                       uint64(time.Now().Unix()),
		BuyerID:                         state.packet.BuyerID,
		UserHash:                        state.packet.UserHash,
		SessionID:                       state.packet.SessionID,
		SliceNumber:                     state.packet.SliceNumber,
		DirectRTT:                       state.packet.DirectRTT,
		DirectJitter:                    state.packet.DirectJitter,
		DirectPacketLoss:                state.packet.DirectPacketLoss,
		Next:                            state.packet.Next,
		NextRTT:                         state.packet.NextRTT,
		NextJitter:                      state.packet.NextJitter,
		NextPacketLoss:                  state.packet.NextPacketLoss,
		NumNextRelays:                   uint8(state.input.RouteNumRelays),
		NextRelays:                      state.input.RouteRelayIDs,
		TotalPrice:                      uint64(totalPrice),
		ClientToServerPacketsLost:       state.packet.PacketsLostClientToServer,
		ServerToClientPacketsLost:       state.packet.PacketsLostServerToClient,
		Committed:                       state.packet.Committed,
		Flagged:                         state.packet.Reported,
		Multipath:                       state.input.RouteState.Multipath,
		Initial:                         state.input.Initial,
		NextBytesUp:                     nextBytesUp,
		NextBytesDown:                   nextBytesDown,
		EnvelopeBytesUp:                 nextEnvelopeBytesUp,
		EnvelopeBytesDown:               nextEnvelopeBytesDown,
		DatacenterID:                    state.datacenter.ID,
		RTTReduction:                    state.input.RouteState.ReduceLatency,
		PacketLossReduction:             state.input.RouteState.ReducePacketLoss,
		NextRelaysPrice:                 nextRelaysPrice,
		Latitude:                        float32(state.input.Location.Latitude),
		Longitude:                       float32(state.input.Location.Longitude),
		ISP:                             state.input.Location.ISP,
		ABTest:                          state.input.RouteState.ABTest,
		RouteDecision:                   0, // deprecated
		ConnectionType:                  uint8(state.packet.ConnectionType),
		PlatformType:                    uint8(state.packet.PlatformType),
		SDKVersion:                      state.packet.Version.String(),
		PacketLoss:                      state.realPacketLoss,
		PredictedNextRTT:                float32(routeCost),
		MultipathVetoed:                 state.input.RouteState.MultipathOverload,
		UseDebug:                        state.buyer.Debug,
		Debug:                           debugString,
		FallbackToDirect:                state.packet.FallbackToDirect,
		ClientFlags:                     state.packet.Flags,
		UserFlags:                       state.packet.UserFlags,
		NearRelayRTT:                    nearRelayRTT,
		PacketsOutOfOrderClientToServer: state.packet.PacketsOutOfOrderClientToServer,
		PacketsOutOfOrderServerToClient: state.packet.PacketsOutOfOrderServerToClient,
		JitterClientToServer:            state.packet.JitterClientToServer,
		JitterServerToClient:            state.packet.JitterServerToClient,
		NumNearRelays:                   uint8(state.postNearRelayCount),
		NearRelayIDs:                    state.postNearRelayIDs,
		NearRelayRTTs:                   state.postNearRelayRTT,
		NearRelayJitters:                state.postNearRelayJitter,
		NearRelayPacketLosses:           state.postNearRelayPacketLoss,
		RelayWentAway:                   state.input.RouteState.RelayWentAway,
		RouteLost:                       state.input.RouteState.RouteLost,
		NumTags:                         uint8(state.packet.NumTags),
		Tags:                            state.packet.Tags,
		Mispredicted:                    state.input.RouteState.Mispredict,
		Vetoed:                          state.input.RouteState.Veto,
		LatencyWorse:                    state.input.RouteState.LatencyWorse,
		NoRoute:                         state.input.RouteState.NoRoute,
		NextLatencyTooHigh:              state.input.RouteState.NextLatencyTooHigh,
		RouteChanged:                    state.input.RouteChanged,
		CommitVeto:                      state.input.RouteState.CommitVeto,
		RouteDiversity:                  uint32(state.routeDiversity),
		LackOfDiversity:                 state.input.RouteState.LackOfDiversity,
		Pro:                             state.buyer.RouteShader.ProMode && !state.input.RouteState.MultipathRestricted,
		MultipathRestricted:             state.input.RouteState.MultipathRestricted,
		ClientToServerPacketsSent:       state.packet.PacketsSentClientToServer,
		ServerToClientPacketsSent:       state.packet.PacketsSentServerToClient,
		BuyerNotLive:                    state.buyerNotLive,
		UnknownDatacenter:               state.unknownDatacenter,
		DatacenterNotEnabled:            state.datacenterNotEnabled,
		StaleRouteMatrix:                state.staleRouteMatrix,
	}

	return &billingEntry
}

func buildBillingEntry2(state *SessionHandlerState) *billing.BillingEntry2 {
	/*
		Each slice is 10 seconds long except for the first slice with a given network next route,
		which is 20 seconds long. Each time we change network next route, we burn the 10 second tail
		that we pre-bought at the start of the previous route.
	*/

	sliceDuration := uint64(billing.BillingSliceSeconds)
	if state.input.Initial {
		sliceDuration *= 2
	}

	/*
		Calculate the envelope bandwidth in bytes up and down for the duration of the previous slice.

		This is what we bill on.
	*/

	nextEnvelopeBytesUp, nextEnvelopeBytesDown := CalculateNextBytesUpAndDown(uint64(state.buyer.RouteShader.BandwidthEnvelopeUpKbps), uint64(state.buyer.RouteShader.BandwidthEnvelopeDownKbps), sliceDuration)

	/*
		Calculate the total price for this slice of bandwidth envelope.

		This is the sum of all relay hop prices, plus our rake, multiplied by the envelope up/down
		and the length of the session in seconds.
	*/

	totalPrice := CalculateTotalPriceNibblins(int(state.input.RouteNumRelays), state.postRouteRelaySellers, nextEnvelopeBytesUp, nextEnvelopeBytesDown)

	/*
		Calculate the per-relay hop price that sums up to the total price, minus our rake.
	*/

	routeRelayPrices := CalculateRouteRelaysPrice(int(state.input.RouteNumRelays), state.postRouteRelaySellers, nextEnvelopeBytesUp, nextEnvelopeBytesDown)

	// todo: not really sure why we transform it like this? seems wasteful
	nextRelayPrice := [core.MaxRelaysPerRoute]uint64{}
	for i := 0; i < core.MaxRelaysPerRoute; i++ {
		nextRelayPrice[i] = uint64(routeRelayPrices[i])
	}

	// todo: not really sure why we need to do this...
	var routeCost int32 = state.input.RouteCost
	if state.input.RouteCost == math.MaxInt32 {
		routeCost = 0
	}

	/*
		Save the first hop RTT from the client to the first relay in the route.

		This is useful for analysis and saves data science some work.
	*/

	var nearRelayRTT int32
	if state.input.RouteNumRelays > 0 {
		for i, nearRelayID := range state.postNearRelayIDs {
			if nearRelayID == state.input.RouteRelayIDs[0] {
				nearRelayRTT = int32(state.postNearRelayRTT[i])
				break
			}
		}
	}

	/*
		If the debug string is set to something by the core routing system, put it in the billing entry.
	*/

	debugString := ""
	if state.debug != nil {
		debugString = *state.debug
	}

	/*
		Separate the integer and fractional portions of real packet loss to
		allow for more efficient bitpacking while maintaining precision.
	*/

	realPacketLoss, realPacketLoss_Frac := math.Modf(float64(state.realPacketLoss))
	realPacketLoss_Frac = math.Round(realPacketLoss_Frac * 255.0)

	/*
		Recast near relay RTT, Jitter, and Packet Loss to int32.

		TODO: once buildBillingEntry() is deprecated, modify buildPostNearRelayData() to use int32 instead of float32.
	*/

	var nearRelayRTTs [core.MaxNearRelays]int32
	var nearRelayJitters [core.MaxNearRelays]int32
	var nearRelayPacketLosses [core.MaxNearRelays]int32
	for i := 0; i < state.postNearRelayCount; i++ {
		nearRelayRTTs[i] = int32(state.postNearRelayRTT[i])
		nearRelayJitters[i] = int32(state.postNearRelayJitter[i])
		nearRelayPacketLosses[i] = int32(state.postNearRelayPacketLoss[i])
	}

	/*
		Determine if we should write the summary slice. Should only happen
		when the session is finished and we have not already written the
		summary slice.

		The end of a session occurs when the client ping times out.
	*/

	if state.packet.ClientPingTimedOut && !state.input.WroteSummary && !state.output.WroteSummary  {
		state.output.WroteSummary = true
	}

	/*
		Create the billing entry 2 and return it to the caller.
	*/

	billingEntry2 := billing.BillingEntry2{
		Version:                         uint32(billing.BillingEntryVersion2),
		Timestamp:                       uint32(time.Now().Unix()),
		SessionID:                       state.packet.SessionID,
		SliceNumber:                     state.packet.SliceNumber,
		DirectRTT:                       int32(state.packet.DirectRTT),
		DirectJitter:                    int32(state.packet.DirectJitter),
		DirectPacketLoss:                int32(state.packet.DirectPacketLoss),
		RealPacketLoss:                  int32(realPacketLoss),
		RealPacketLoss_Frac:             uint32(realPacketLoss_Frac), // TODO: verify
		RealJitter:                      uint32(state.realJitter),    // TODO: verify
		Next:                            state.packet.Next,
		Flagged:                         state.packet.Reported,
		Summary:                         state.output.WroteSummary,
		UseDebug:                        state.buyer.Debug,
		Debug:                           debugString,
		DatacenterID:                    state.datacenter.ID,
		BuyerID:                         state.packet.BuyerID,
		UserHash:                        state.packet.UserHash,
		EnvelopeBytesDown:               nextEnvelopeBytesDown,
		EnvelopeBytesUp:                 nextEnvelopeBytesUp,
		Latitude:                        float32(state.input.Location.Latitude),
		Longitude:                       float32(state.input.Location.Longitude),
		ISP:                             state.input.Location.ISP,
		ConnectionType:                  int32(state.packet.ConnectionType),
		PlatformType:                    int32(state.packet.PlatformType),
		SDKVersion:                      state.packet.Version.String(),
		NumTags:                         int32(state.packet.NumTags),
		Tags:                            state.packet.Tags,
		ABTest:                          state.input.RouteState.ABTest,
		Pro:                             state.buyer.RouteShader.ProMode && !state.input.RouteState.MultipathRestricted,
		ClientToServerPacketsSent:       state.packet.PacketsSentClientToServer,
		ServerToClientPacketsSent:       state.packet.PacketsSentServerToClient,
		ClientToServerPacketsLost:       state.packet.PacketsLostClientToServer,
		ServerToClientPacketsLost:       state.packet.PacketsLostServerToClient,
		ClientToServerPacketsOutOfOrder: state.packet.PacketsOutOfOrderClientToServer,
		ServerToClientPacketsOutOfOrder: state.packet.PacketsOutOfOrderServerToClient,
		NumNearRelays:                   int32(state.postNearRelayCount),
		NearRelayIDs:                    state.postNearRelayIDs,
		NearRelayRTTs:                   nearRelayRTTs,
		NearRelayJitters:                nearRelayJitters,
		NearRelayPacketLosses:           nearRelayPacketLosses,
		NextRTT:                         int32(state.packet.NextRTT),
		NextJitter:                      int32(state.packet.NextJitter),
		NextPacketLoss:                  int32(state.packet.NextPacketLoss),
		PredictedNextRTT:                routeCost,
		NearRelayRTT:                    nearRelayRTT,
		NumNextRelays:                   int32(state.input.RouteNumRelays),
		NextRelays:                      state.input.RouteRelayIDs,
		NextRelayPrice:                  nextRelayPrice,
		TotalPrice:                      uint64(totalPrice),
		RouteDiversity:                  int32(state.routeDiversity),
		Uncommitted:                     !state.packet.Committed,
		Multipath:                       state.input.RouteState.Multipath,
		RTTReduction:                    state.input.RouteState.ReduceLatency,
		PacketLossReduction:             state.input.RouteState.ReducePacketLoss,
		RouteChanged:                    state.input.RouteChanged,
		FallbackToDirect:                state.packet.FallbackToDirect,
		MultipathVetoed:                 state.input.RouteState.MultipathOverload,
		Mispredicted:                    state.input.RouteState.Mispredict,
		Vetoed:                          state.input.RouteState.Veto,
		LatencyWorse:                    state.input.RouteState.LatencyWorse,
		NoRoute:                         state.input.RouteState.NoRoute,
		NextLatencyTooHigh:              state.input.RouteState.NextLatencyTooHigh,
		CommitVeto:                      state.input.RouteState.CommitVeto,
		UnknownDatacenter:               state.unknownDatacenter,
		DatacenterNotEnabled:            state.datacenterNotEnabled,
		BuyerNotLive:                    state.buyerNotLive,
		StaleRouteMatrix:                state.staleRouteMatrix,
	}

	return &billingEntry2
}

func buildPortalData(state *SessionHandlerState) *SessionPortalData {

	/*
		Build the relay hops for the portal
	*/

	// todo: we should try to avoid allocations
	hops := make([]RelayHop, state.input.RouteNumRelays)
	for i := int32(0); i < state.input.RouteNumRelays; i++ {
		hops[i] = RelayHop{
			ID:   state.input.RouteRelayIDs[i],
			Name: state.postRouteRelayNames[i],
		}
	}

	/*
		Build the near relay data for the portal
	*/

	// todo: we should try to avoid allocations
	nearRelayPortalData := make([]NearRelayPortalData, state.postNearRelayCount)
	for i := range nearRelayPortalData {
		nearRelayPortalData[i] = NearRelayPortalData{
			ID:   state.postNearRelayIDs[i],
			Name: state.postNearRelayNames[i],
			ClientStats: routing.Stats{
				RTT:        float64(state.postNearRelayRTT[i]),
				Jitter:     float64(state.postNearRelayJitter[i]),
				PacketLoss: float64(state.postNearRelayPacketLoss[i]),
			},
		}
	}

	/*
		Calculate the delta between network next and direct.

		Clamp the delta RTT above 0. This is used for the top sessions page.
	*/

	var deltaRTT float32
	if state.packet.Next && state.packet.NextRTT != 0 && state.packet.DirectRTT >= state.packet.NextRTT {
		deltaRTT = state.packet.DirectRTT - state.packet.NextRTT
	}

	/*
		Predicted RTT is the round trip time that we predict, even if we don't
		take network next. It's a conservative prodiction.
	*/

	predictedRTT := float64(state.input.RouteCost)
	if state.input.RouteCost >= routing.InvalidRouteValue {
		predictedRTT = 0
	}

	/*
		Build the portal data and return it to the caller.
	*/

	portalData := SessionPortalData{
		Meta: SessionMeta{
			ID:              state.packet.SessionID,
			UserHash:        state.packet.UserHash,
			DatacenterName:  state.datacenter.Name,
			DatacenterAlias: state.datacenter.AliasName,
			OnNetworkNext:   state.packet.Next,
			NextRTT:         float64(state.packet.NextRTT),
			DirectRTT:       float64(state.packet.DirectRTT),
			DeltaRTT:        float64(deltaRTT),
			Location:        state.input.Location,
			ClientAddr:      state.packet.ClientAddress.String(),
			ServerAddr:      state.packet.ServerAddress.String(),
			Hops:            hops,
			SDK:             state.packet.Version.String(),
			Connection:      uint8(state.packet.ConnectionType),
			NearbyRelays:    nearRelayPortalData,
			Platform:        uint8(state.packet.PlatformType),
			BuyerID:         state.packet.BuyerID,
		},
		Slice: SessionSlice{
			Timestamp: time.Now(),
			Next: routing.Stats{
				RTT:        float64(state.packet.NextRTT),
				Jitter:     float64(state.packet.NextJitter),
				PacketLoss: float64(state.packet.NextPacketLoss),
			},
			Direct: routing.Stats{
				RTT:        float64(state.packet.DirectRTT),
				Jitter:     float64(state.packet.DirectJitter),
				PacketLoss: float64(state.packet.DirectPacketLoss),
			},
			Predicted: routing.Stats{
				RTT: predictedRTT,
			},
			ClientToServerStats: routing.Stats{
				Jitter:     float64(state.packet.JitterClientToServer),
				PacketLoss: float64(state.postRealPacketLossClientToServer),
			},
			ServerToClientStats: routing.Stats{
				Jitter:     float64(state.packet.JitterServerToClient),
				PacketLoss: float64(state.postRealPacketLossServerToClient),
			},
			RouteDiversity: uint32(state.routeDiversity),
			Envelope: routing.Envelope{
				Up:   int64(state.packet.NextKbpsUp),
				Down: int64(state.packet.NextKbpsDown),
			},
			IsMultiPath:       state.input.RouteState.Multipath,
			IsTryBeforeYouBuy: !state.input.RouteState.Committed,
			OnNetworkNext:     state.packet.Next,
		},
		Point: SessionMapPoint{
			Latitude:  float64(state.input.Location.Latitude),
			Longitude: float64(state.input.Location.Longitude),
		},
		LargeCustomer: state.buyer.InternalConfig.LargeCustomer,
		EverOnNext:    state.input.EverOnNext,
	}

	return &portalData
}

// ------------------------------------------------------------------

func writeSessionResponse(w io.Writer, response *SessionResponsePacket, sessionData *SessionData, metrics *metrics.SessionUpdateMetrics) error {
	sessionDataBuffer, err := MarshalSessionData(sessionData)
	if err != nil {
		return err
	}

	if len(sessionDataBuffer) > MaxSessionDataSize {
		return fmt.Errorf("session data of %d exceeds limit of %d bytes", len(sessionDataBuffer), MaxSessionDataSize)
	}
	response.SessionDataBytes = int32(len(sessionDataBuffer))
	copy(response.SessionData[:], sessionDataBuffer)
	responsePacketData, err := MarshalPacket(response)
	if err != nil {
		return err
	}
	packetHeader := append([]byte{PacketTypeSessionResponse}, make([]byte, crypto.PacketHashSize)...)
	responseData := append(packetHeader, responsePacketData...)

	if sessionData.RouteState.Next {
		metrics.NextSessionResponsePacketSize.Set(float64(len(responseData) + UDPIPPacketHeaderSize))
	} else {
		metrics.DirectSessionResponsePacketSize.Set(float64(len(responseData) + UDPIPPacketHeaderSize))
	}

	if _, err := w.Write(responseData); err != nil {
		return err
	}
	return nil
}

// ------------------------------------------------------------------

func SessionUpdateHandlerFunc(
	getIPLocator func(sessionID uint64) routing.IPLocator,
	getRouteMatrix func() *routing.RouteMatrix,
	multipathVetoHandler storage.MultipathVetoHandler,
	getDatabase func() *routing.DatabaseBinWrapper,
	routerPrivateKey [crypto.KeySize]byte,
	postSessionHandler *PostSessionHandler,
	metrics *metrics.SessionUpdateMetrics,
	staleDuration time.Duration,
) UDPHandlerFunc {

	return func(w io.Writer, incoming *UDPPacket) {

		core.Debug("-----------------------------------------")
		core.Debug("session update packet from %s", incoming.From.String())

		metrics.HandlerMetrics.Invocations.Add(1)

		// make sure we track the length of session update handlers

		timeStart := time.Now()
		defer func() {
			milliseconds := float64(time.Since(timeStart).Milliseconds())
			metrics.HandlerMetrics.Duration.Set(milliseconds)
			if milliseconds > 100 {
				metrics.HandlerMetrics.LongDuration.Add(1)
			}
			core.Debug("session update duration: %fms\n-----------------------------------------", milliseconds)
		}()

		// read in the session update packet

		metrics.SessionUpdatePacketSize.Set(float64(len(incoming.Data)))

		var state SessionHandlerState

		if err := UnmarshalPacket(&state.packet, incoming.Data); err != nil {
			core.Debug("could not read session update packet:\n\n%v\n", err)
			metrics.ReadPacketFailure.Add(1)
			return
		}

		// log stuff we want to see with each session update (debug only)

		core.Debug("buyer id is %x", state.packet.BuyerID)
		core.Debug("datacenter id is %x", state.packet.DatacenterID)
		core.Debug("session id is %x", state.packet.SessionID)
		core.Debug("slice number is %d", state.packet.SliceNumber)
		core.Debug("retry number is %d", state.packet.RetryNumber)

		/*
			Build session handler state. Putting everything in a struct makes calling subroutines much easier.
		*/

		state.writer = w
		state.metrics = metrics
		state.database = getDatabase()
		state.datacenter = routing.UnknownDatacenter
		state.packetData = incoming.Data
		state.ipLocator = getIPLocator(state.packet.SessionID)
		state.routeMatrix = getRouteMatrix()
		state.staleDuration = staleDuration
		state.routerPrivateKey = routerPrivateKey
		state.response = SessionResponsePacket{
			Version:     state.packet.Version,
			SessionID:   state.packet.SessionID,
			SliceNumber: state.packet.SliceNumber,
			RouteType:   routing.RouteTypeDirect,
		}
		state.postSessionHandler = postSessionHandler

		/*
			Session post *always* runs at the end of this function

			It writes and sends the response packet back to the sender,
			and sends session data to billing, vanity metrics and the portal.
		*/

		defer sessionPost(&state)

		/*
			Call session pre function

			This function checks for early out conditions and does some setup of the handler state.

			If it returns true, one of the early out conditions has been met, so we return early.
		*/

		if sessionPre(&state) {
			return
		}

		/*
			Update the session

			Do setup on slice 0, then for subsequent slices transform state.input -> state.output

			state.output is sent down to the SDK in the session response packet, and next slice
			it is sent back up to us in the subsequent session update packet for this session.

			This is how we make this handler stateless. Without this, we need to store per-session
			data somewhere and this is extremely difficult at scale, given the real-time nature of
			this handler.
		*/

		if state.packet.SliceNumber == 0 {
			sessionUpdateNewSession(&state)
		} else {
			sessionUpdateExistingSession(&state)
		}

		/*
			Handle fallback to direct.

			Fallback to direct is a condition where the SDK indicates that it has seen
			some fatal error, like not getting a session response from the backend,
			and has decided to go direct for the rest of the session.

			When this happens, we early out to save processing time.
		*/

		if sessionHandleFallbackToDirect(&state) {
			return
		}

		/*
			Process near relay ping statistics after the first slice.

			We use near relay latency, jitter and packet loss for route planning.
		*/

		sessionUpdateNearRelayStats(&state)

		/*
			Decide whether we should take network next or not.
		*/

		sessionMakeRouteDecision(&state)

		core.Debug("session updated successfully")
	}
}

// ----------------------------------------------------------------------------<|MERGE_RESOLUTION|>--- conflicted
+++ resolved
@@ -143,11 +143,7 @@
 		*/
 
 		if !datacenterExists(database, packet.DatacenterID) {
-<<<<<<< HEAD
 			core.Error("unknown datacenter %s [%016x, %s] for buyer id %016x", packet.DatacenterName, packet.DatacenterID, incoming.From.String(), packet.BuyerID)
-=======
-			core.Error("unknown datacenter %s [%016x] for buyer id %016x", packet.DatacenterName, packet.DatacenterID, packet.BuyerID)
->>>>>>> b5cbc84b
 			metrics.DatacenterNotFound.Add(1)
 			return
 		}
