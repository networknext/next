--- conflicted
+++ resolved
@@ -156,7 +156,7 @@
 
 // ----------------------------------------------------------------------------
 
-func ServerUpdateHandlerFunc(getDatabase func() *routing.DatabaseBinWrapper, postSessionHandler *PostSessionHandler, metrics *metrics.ServerUpdateMetrics) UDPHandlerFunc {
+func ServerUpdateHandlerFunc(getDatabase func() *routing.DatabaseBinWrapper, PostSessionHandler *PostSessionHandler, metrics *metrics.ServerUpdateMetrics) UDPHandlerFunc {
 
 	return func(w io.Writer, incoming *UDPPacket) {
 
@@ -220,7 +220,7 @@
 			BuyerID:     buyer.ID,
 			NumSessions: packet.NumSessions,
 		}
-		postSessionHandler.SendPortalCounts(countData)
+		PostSessionHandler.SendPortalCounts(countData)
 
 		if !datacenterExists(database, packet.DatacenterID) {
 			core.Debug("datacenter does not exist %x", packet.DatacenterID)
@@ -551,30 +551,21 @@
 		return true
 	}
 
-<<<<<<< HEAD
 	if state.Packet.ClientPingTimedOut {
-		if !state.PostSessionHandler.featureBilling2 || (state.PostSessionHandler.featureBilling2 && state.Input.WroteSummary) {
-			// Already wrote the summary slice
-			core.Debug("client ping timed out")
-			state.Metrics.ClientPingTimedOut.Add(1)
-			return true
-=======
-	if state.packet.ClientPingTimedOut {
 		core.Debug("client ping timed out")
 
-		if state.postSessionHandler.featureBilling2 {
+		if state.PostSessionHandler.featureBilling2 {
 			// Unmarshal the session data into the input to verify if we wrote the summary slice in sessionPost()
-			err := UnmarshalSessionData(&state.input, state.packet.SessionData[:])
+			err := UnmarshalSessionData(&state.Input, state.Packet.SessionData[:])
 
 			if err != nil {
 				core.Debug("could not read session data:\n\n%s\n", err)
-				state.metrics.ReadSessionDataFailure.Add(1)
+				state.Metrics.ReadSessionDataFailure.Add(1)
 				return true
 			}
->>>>>>> f052dff4
-		}
-
-		state.metrics.ClientPingTimedOut.Add(1)
+		}
+
+		state.Metrics.ClientPingTimedOut.Add(1)
 		return true
 	}
 
@@ -1224,13 +1215,8 @@
 		the input when deciding to write billing entry 2.
 	*/
 
-<<<<<<< HEAD
-	if state.PostSessionHandler.featureBilling2 && state.Packet.ClientPingTimedOut && !state.Input.WroteSummary {
+	if state.PostSessionHandler.featureBilling2 && state.Packet.ClientPingTimedOut {
 		state.Output.WroteSummary = true
-=======
-	if state.postSessionHandler.featureBilling2 && state.packet.ClientPingTimedOut {
-		state.output.WroteSummary = true
->>>>>>> f052dff4
 	}
 
 	/*
@@ -1260,7 +1246,7 @@
 	/*
 		if packet.Next && sessionData.RouteState.MultipathOverload {
 			if err := multipathVetoHandler.MultipathVetoUser(buyer.CompanyCode, packet.UserHash); err != nil {
-				level.Error(postSessionHandler.logger).Log("err", err)
+				level.Error(PostSessionHandler.logger).Log("err", err)
 			}
 		}
 	*/
@@ -1278,26 +1264,6 @@
 	BuildPostNearRelayData(state)
 
 	/*
-<<<<<<< HEAD
-		Build billing data and send it to the billing system via pubsub (non-realtime path)
-	*/
-
-	if state.PostSessionHandler.featureBilling && !state.Packet.ClientPingTimedOut {
-		billingEntry := BuildBillingEntry(state)
-
-		state.PostSessionHandler.SendBillingEntry(billingEntry)
-
-		/*
-			Send the billing entry to the vanity metrics system (real-time path)
-
-			TODO: once buildBillingEntry() is deprecated, modify vanity metrics to use BillingEntry2
-		*/
-
-		if state.PostSessionHandler.useVanityMetrics {
-			state.PostSessionHandler.SendVanityMetric(billingEntry)
-		}
-	}
-=======
 		Build billing 2 data and send it to the billing system via pubsub (non-realtime path)
 
 		Check the input state to see if we wrote the summary slice since
@@ -1308,7 +1274,6 @@
 		client ping times out, input flag will be false and the output flag will be true,
 		and on the following slices, both will be true.
 	*/
->>>>>>> f052dff4
 
 	if state.PostSessionHandler.featureBilling2 && !state.Input.WroteSummary {
 		billingEntry2 := BuildBillingEntry2(state)
@@ -1331,10 +1296,10 @@
 		Build billing data and send it to the billing system via pubsub (non-realtime path)
 	*/
 
-	if state.postSessionHandler.featureBilling {
-		billingEntry := buildBillingEntry(state)
-
-		state.postSessionHandler.SendBillingEntry(billingEntry)
+	if state.PostSessionHandler.featureBilling {
+		billingEntry := BuildBillingEntry(state)
+
+		state.PostSessionHandler.SendBillingEntry(billingEntry)
 
 		/*
 			Send the billing entry to the vanity metrics system (real-time path)
@@ -1342,8 +1307,8 @@
 			TODO: once buildBillingEntry() is deprecated, modify vanity metrics to use BillingEntry2
 		*/
 
-		if state.postSessionHandler.useVanityMetrics {
-			state.postSessionHandler.SendVanityMetric(billingEntry)
+		if state.PostSessionHandler.useVanityMetrics {
+			state.PostSessionHandler.SendVanityMetric(billingEntry)
 		}
 	}
 
@@ -1933,7 +1898,7 @@
 	multipathVetoHandler storage.MultipathVetoHandler,
 	getDatabase func() *routing.DatabaseBinWrapper,
 	routerPrivateKey [crypto.KeySize]byte,
-	postSessionHandler *PostSessionHandler,
+	PostSessionHandler *PostSessionHandler,
 	metrics *metrics.SessionUpdateMetrics,
 	staleDuration time.Duration,
 ) UDPHandlerFunc {
@@ -1996,7 +1961,7 @@
 			SliceNumber: state.Packet.SliceNumber,
 			RouteType:   routing.RouteTypeDirect,
 		}
-		state.PostSessionHandler = postSessionHandler
+		state.PostSessionHandler = PostSessionHandler
 
 		/*
 			Session post *always* runs at the end of this function
