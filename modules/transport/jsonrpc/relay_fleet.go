package jsonrpc

import (
	"encoding/csv"
	"fmt"
	"io/ioutil"
	"net/http"

	"github.com/go-kit/kit/log"
	"github.com/networknext/backend/modules/routing"
)

// RelayFleetService provides access to real-time data provided by the endpoints
// mounted on the relay_frontend (/relays, /cost_matrix (tbd), etc.).
type RelayFleetService struct {
	RelayFrontendURI string
	Logger           log.Logger
}

// RelayFleetEntry represents a line in the CSV file provided
// by relay_frontend/relays (all strings)
type RelayFleetEntry struct {
	Name     string `json:"name"`
	Address  string `json:"address"`
	Id       string `json:"hex_id"`
	Status   string `json:"status"`
	Sessions string `json:"sessions"`
	Version  string `json:"version"`
}

type RelayFleetArgs struct{}

type RelayFleetReply struct {
	RelayFleet []RelayFleetEntry `json:"relay_fleet"`
}

// RelayFleet retrieves the CSV file from relay_frontend/relays, converts it to
// json and puts it on the wire.
func (rfs *RelayFleetService) RelayFleet(r *http.Request, args *RelayFleetArgs, reply *RelayFleetReply) error {
<<<<<<< HEAD
=======

>>>>>>> 0c92fcac
	authHeader := r.Header.Get("Authorization")

	uri := rfs.RelayFrontendURI + "/relays"

	client := &http.Client{}
	req, _ := http.NewRequest("GET", uri, nil)
	req.Header.Set("Authorization", authHeader)

	response, err := client.Do(req)
	if err != nil {
		err = fmt.Errorf("RelayFleet() error getting relays.csv: %w", err)
		rfs.Logger.Log("err", err)
		return err
	}
	defer response.Body.Close()

	reader := csv.NewReader(response.Body)
	relayData, err := reader.ReadAll()
	if err != nil {
		err = fmt.Errorf("RelayFleet() could not parse relays csv file from %s: %v", uri, err)
		rfs.Logger.Log("err", err)
		return err
	}

	// drop headings row
	relayData = append(relayData[:0], relayData[1:]...)

	var returnFleetObject []RelayFleetEntry

	for _, relayDataEntry := range relayData {

		relayFleetEntry := RelayFleetEntry{
			Name:     relayDataEntry[0],
			Address:  relayDataEntry[1],
			Id:       relayDataEntry[2],
			Status:   relayDataEntry[3],
			Sessions: relayDataEntry[4],
			Version:  relayDataEntry[5],
		}
		returnFleetObject = append(returnFleetObject, relayFleetEntry)
	}

	reply.RelayFleet = returnFleetObject

	return nil
}

type RelayDashboardJsonReply struct {
	Dashboard string `json:"relay_dashboard"`
}

type RelayDashboardJsonArgs struct{}

// RelayDashboardJson retrieves the JSON representation of the current relay dashboard
// provided by relay_backend/relay_dashboard_data
func (rfs *RelayFleetService) RelayDashboardJson(r *http.Request, args *RelayDashboardJsonArgs, reply *RelayDashboardJsonReply) error {

	type jsonRelay struct {
		Name string
		Addr string
	}

	type jsonResponse struct {
		Analysis string
		Relays   []jsonRelay
		Stats    map[string]map[string]routing.Stats
	}

	authHeader := r.Header.Get("Authorization")

	uri := rfs.RelayFrontendURI + "/relay_dashboard_data"

	client := &http.Client{}
	req, _ := http.NewRequest("GET", uri, nil)
	req.Header.Set("Authorization", authHeader)

	response, err := client.Do(req)
	if err != nil {
		err = fmt.Errorf("RelayDashboardJson() error getting relays.csv: %w", err)
		rfs.Logger.Log("err", err)
		return err
	}
	defer response.Body.Close()

	dashboardData, err := ioutil.ReadAll(response.Body)
	if err != nil {
		err = fmt.Errorf("RelayDashboardJson() error getting reading HTTP response body: %w", err)
		rfs.Logger.Log("err", err)
		return err
	}

	reply.Dashboard = string(dashboardData)

	return nil
}<|MERGE_RESOLUTION|>--- conflicted
+++ resolved
@@ -37,10 +37,7 @@
 // RelayFleet retrieves the CSV file from relay_frontend/relays, converts it to
 // json and puts it on the wire.
 func (rfs *RelayFleetService) RelayFleet(r *http.Request, args *RelayFleetArgs, reply *RelayFleetReply) error {
-<<<<<<< HEAD
-=======
 
->>>>>>> 0c92fcac
 	authHeader := r.Header.Get("Authorization")
 
 	uri := rfs.RelayFrontendURI + "/relays"
