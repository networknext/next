package jsonrpc

import (
	"context"
	"encoding/base64"
	"encoding/binary"
	"encoding/json"
	"errors"
	"fmt"
	"hash/fnv"
	"net/http"
	"os"
	"sort"
	"strconv"
	"strings"
	"sync"
	"time"

	"cloud.google.com/go/bigquery"
	"cloud.google.com/go/bigtable"

	"github.com/go-kit/kit/log"
	"github.com/go-kit/kit/log/level"
	"github.com/gomodule/redigo/redis"

	"github.com/networknext/backend/modules/core"
	"github.com/networknext/backend/modules/encoding"
	"github.com/networknext/backend/modules/metrics"
	"github.com/networknext/backend/modules/routing"
	"github.com/networknext/backend/modules/storage"
	"github.com/networknext/backend/modules/transport"
	"github.com/networknext/backend/modules/transport/middleware"

	ghostarmy "github.com/networknext/backend/modules/ghost_army"
)

const (
	TopSessionsSize          = 1000
	MapPointByteCacheVersion = uint8(1)
	MaxHistoricalSessions    = 100
)

var (
	ErrInsufficientPrivileges = errors.New("insufficient privileges")
)

type BuyersService struct {
	mu                      sync.Mutex
	mapPointsByteCache      []byte
	mapPointsBuyerByteCache map[string][]byte

	mapPointsCache        json.RawMessage
	mapPointsCompactCache json.RawMessage

	mapPointsBuyerCache        map[string]json.RawMessage
	mapPointsCompactBuyerCache map[string]json.RawMessage

	Env string

	UseBigtable     bool
	BigTableCfName  string
	BigTable        *storage.BigTable
	BigTableMetrics *metrics.BigTableMetrics

	BqClient *bigquery.Client

	RedisPoolTopSessions   *redis.Pool
	RedisPoolSessionMeta   *redis.Pool
	RedisPoolSessionSlices *redis.Pool
	RedisPoolSessionMap    *redis.Pool
	RedisPoolUserSessions  *redis.Pool

	Metrics *metrics.BuyerEndpointMetrics
	Storage storage.Storer
	Logger  log.Logger
}

type FlushSessionsArgs struct{}

type FlushSessionsReply struct{}

func (s *BuyersService) FlushSessions(r *http.Request, args *FlushSessionsArgs, reply *FlushSessionsReply) error {
	if !middleware.VerifyAllRoles(r, middleware.OpsRole) {
		return fmt.Errorf("FlushSessions(): %v", ErrInsufficientPrivileges)
	}

	topSessions := s.RedisPoolTopSessions.Get()
	defer topSessions.Close()
	if _, err := topSessions.Do("FLUSHALL", "ASYNC"); err != nil {
		return err
	}

	sessionMeta := s.RedisPoolSessionMeta.Get()
	defer sessionMeta.Close()
	if _, err := sessionMeta.Do("FLUSHALL", "ASYNC"); err != nil {
		return err
	}

	sessionSlices := s.RedisPoolSessionSlices.Get()
	defer sessionSlices.Close()
	if _, err := sessionSlices.Do("FLUSHALL", "ASYNC"); err != nil {
		return err
	}

	sessionMap := s.RedisPoolSessionMap.Get()
	defer sessionMap.Close()
	if _, err := sessionMap.Do("FLUSHALL", "ASYNC"); err != nil {
		return err
	}

	return nil
}

type UserSessionsArgs struct {
	UserID  string `json:"user_id"`
	EndDate string `json:"end_date"`
}

type UserSessionsReply struct {
	Sessions     []transport.SessionMeta `json:"sessions"`
	TimeStamps   []time.Time             `json:"time_stamps"`
	EndDate      time.Time               `json:"end_date"`
	MoreSessions bool                    `json:"more_sessions"`
}

type SessionTimestamp struct {
	Meta      transport.SessionMeta
	Timestamp time.Time
}

func (s *BuyersService) UserSessions(r *http.Request, args *UserSessionsArgs, reply *UserSessionsReply) error {
	if args.UserID == "" {
		err := fmt.Errorf("UserSessions() user id is required")
		level.Error(s.Logger).Log("err", err)
		return err
	}
	reply.Sessions = make([]transport.SessionMeta, 0)
	sessionIDs := make([]string, 0)

	var sessionSlice transport.SessionSlice

	// Raw user input
	userID := args.UserID

	// Hex of the userID in case it's a signed decimal hash
	var hexUserID string
	{
		userIDInt, err := strconv.Atoi(userID)
		if err == nil {
			// userID was an int that we need to convert to hex and lookup
			hexUserID = fmt.Sprintf("%016x", userIDInt)
		}
	}

	// Hash the ID
	hash := fnv.New64a()
	_, err := hash.Write([]byte(userID))
	if err != nil {
		err = fmt.Errorf("UserSessions() error writing 64a hash: %v", err)
		level.Error(s.Logger).Log("err", err)
		return err
	}
	userHash := fmt.Sprintf("%016x", hash.Sum64())

<<<<<<< HEAD
	// Fetch live sessions if this is the first search and if there are any
	if args.EndDate == "" {
		liveSessions, err := s.FetchCurrentTopSessions(r, "")
		if err != nil {
			err = fmt.Errorf("UserSessions() failed to fetch live sessions")
			level.Error(s.Logger).Log("err", err)
			return err
		}
=======
	// Fetch live sessions if there are any
	liveSessions, err := s.FetchCurrentTopSessions(r, "")
	if err != nil {
		err = fmt.Errorf("UserSessions() failed to fetch live sessions")
		level.Error(s.Logger).Log("err", err)
		return err
	}

	for _, session := range liveSessions {
		// Check both the ID, hex of ID, and the hash just in case the ID is actually a hash from the top sessions table or decimal hash
		if userHash == fmt.Sprintf("%016x", session.UserHash) || userID == fmt.Sprintf("%016x", session.UserHash) || hexUserID == fmt.Sprintf("%016x", session.UserHash) {
			sessionSlicesClient := s.RedisPoolSessionSlices.Get()
			defer sessionSlicesClient.Close()

			slices, err := redis.Strings(sessionSlicesClient.Do("LRANGE", fmt.Sprintf("ss-%016x", session.ID), "0", "0"))
			if err != nil && err != redis.ErrNil {
				err = fmt.Errorf("UserSessions() failed getting session slices: %v", err)
				level.Error(s.Logger).Log("err", err)
				err = fmt.Errorf("UserSessions() failed getting session slices")
				return err
			}

			// If a slice exists, add the session and the timestamp
			if len(slices) > 0 {
				sliceString := strings.Split(slices[0], "|")
				if err := sessionSlice.ParseRedisString(sliceString); err != nil {
					err = fmt.Errorf("UserSessions() SessionSlice parsing error: %v", err)
					level.Error(s.Logger).Log("err", err)
					return err
				}
>>>>>>> 2d48ccf3

		for _, session := range liveSessions {
			// Check both the ID, hex of ID, and the hash just in case the ID is actually a hash from the top sessions table or decimal hash
			if userHash == fmt.Sprintf("%016x", session.UserHash) || userID == fmt.Sprintf("%016x", session.UserHash) || hexUserID == fmt.Sprintf("%016x", session.UserHash) {
				sessionSlicesClient := s.RedisPoolSessionSlices.Get()
				defer sessionSlicesClient.Close()

				slices, err := redis.Strings(sessionSlicesClient.Do("LRANGE", fmt.Sprintf("ss-%016x", session.ID), "0", "0"))
				if err != nil && err != redis.ErrNil {
					err = fmt.Errorf("UserSessions() failed getting session slices: %v", err)
					level.Error(s.Logger).Log("err", err)
					return err
				}

<<<<<<< HEAD
				// If a slice exists, add the session and the timestamp
				if len(slices) > 0 {
					sliceString := strings.Split(slices[0], "|")
					if err := sessionSlice.ParseRedisString(sliceString); err != nil {
						err = fmt.Errorf("UserSessions() SessionSlice parsing error: %v", err)
						level.Error(s.Logger).Log("err", err)
						return err
					}

					sessionIDs = append(sessionIDs, fmt.Sprintf("%016x", session.ID))

					buyer, err := s.Storage.Buyer(session.BuyerID)
					if err != nil {
						err = fmt.Errorf("UserSessions() failed to fetch buyer: %v", err)
						level.Error(s.Logger).Log("err", err)
						return err
					}

					if !VerifyAllRoles(r, s.SameBuyerRole(buyer.CompanyCode)) {
						session.Anonymise()
					}

					reply.Sessions = append(reply.Sessions, session)
					reply.TimeStamps = append(reply.TimeStamps, sessionSlice.Timestamp.UTC())
				} else {
					// Increment counter
					s.Metrics.NoSlicesFailure.Add(1)
=======
				if middleware.VerifyAnyRole(r, middleware.AnonymousRole, middleware.UnverifiedRole) || !middleware.VerifyAnyRole(r, middleware.AssignedToCompanyRole) {
					session.Anonymise()
				} else if !middleware.VerifyAnyRole(r, middleware.AdminRole) && !middleware.VerifyAllRoles(r, s.SameBuyerRole(buyer.CompanyCode)) {
					// Don't show sessions where the company code does not match the request's
					continue
>>>>>>> 2d48ccf3
				}
			}
		}
	}

	if s.UseBigtable {
		// Calculate the start and end time
		var endDate time.Time
		timeNow := time.Now()
		location := timeNow.Location()
		if args.EndDate == "" {
			// First search, assume end date is today's date
			year, month, day := timeNow.Date()
			endDate = time.Date(year, month, day, 0, 0, 0, 0, location)
		} else {
			// Parse the given date in short form layout using the local timezone
			parsedTime, err := time.ParseInLocation(args.EndDate, "2006-01-09", location)
			if err != nil {
				err = fmt.Errorf("UserSessions() Could not parse %v using YYYY-MM-DD layout: %v", args.EndDate, err)
				level.Error(s.Logger).Log("err", err)
				return err
			}
			year, month, day := parsedTime.Date()
			endDate = time.Date(year, month, day, 0, 0, 0, 0, location)
		}
		// Add an extra day because the filter is exclusive for the end date
		endDate = endDate.Add(time.Hour * 24)
		// Record the original end date
		origEndDate := endDate
		// The start date is one day before the end date
		startDate := endDate.Add(time.Hour * -24)

		// Fetch historic sessions by each identifier if there are any
		rowsByHash, err := s.GetHistoricalSessions(reply, userHash, origEndDate, endDate, startDate)
		if err != nil {
			level.Error(s.Logger).Log("err", err)
			return err
		}

		rowsByID, err := s.GetHistoricalSessions(reply, userID, origEndDate, endDate, startDate)
		if err != nil {
			level.Error(s.Logger).Log("err", err)
			return err
		}

		rowsByHexID, err := s.GetHistoricalSessions(reply, hexUserID, origEndDate, endDate, startDate)
		if err != nil {
			level.Error(s.Logger).Log("err", err)
			return err
		}

		liveIDString := strings.Join(sessionIDs, ",")

		if len(rowsByHash) > 0 {
			if err = s.GetHistoricalSlices(r, reply, rowsByHash, liveIDString, sessionSlice); err != nil {
				level.Error(s.Logger).Log("err", err)
				return err
			}
		} else if len(rowsByID) > 0 {
			if err = s.GetHistoricalSlices(r, reply, rowsByID, liveIDString, sessionSlice); err != nil {
				level.Error(s.Logger).Log("err", err)
				return err
			}
		} else if len(rowsByHexID) > 0 {
			if err = s.GetHistoricalSlices(r, reply, rowsByHexID, liveIDString, sessionSlice); err != nil {
				level.Error(s.Logger).Log("err", err)
				return err
			}
		}
	}

	return nil
}

func (s *BuyersService) GetHistoricalSessions(reply *UserSessionsReply, identifier string, origEndDate time.Time, endDate time.Time, startDate time.Time) ([]bigtable.Row, error) {
	// Create the filters to use for reading rows
	chainFilter := bigtable.ChainFilters(bigtable.ColumnFilter("meta"), // Search for cells in the "meta" column
		bigtable.LatestNFilter(1),                         // Gets the latest cell from the "meta" column
		bigtable.TimestampRangeFilter(startDate, endDate), // Gets the rows within [startDate, endDate)
	)

	var btRows []bigtable.Row
	for {
		// Fetch historic sessions by the identifier if there are any
		rows, err := s.BigTable.GetRowsWithPrefix(context.Background(), fmt.Sprintf("%s#", identifier), bigtable.RowFilter(chainFilter), bigtable.LimitRows(MaxHistoricalSessions))
		if err != nil {
			s.BigTableMetrics.ReadMetaFailureCount.Add(1)
			err = fmt.Errorf("GetHistoricalSessions() failed to fetch historic user sessions: %v", err)
			return btRows, err
		}
		s.BigTableMetrics.ReadMetaSuccessCount.Add(1)

		// Break out if there weren't any rows or if we went over the max historical sessions per request
		if len(rows) == 0 {
			break
		} else if len(rows)+len(btRows) > MaxHistoricalSessions {
			// There are more session to show
			reply.MoreSessions = true

			if endDate != origEndDate {
				// Set the reply endDate for next request to start from this date
				reply.EndDate = endDate
				break
			} else {
				// Went over the max historical sessions for the initial request, include as many as can
				btRows = append(btRows, rows[0:MaxHistoricalSessions]...)
				// Set the reply endDate to be the current start date for the next request
				reply.EndDate = startDate
				break
			}
		}
		btRows = append(btRows, rows...)

		// Decrement the end and start date
		endDate = endDate.Add(time.Hour * -24)
		startDate = startDate.Add(time.Hour * -24)

		// Update the chain filter with the latest dates
		chainFilter = bigtable.ChainFilters(bigtable.ColumnFilter("meta"), // Search for cells in the "meta" column
			bigtable.LatestNFilter(1),                         // Gets the latest cell from the "meta" column
			bigtable.TimestampRangeFilter(startDate, endDate), // Gets the rows within the start and end date, inclusive
		)
	}

	return btRows, nil
}

func (s *BuyersService) GetHistoricalSlices(r *http.Request, reply *UserSessionsReply, rows []bigtable.Row, liveIDString string, sessionSlice transport.SessionSlice) error {
	// Slice of SessionTimestamp structs to sort the sessions by timestamps at the end
	var sessionTimestamps []SessionTimestamp
	var sessionMeta transport.SessionMeta

	for _, row := range rows {
		if err := sessionMeta.UnmarshalBinary(row[s.BigTableCfName][0].Value); err != nil {
			return err
		}
		if !strings.Contains(liveIDString, fmt.Sprintf("%016x", sessionMeta.ID)) {
			sliceRows, err := s.BigTable.GetRowsWithPrefix(context.Background(), fmt.Sprintf("%016x#", sessionMeta.ID), bigtable.RowFilter(bigtable.ColumnFilter("slices")))
			if err != nil {
				s.BigTableMetrics.ReadSliceFailureCount.Add(1)
				err = fmt.Errorf("GetHistoricalSlices() failed to fetch historic slice information: %v", err)
				return err
			}
			s.BigTableMetrics.ReadSliceSuccessCount.Add(1)

			// If a slice exists, add the session and the timestamp
			if len(sliceRows) > 0 {
				sessionSlice.UnmarshalBinary(sliceRows[0][s.BigTableCfName][0].Value)

				buyer, err := s.Storage.Buyer(sessionMeta.BuyerID)
				if err != nil {
					err = fmt.Errorf("GetHistoricalSlices() failed to fetch buyer: %v", err)
					level.Error(s.Logger).Log("err", err)
					return err
				}

				if middleware.VerifyAnyRole(r, middleware.AnonymousRole, middleware.UnverifiedRole) || !middleware.VerifyAnyRole(r, middleware.AssignedToCompanyRole) {
					sessionMeta.Anonymise()
				} else if !middleware.VerifyAnyRole(r, middleware.AdminRole) && !middleware.VerifyAllRoles(r, s.SameBuyerRole(buyer.CompanyCode)) {
					// Don't show sessions where the company code does not match the request's
					continue
				}

				sessionTimestamps = append(sessionTimestamps, SessionTimestamp{Meta: sessionMeta, Timestamp: sessionSlice.Timestamp.UTC()})
			} else {
				// Increment counter
				s.Metrics.NoSlicesFailure.Add(1)
			}
		}
	}

	// Sort the sessions by timestamp
	sort.Slice(sessionTimestamps, func(i, j int) bool {
		return sessionTimestamps[i].Timestamp.After(sessionTimestamps[j].Timestamp)
	})
	for i, _ := range sessionTimestamps {
		reply.Sessions = append(reply.Sessions, sessionTimestamps[i].Meta)
		reply.TimeStamps = append(reply.TimeStamps, sessionTimestamps[i].Timestamp)
	}

	return nil
}

type TotalSessionsArgs struct {
	CompanyCode string `json:"company_code"`
}

type TotalSessionsReply struct {
	Direct int `json:"direct"`
	Next   int `json:"next"`
}

func (s *BuyersService) TotalSessions(r *http.Request, args *TotalSessionsArgs, reply *TotalSessionsReply) error {
	if r.Body != nil {
		defer r.Body.Close()
	}

	redisClient := s.RedisPoolSessionMap.Get()
	defer redisClient.Close()
	minutes := time.Now().Unix() / 60

	ghostArmyBuyerID := ghostarmy.GhostArmyBuyerID(s.Env)
	var ghostArmyScalar uint64 = 50
	if v, ok := os.LookupEnv("GHOST_ARMY_SCALER"); ok {
		if v, err := strconv.ParseUint(v, 10, 64); err == nil {
			ghostArmyScalar = v
		}
	}

	var ghostArmyNextScaler uint64 = 5
	if v, ok := os.LookupEnv("GHOST_ARMY_NEXT_SCALER"); ok {
		if v, err := strconv.ParseUint(v, 10, 64); err == nil {
			ghostArmyNextScaler = v
		}
	}

	switch args.CompanyCode {
	case "":
		buyers := s.Storage.Buyers()

		var firstNextCount int
		var secondNextCount int
		var ghostArmyNextCount int

		for _, buyer := range buyers {
			stringID := fmt.Sprintf("%016x", buyer.ID)
			redisClient.Send("HLEN", fmt.Sprintf("n-%s-%d", stringID, minutes-1))
			redisClient.Send("HLEN", fmt.Sprintf("n-%s-%d", stringID, minutes))
		}
		redisClient.Flush()

		for _, buyer := range buyers {
			firstCount, err := redis.Int(redisClient.Receive())
			if err != nil {
				err = fmt.Errorf("TotalSessions() failed getting total session count next: %v", err)
				level.Error(s.Logger).Log("err", err)
				err = fmt.Errorf("TotalSessions() failed getting total session count next")
				return err
			}
			firstNextCount += firstCount

			secondCount, err := redis.Int(redisClient.Receive())
			if err != nil {
				err = fmt.Errorf("TotalSessions() failed getting total session count next: %v", err)
				level.Error(s.Logger).Log("err", err)
				err = fmt.Errorf("TotalSessions() failed getting total session count next")
				return err
			}
			secondNextCount += secondCount

			if buyer.ID == ghostArmyBuyerID {
				if firstCount > secondCount {
					ghostArmyNextCount = firstCount * int(ghostArmyNextScaler)
				} else {
					ghostArmyNextCount = secondCount * int(ghostArmyNextScaler)
				}
				firstNextCount += ghostArmyNextCount
				secondNextCount += ghostArmyNextCount
			}
		}
		reply.Next = firstNextCount
		if secondNextCount > firstNextCount {
			reply.Next = secondNextCount
		}

		var firstTotalCount int
		var secondTotalCount int

		for _, buyer := range buyers {
			stringID := fmt.Sprintf("%016x", buyer.ID)
			redisClient.Send("HVALS", fmt.Sprintf("c-%s-%d", stringID, minutes-1))
			redisClient.Send("HVALS", fmt.Sprintf("c-%s-%d", stringID, minutes))
		}
		redisClient.Flush()

		for _, buyer := range buyers {
			firstCounts, err := redis.Strings(redisClient.Receive())
			if err != nil {
				err = fmt.Errorf("TotalSessions() failed to receive first session count: %v", err)
				level.Error(s.Logger).Log("err", err)
				err = fmt.Errorf("TotalSessions() failed to receive first session count")
				return err
			}

			for i := 0; i < len(firstCounts); i++ {
				firstCount, err := strconv.ParseUint(firstCounts[i], 10, 32)
				if err != nil {
					err = fmt.Errorf("TotalSessions() failed to parse first session count: %v", err)
					level.Error(s.Logger).Log("err", err)
					return err
				}

				firstTotalCount += int(firstCount)
			}

			secondCounts, err := redis.Strings(redisClient.Receive())
			if err != nil {
				err = fmt.Errorf("TotalSessions() failed to receive second session count: %v", err)
				level.Error(s.Logger).Log("err", err)
				err = fmt.Errorf("TotalSessions() failed to receive second session count")
				return err
			}

			for i := 0; i < len(secondCounts); i++ {
				secondCount, err := strconv.ParseUint(secondCounts[i], 10, 32)
				if err != nil {
					err = fmt.Errorf("TotalSessions() failed to parse second session count: %v", err)
					level.Error(s.Logger).Log("err", err)
					return err
				}

				secondTotalCount += int(secondCount)
			}

			if buyer.ID == ghostArmyBuyerID {
				// scale by next values because ghost army data contains 0 direct
				// if ghost army is turned off then this number will be 0 and have no effect
				firstTotalCount += ghostArmyNextCount*int(ghostArmyScalar) + ghostArmyNextCount
				secondTotalCount += ghostArmyNextCount*int(ghostArmyScalar) + ghostArmyNextCount
			}
		}

		totalCount := firstTotalCount
		if secondTotalCount > firstTotalCount {
			totalCount = secondTotalCount
		}

		reply.Direct = totalCount - reply.Next

	default:
		var ghostArmyNextCount int

		buyer, err := s.Storage.BuyerWithCompanyCode(args.CompanyCode)
		if err != nil {
			err = fmt.Errorf("TotalSessions() failed getting company with code: %v", err)
			level.Error(s.Logger).Log("err", err)
			return err
		}
		buyerID := fmt.Sprintf("%016x", buyer.ID)
		if !middleware.VerifyAllRoles(r, s.SameBuyerRole(args.CompanyCode)) {
			err := fmt.Errorf("TotalSessions(): %v", ErrInsufficientPrivileges)
			level.Error(s.Logger).Log("err", err)
			return err
		}

		redisClient.Send("HLEN", fmt.Sprintf("n-%s-%d", buyerID, minutes-1))
		redisClient.Send("HLEN", fmt.Sprintf("n-%s-%d", buyerID, minutes))
		redisClient.Send("HVALS", fmt.Sprintf("c-%s-%d", buyerID, minutes-1))
		redisClient.Send("HVALS", fmt.Sprintf("c-%s-%d", buyerID, minutes))
		redisClient.Flush()

		firstNextCount, err := redis.Int(redisClient.Receive())
		if err != nil {
			err = fmt.Errorf("TotalSessions() failed getting buyer session next counts: %v", err)
			level.Error(s.Logger).Log("err", err)
			err = fmt.Errorf("TotalSessions() failed getting buyer session next counts")
			return err
		}

		secondNextCount, err := redis.Int(redisClient.Receive())
		if err != nil {
			err = fmt.Errorf("TotalSessions() failed getting buyer session next counts: %v", err)
			level.Error(s.Logger).Log("err", err)
			err = fmt.Errorf("TotalSessions() failed getting buyer session next counts")
			return err
		}

		if buyer.ID == ghostArmyBuyerID {
			if firstNextCount > secondNextCount {
				ghostArmyNextCount = firstNextCount * int(ghostArmyNextScaler)
			} else {
				ghostArmyNextCount = secondNextCount * int(ghostArmyNextScaler)
			}
			firstNextCount += ghostArmyNextCount
			secondNextCount += ghostArmyNextCount
		}

		reply.Next = firstNextCount
		if secondNextCount > firstNextCount {
			reply.Next = secondNextCount
		}

		var firstTotalCount int
		var secondTotalCount int

		firstCounts, err := redis.Strings(redisClient.Receive())
		if err != nil {
			err = fmt.Errorf("TotalSessions() failed getting buyer first session total counts: %v", err)
			level.Error(s.Logger).Log("err", err)
			err = fmt.Errorf("TotalSessions() failed getting buyer first session total counts")
			return err
		}

		for i := 0; i < len(firstCounts); i++ {
			firstCount, err := strconv.ParseUint(firstCounts[i], 10, 32)
			if err != nil {
				err = fmt.Errorf("TotalSessions() failed to parse buyer first session count: %v", err)
				level.Error(s.Logger).Log("err", err)
				return err
			}

			firstTotalCount += int(firstCount)
		}

		secondCounts, err := redis.Strings(redisClient.Receive())
		if err != nil {
			err = fmt.Errorf("TotalSessions() failed getting buyer second session total counts: %v", err)
			level.Error(s.Logger).Log("err", err)
			err = fmt.Errorf("TotalSessions() failed getting buyer second session total counts")
			return err
		}

		for i := 0; i < len(secondCounts); i++ {
			secondCount, err := strconv.ParseUint(secondCounts[i], 10, 32)
			if err != nil {
				err = fmt.Errorf("TotalSessions() failed to parse buyer second session count: %v", err)
				level.Error(s.Logger).Log("err", err)
				return err
			}

			secondTotalCount += int(secondCount)
		}

		if buyer.ID == ghostArmyBuyerID {
			// scale by next values because ghost army data contains 0 direct
			// if ghost army is turned off then this number will be 0 and have no effect
			firstTotalCount += firstNextCount*int(ghostArmyScalar) + firstNextCount
			secondTotalCount += secondNextCount*int(ghostArmyScalar) + secondNextCount
		}

		totalCount := firstTotalCount
		if secondTotalCount > firstTotalCount {
			totalCount = secondTotalCount
		}

		reply.Direct = totalCount - reply.Next
	}

	return nil
}

type TopSessionsArgs struct {
	CompanyCode string `json:"company_code"`
}

type TopSessionsReply struct {
	Sessions []transport.SessionMeta `json:"sessions"`
}

// TopSessions generates the top sessions sorted by improved RTT
func (s *BuyersService) TopSessions(r *http.Request, args *TopSessionsArgs, reply *TopSessionsReply) error {
	sessions, err := s.FetchCurrentTopSessions(r, args.CompanyCode)
	if err != nil {
		err = fmt.Errorf("TopSessions() failed to fetch top sessions: %v", err)
		level.Error(s.Logger).Log("err", err)
		return err
	}
	reply.Sessions = sessions
	return nil
}

type SessionDetailsArgs struct {
	SessionID string `json:"session_id"`
}

type SessionDetailsReply struct {
	Meta   transport.SessionMeta    `json:"meta"`
	Slices []transport.SessionSlice `json:"slices"`
}

func (s *BuyersService) SessionDetails(r *http.Request, args *SessionDetailsArgs, reply *SessionDetailsReply) error {
	var err error
	var historic bool = false

	if args.SessionID == "" {
		err = fmt.Errorf("SessionDetails() session ID is required")
		level.Error(s.Logger).Log("err", err)
		return err
	}

	sessionMetaClient := s.RedisPoolSessionMeta.Get()
	defer sessionMetaClient.Close()

	metaString, err := redis.String(sessionMetaClient.Do("GET", fmt.Sprintf("sm-%s", args.SessionID)))
	// Use bigtable if error from redis or requesting historic information
	if s.UseBigtable && (err != nil || metaString == "") {
		metaRows, err := s.BigTable.GetRowWithRowKey(context.Background(), fmt.Sprintf("%s", args.SessionID), bigtable.RowFilter(bigtable.ColumnFilter("meta")))
		if err != nil {
			s.BigTableMetrics.ReadMetaFailureCount.Add(1)
			err = fmt.Errorf("SessionDetails() failed to fetch historic meta information from bigtable: %v", err)
			level.Error(s.Logger).Log("err", err)
			return err
		}
		if len(metaRows) == 0 {
			s.BigTableMetrics.ReadMetaFailureCount.Add(1)
			err = fmt.Errorf("SessionDetails() failed to fetch historic meta information: %v", err)
			level.Error(s.Logger).Log("err", err)
			return err
		}
		s.BigTableMetrics.ReadMetaSuccessCount.Add(1)

		// Set historic to true when bigtable should be used
		historic = true

		for _, row := range metaRows {
			reply.Meta.UnmarshalBinary(row[0].Value)
		}
	}

	if !historic {
		metaStringsSplit := strings.Split(metaString, "|")
		if err := reply.Meta.ParseRedisString(metaStringsSplit); err != nil {
			err = fmt.Errorf("SessionDetails() SessionMeta unmarshaling error: %v", err)
			level.Error(s.Logger).Log("err", err)
			return err
		}
	}

	buyer, err := s.Storage.Buyer(reply.Meta.BuyerID)
	if err != nil {
		err = fmt.Errorf("SessionDetails() failed to fetch buyer: %v", err)
		level.Error(s.Logger).Log("err", err)
		return err
	}

	if !middleware.VerifyAllRoles(r, s.SameBuyerRole(buyer.CompanyCode)) {
		reply.Meta.Anonymise()
	}

	var slice transport.SessionSlice
	reply.Slices = make([]transport.SessionSlice, 0)

	if !historic {
		sessionSlicesClient := s.RedisPoolSessionSlices.Get()
		defer sessionSlicesClient.Close()

		slices, err := redis.Strings(sessionSlicesClient.Do("LRANGE", fmt.Sprintf("ss-%s", args.SessionID), "0", "-1"))
		if err != nil && err != redis.ErrNil {
			err = fmt.Errorf("SessionDetails() failed getting session slices: %v", err)
			level.Error(s.Logger).Log("err", err)
			err = fmt.Errorf("SessionDetails() failed getting session slices")
			return err
		}

		for i := 0; i < len(slices); i++ {
			sliceStrings := strings.Split(slices[i], "|")
			if err := slice.ParseRedisString(sliceStrings); err != nil {
				err = fmt.Errorf("SessionDetails() SessionSlice parsing error: %v", err)
				level.Error(s.Logger).Log("err", err)
				return err
			}

			reply.Slices = append(reply.Slices, slice)
		}
	} else {
		sliceRows, err := s.BigTable.GetRowsWithPrefix(context.Background(), fmt.Sprintf("%s#", args.SessionID), bigtable.RowFilter(bigtable.ColumnFilter("slices")))
		if err != nil {
			s.BigTableMetrics.ReadSliceFailureCount.Add(1)
			err = fmt.Errorf("SessionDetails() failed to fetch historic slice information from bigtable: %v", err)
			level.Error(s.Logger).Log("err", err)
			return err
		}
		if len(sliceRows) == 0 {
			s.BigTableMetrics.ReadSliceFailureCount.Add(1)
			err = fmt.Errorf("SessionDetails() failed to fetch historic slice information: %v", err)
			level.Error(s.Logger).Log("err", err)
			return err
		}
		s.BigTableMetrics.ReadSliceSuccessCount.Add(1)

		for _, row := range sliceRows {
			slice.UnmarshalBinary(row[s.BigTableCfName][0].Value)
			reply.Slices = append(reply.Slices, slice)
		}
	}

	sort.Slice(reply.Meta.NearbyRelays, func(i, j int) bool {
		return reply.Meta.NearbyRelays[i].ClientStats.RTT < reply.Meta.NearbyRelays[j].ClientStats.RTT
	})

	sort.Slice(reply.Slices, func(i, j int) bool {
		return reply.Slices[i].Timestamp.Before(reply.Slices[j].Timestamp)
	})

	return nil
}

type MapPointsArgs struct {
	CompanyCode string `json:"company_code"`
}

type MapPointsReply struct {
	Points json.RawMessage `json:"map_points"`
}

type MapPointsByteReply struct {
	Points mapPointsByte `json:"map_points"`
}

type mapPointsByte struct {
	Version     uint8   `json:"version"`
	GreenPoints []point `json:"green_points"`
	BluePoints  []point `json:"blue_points"`
}

type point struct {
	Latitude      float32 `json:"latitude"`
	Longitude     float32 `json:"longitude"`
	OnNetworkNext bool    `json:"on_network_next"`
}

func (s *BuyersService) GenerateMapPointsPerBuyer() error {
	s.mu.Lock()
	defer s.mu.Unlock()

	var err error

	buyers := s.Storage.Buyers()

	// slices to hold all the final map points
	mapPointsBuyers := make(map[string][]transport.SessionMapPoint, 0)
	mapPointsBuyersCompact := make(map[string][][]interface{}, 0)
	mapPointsGlobal := make([]transport.SessionMapPoint, 0)
	mapPointsGlobalCompact := make([][]interface{}, 0)

	s.mapPointsBuyerCache = make(map[string]json.RawMessage, 0)
	s.mapPointsCompactBuyerCache = make(map[string]json.RawMessage, 0)

	for _, buyer := range buyers {
		isLargeCustomer := buyer.InternalConfig.LargeCustomer
		directPointStrings, nextPointStrings, err := s.getDirectAndNextMapPointStrings(&buyer)
		if err != nil && err != redis.ErrNil {
			err = fmt.Errorf("SessionMapPoints() failed getting map points for buyer %s: %v", buyer.CompanyCode, err)
			level.Error(s.Logger).Log("err", err)
			err = fmt.Errorf("SessionMapPoints() failed getting map points for buyer")
			return err
		}

		var point transport.SessionMapPoint
		for _, directPointString := range directPointStrings {
			directSplitStrings := strings.Split(directPointString, "|")
			if err := point.ParseRedisString(directSplitStrings); err != nil {
				err = fmt.Errorf("SessionMapPoints() failed to parse direct map point for buyer %s: %v", buyer.CompanyCode, err)
				level.Error(s.Logger).Log("err", err)
				return err
			}

			sessionID := fmt.Sprintf("%016x", point.SessionID)

			if point.Latitude != 0 && point.Longitude != 0 {
				mapPointsBuyers[buyer.CompanyCode] = append(mapPointsBuyers[buyer.CompanyCode], point)
				mapPointsGlobal = append(mapPointsGlobal, point)

				mapPointsBuyersCompact[buyer.CompanyCode] = append(mapPointsBuyersCompact[buyer.CompanyCode], []interface{}{point.Longitude, point.Latitude, isLargeCustomer, sessionID})
				mapPointsGlobalCompact = append(mapPointsGlobalCompact, []interface{}{point.Longitude, point.Latitude, isLargeCustomer, sessionID})
			}
		}

		for _, nextPointString := range nextPointStrings {
			nextSplitStrings := strings.Split(nextPointString, "|")
			if err := point.ParseRedisString(nextSplitStrings); err != nil {
				err = fmt.Errorf("SessionMapPoints() failed to next parse map point for buyer %s: %v", buyer.CompanyCode, err)
				level.Error(s.Logger).Log("err", err)
				return err
			}

			sessionID := fmt.Sprintf("%016x", point.SessionID)

			if point.Latitude != 0 && point.Longitude != 0 {
				mapPointsBuyers[buyer.CompanyCode] = append(mapPointsBuyers[buyer.CompanyCode], point)
				mapPointsGlobal = append(mapPointsGlobal, point)

				mapPointsBuyersCompact[buyer.CompanyCode] = append(mapPointsBuyersCompact[buyer.CompanyCode], []interface{}{point.Longitude, point.Latitude, true, sessionID})
				mapPointsGlobalCompact = append(mapPointsGlobalCompact, []interface{}{point.Longitude, point.Latitude, true, sessionID})
			}
		}

		s.mapPointsBuyerCache[buyer.CompanyCode], err = json.Marshal(mapPointsBuyers[buyer.CompanyCode])
		if err != nil {
			return err
		}

		s.mapPointsCompactBuyerCache[buyer.CompanyCode], err = json.Marshal(mapPointsBuyersCompact[buyer.CompanyCode])
		if err != nil {
			return err
		}
	}

	// marshal the map points slice to local cache
	s.mapPointsCache, err = json.Marshal(mapPointsGlobal)
	if err != nil {
		return err
	}

	s.mapPointsCompactCache, err = json.Marshal(mapPointsGlobalCompact)
	if err != nil {
		return err
	}
	return nil
}

func (s *BuyersService) GenerateMapPointsPerBuyerBytes() error {
	s.mu.Lock()
	defer s.mu.Unlock()

	var mapPointsGlobal mapPointsByte
	var mapPointsBuyer mapPointsByte

	s.mapPointsBuyerByteCache = make(map[string][]byte, 0)
	s.mapPointsByteCache = make([]byte, 0)

	buyers := s.Storage.Buyers()

	for _, buyer := range buyers {
		stringID := fmt.Sprintf("%016x", buyer.ID)

		mapPointsBuyer.GreenPoints = make([]point, 0)
		mapPointsBuyer.BluePoints = make([]point, 0)

		directPointStrings, nextPointStrings, err := s.getDirectAndNextMapPointStrings(&buyer)
		if err != nil {
			err = fmt.Errorf("SessionMapPoints() failed getting map points for buyer %s: %v", stringID, err)
			level.Error(s.Logger).Log("err", err)
			return err
		}

		var currentPoint transport.SessionMapPoint
		for _, directPointString := range directPointStrings {
			directSplitStrings := strings.Split(directPointString, "|")
			if err := currentPoint.ParseRedisString(directSplitStrings); err != nil {
				err = fmt.Errorf("SessionMapPoints() failed to parse direct map point for buyer %s: %v", stringID, err)
				level.Error(s.Logger).Log("err", err)
				return err
			}

			if currentPoint.Latitude != 0 && currentPoint.Longitude != 0 {
				bytePoint := point{
					Latitude:      float32(currentPoint.Latitude),
					Longitude:     float32(currentPoint.Longitude),
					OnNetworkNext: false,
				}

				mapPointsGlobal.BluePoints = append(mapPointsGlobal.BluePoints, bytePoint)
				mapPointsBuyer.BluePoints = append(mapPointsGlobal.BluePoints, bytePoint)
			}
		}

		for _, nextPointString := range nextPointStrings {
			nextSplitStrings := strings.Split(nextPointString, "|")
			if err := currentPoint.ParseRedisString(nextSplitStrings); err != nil {
				err = fmt.Errorf("SessionMapPoints() failed to next parse map point for buyer %s: %v", stringID, err)
				level.Error(s.Logger).Log("err", err)
				return err
			}

			if currentPoint.Latitude != 0 && currentPoint.Longitude != 0 {
				bytePoint := point{
					Latitude:      float32(currentPoint.Latitude),
					Longitude:     float32(currentPoint.Longitude),
					OnNetworkNext: false,
				}

				bytePoint.OnNetworkNext = true
				mapPointsGlobal.GreenPoints = append(mapPointsGlobal.GreenPoints, bytePoint)
				mapPointsBuyer.GreenPoints = append(mapPointsGlobal.GreenPoints, bytePoint)
			}
		}

		// Write entries to byte cache
		s.mapPointsBuyerByteCache[stringID] = WriteMapPointCache(&mapPointsBuyer)
	}
	s.mapPointsByteCache = WriteMapPointCache(&mapPointsGlobal)

	return nil
}

func (s *BuyersService) getDirectAndNextMapPointStrings(buyer *routing.Buyer) ([]string, []string, error) {
	minutes := time.Now().Unix() / 60

	redisClient := s.RedisPoolSessionMap.Get()
	defer redisClient.Close()

	stringID := fmt.Sprintf("%016x", buyer.ID)
	redisClient.Send("HGETALL", fmt.Sprintf("d-%s-%d", stringID, minutes-1))
	redisClient.Send("HGETALL", fmt.Sprintf("d-%s-%d", stringID, minutes))
	redisClient.Send("HGETALL", fmt.Sprintf("n-%s-%d", stringID, minutes-1))
	redisClient.Send("HGETALL", fmt.Sprintf("n-%s-%d", stringID, minutes))
	redisClient.Flush()

	directMap, err := redis.StringMap(redisClient.Receive())
	if err != nil {
		// Redis is down - return empty values for map
		return []string{}, []string{}, nil
	}

	directMapB, err := redis.StringMap(redisClient.Receive())
	if err != nil {
		// Redis is down - return empty values for map
		return []string{}, []string{}, nil
	}

	for k, v := range directMapB {
		directMap[k] = v
	}

	nextMap, err := redis.StringMap(redisClient.Receive())
	if err != nil {
		// Redis is down - return empty values for map
		return []string{}, []string{}, nil
	}

	nextMapB, err := redis.StringMap(redisClient.Receive())
	if err != nil {
		// Redis is down - return empty values for map
		return []string{}, []string{}, nil
	}

	for k, v := range nextMapB {
		nextMap[k] = v
	}

	direct := make([]string, len(directMap))
	var index int
	for _, v := range directMap {
		direct[index] = v
		index++
	}

	next := make([]string, len(nextMap))
	index = 0
	for _, v := range nextMap {
		next[index] = v
		index++
	}

	return direct, next, nil
}

func WriteMapPointCache(points *mapPointsByte) []byte {
	var length uint32
	numGreenPoints := uint32(len(points.GreenPoints))
	numBluePoints := uint32(len(points.BluePoints))

	length = 1 + 4 + 4 + (1+4+4)*numGreenPoints + (1+4+4)*numBluePoints

	data := make([]byte, length)
	index := 0
	encoding.WriteUint8(data, &index, MapPointByteCacheVersion)

	encoding.WriteUint32(data, &index, numGreenPoints)

	for _, point := range points.GreenPoints {
		encoding.WriteFloat32(data, &index, point.Latitude)
		encoding.WriteFloat32(data, &index, point.Longitude)
		encoding.WriteBool(data, &index, point.OnNetworkNext)
	}

	encoding.WriteUint32(data, &index, numBluePoints)

	for _, point := range points.BluePoints {
		encoding.WriteFloat32(data, &index, point.Latitude)
		encoding.WriteFloat32(data, &index, point.Longitude)
		encoding.WriteBool(data, &index, point.OnNetworkNext)
	}
	return data
}

func ReadMapPointsCache(points *mapPointsByte, data []byte) bool {
	var numGreenPoints uint32
	var numBluePoints uint32

	index := 0
	if !encoding.ReadUint8(data, &index, &points.Version) {
		return false
	}
	if points.Version != 1 {
		return false
	}
	if !encoding.ReadUint32(data, &index, &numGreenPoints) {
		return false
	}

	var latitude float32
	var longitude float32
	var onNetworkNext bool
	points.GreenPoints = make([]point, numGreenPoints)

	for i := 0; i < int(numGreenPoints); i++ {
		if !encoding.ReadFloat32(data, &index, &latitude) {
			return false
		}
		if !encoding.ReadFloat32(data, &index, &longitude) {
			return false
		}
		if !encoding.ReadBool(data, &index, &onNetworkNext) {
			return false
		}
		points.GreenPoints[i] = point{
			Latitude:      latitude,
			Longitude:     longitude,
			OnNetworkNext: onNetworkNext,
		}
	}

	if !encoding.ReadUint32(data, &index, &numBluePoints) {
		return false
	}

	points.BluePoints = make([]point, numBluePoints)

	for i := 0; i < int(numBluePoints); i++ {
		if !encoding.ReadFloat32(data, &index, &latitude) {
			return false
		}
		if !encoding.ReadFloat32(data, &index, &longitude) {
			return false
		}
		if !encoding.ReadBool(data, &index, &onNetworkNext) {
			return false
		}
		points.BluePoints[i] = point{
			Latitude:      latitude,
			Longitude:     longitude,
			OnNetworkNext: onNetworkNext,
		}
	}

	return true
}

func (s *BuyersService) SessionMap(r *http.Request, args *MapPointsArgs, reply *MapPointsReply) error {
	s.mu.Lock()
	defer s.mu.Unlock()
	switch args.CompanyCode {
	case "":
		// pull the local cache and reply with it
		reply.Points = s.mapPointsCompactCache
	default:
		if !middleware.VerifyAllRoles(r, s.SameBuyerRole(args.CompanyCode)) {
			err := fmt.Errorf("SessionMap(): %v", ErrInsufficientPrivileges)
			level.Error(s.Logger).Log("err", err)
			return err
		}
		reply.Points = s.mapPointsCompactBuyerCache[args.CompanyCode]
	}

	return nil
}

func (s *BuyersService) SessionMapPoints(r *http.Request, args *MapPointsArgs, reply *MapPointsReply) error {
	s.mu.Lock()
	defer s.mu.Unlock()

	switch args.CompanyCode {
	case "":
		// pull the local cache and reply with it
		reply.Points = s.mapPointsCache
	default:
		if !middleware.VerifyAllRoles(r, s.SameBuyerRole(args.CompanyCode)) {
			err := fmt.Errorf("SessionMap(): %v", ErrInsufficientPrivileges)
			level.Error(s.Logger).Log("err", err)
			return err
		}
		reply.Points = s.mapPointsBuyerCache[args.CompanyCode]
	}

	return nil
}

// SessionMapPoints returns the locally cached JSON from GenerateSessionMapPoints
func (s *BuyersService) SessionMapPointsByte(r *http.Request, args *MapPointsArgs, reply *MapPointsByteReply) error {
	s.mu.Lock()
	defer s.mu.Unlock()

	switch args.CompanyCode {
	case "":
		// pull the local cache and reply with it
		ReadMapPointsCache(&reply.Points, s.mapPointsCache)
	default:
		if !middleware.VerifyAllRoles(r, s.SameBuyerRole(args.CompanyCode)) {
			err := fmt.Errorf("SessionMap(): %v", ErrInsufficientPrivileges)
			level.Error(s.Logger).Log("err", err)
			return err
		}
		ReadMapPointsCache(&reply.Points, s.mapPointsBuyerCache[args.CompanyCode])
	}

	return nil
}

func (s *BuyersService) SessionMapByte(r *http.Request, args *MapPointsArgs, reply *MapPointsByteReply) error {
	s.mu.Lock()
	defer s.mu.Unlock()

	switch args.CompanyCode {
	case "":
		// pull the local cache and reply with it
		ReadMapPointsCache(&reply.Points, s.mapPointsByteCache)
	default:
		if !middleware.VerifyAllRoles(r, s.SameBuyerRole(args.CompanyCode)) {
			err := fmt.Errorf("SessionMap(): %v", ErrInsufficientPrivileges)
			level.Error(s.Logger).Log("err", err)
			return err
		}
		ReadMapPointsCache(&reply.Points, s.mapPointsBuyerByteCache[args.CompanyCode])
	}

	return nil
}

type GameConfigurationArgs struct {
	NewPublicKey string `json:"new_public_key"`
}

type GameConfigurationReply struct {
	GameConfiguration gameConfiguration `json:"game_config"`
}

type gameConfiguration struct {
	PublicKey string `json:"public_key"`
}

func (s *BuyersService) GameConfiguration(r *http.Request, args *GameConfigurationArgs, reply *GameConfigurationReply) error {
	var err error
	var buyer routing.Buyer

	companyCode, ok := r.Context().Value(middleware.Keys.CompanyKey).(string)
	if !ok {
		err := fmt.Errorf("GameConfiguration(): user is not assigned to a company")
		level.Error(s.Logger).Log("err", err)
		return err
	}

	if companyCode == "" {
		err = fmt.Errorf("GameConfiguration(): failed to parse company code")
		level.Error(s.Logger).Log("err", err)
		return err
	}

	if middleware.VerifyAnyRole(r, middleware.AnonymousRole, middleware.UnverifiedRole) {
		err = fmt.Errorf("GameConfiguration(): %v", ErrInsufficientPrivileges)
		level.Error(s.Logger).Log("err", err)
		return err
	}

	reply.GameConfiguration.PublicKey = ""

	buyer, err = s.Storage.BuyerWithCompanyCode(companyCode)
	// Buyer not found
	if err != nil {
		return nil
	}

	reply.GameConfiguration.PublicKey = buyer.EncodedPublicKey()

	return nil
}

type BuyerInformationArgs struct {
	NewPublicKey string `json:"new_public_key"`
}

type BuyerInformationReply struct {
	PublicKey string `json:"public_key"`
}

func (s *BuyersService) UpdateBuyerInformation(r *http.Request, args *BuyerInformationArgs, reply *BuyerInformationReply) error {
	var err error
	var buyerID uint64
	var buyer routing.Buyer

	if !middleware.VerifyAnyRole(r, middleware.AdminRole, middleware.OwnerRole) {
		err = fmt.Errorf("UpdateBuyerInformation(): %v", ErrInsufficientPrivileges)
		level.Error(s.Logger).Log("err", err)
		return err
	}

	ctx := context.Background()

	companyCode, ok := r.Context().Value(middleware.Keys.CompanyKey).(string)
	if !ok {
		err := fmt.Errorf("UpdateBuyerInformation(): user is not assigned to a company")
		level.Error(s.Logger).Log("err", err)
		return err
	}
	if companyCode == "" {
		err = fmt.Errorf("UpdateBuyerInformation(): failed to parse company code")
		level.Error(s.Logger).Log("err", err)
		return err
	}

	if args.NewPublicKey == "" {
		err = fmt.Errorf("UpdateBuyerInformation() new public key is required")
		level.Error(s.Logger).Log("err", err)
		return err
	}

	buyer, err = s.Storage.BuyerWithCompanyCode(companyCode)

	// Buyer found
	if buyer.ID != 0 {
		if err := s.Storage.UpdateBuyer(ctx, buyer.ID, "PublicKey", args.NewPublicKey); err != nil {
			err = fmt.Errorf("UpdateBuyerInformation() buyer update failed: %v", err)
			level.Error(s.Logger).Log("err", err)
			return err
		}
	} else {
		// New Buyer
		byteKey, err := base64.StdEncoding.DecodeString(args.NewPublicKey)
		if err != nil {
			err = fmt.Errorf("UpdateBuyerInformation() could not decode public key string")
			level.Error(s.Logger).Log("err", err)
			return err
		}

		buyerID = binary.LittleEndian.Uint64(byteKey[0:8])

		// Create new buyer
		err = s.Storage.AddBuyer(ctx, routing.Buyer{
			CompanyCode: companyCode,
			ID:          buyerID,
			Live:        false,
			PublicKey:   byteKey[8:],
		})
		if err != nil {
			err = fmt.Errorf("UpdateBuyerInformation() failed to add buyer")
			level.Error(s.Logger).Log("err", err)
			return err
		}

		// Check if buyer is associated with the ID and everything worked
		buyer, err = s.Storage.Buyer(buyerID)
		if err != nil {
			err = fmt.Errorf("UpdateBuyerInformation() buyer creation failed: %v", err)
			level.Error(s.Logger).Log("err", err)
			return err
		}
	}

	// Set reply
	reply.PublicKey = buyer.EncodedPublicKey()

	return nil
}

func (s *BuyersService) UpdateGameConfiguration(r *http.Request, args *GameConfigurationArgs, reply *GameConfigurationReply) error {
	var err error
	var buyerID uint64
	var buyer routing.Buyer

	if !middleware.VerifyAnyRole(r, middleware.AdminRole, middleware.OwnerRole) {
		err = fmt.Errorf("UpdateGameConfiguration(): %v", ErrInsufficientPrivileges)
		level.Error(s.Logger).Log("err", err)
		return err
	}

	ctx := context.Background()

	companyCode, ok := r.Context().Value(middleware.Keys.CompanyKey).(string)
	if !ok {
		err := fmt.Errorf("UpdateGameConfiguration(): user is not assigned to a company")
		level.Error(s.Logger).Log("err", err)
		return err
	}
	if companyCode == "" {
		err = fmt.Errorf("UpdateGameConfiguration(): failed to parse company code")
		level.Error(s.Logger).Log("err", err)
		return err
	}

	if args.NewPublicKey == "" {
		err = fmt.Errorf("UpdateGameConfiguration() new public key is required")
		level.Error(s.Logger).Log("err", err)
		return err
	}

	buyer, err = s.Storage.BuyerWithCompanyCode(companyCode)

	byteKey, err := base64.StdEncoding.DecodeString(args.NewPublicKey)
	if err != nil {
		err = fmt.Errorf("UpdateGameConfiguration() could not decode public key string")
		level.Error(s.Logger).Log("err", err)
		return err
	}

	buyerID = binary.LittleEndian.Uint64(byteKey[0:8])

	// Buyer not found
	if buyer.ID == 0 {

		// Create new buyer
		err = s.Storage.AddBuyer(ctx, routing.Buyer{
			CompanyCode: companyCode,
			ID:          buyerID,
			Live:        false,
			PublicKey:   byteKey[8:],
		})

		if err != nil {
			err = fmt.Errorf("UpdateGameConfiguration() failed to add buyer")
			level.Error(s.Logger).Log("err", err)
			return err
		}

		// Check if buyer is associated with the ID and everything worked
		if buyer, err = s.Storage.Buyer(buyerID); err != nil {
			err = fmt.Errorf("UpdateGameConfiguration() buyer creation failed: %v", err)
			level.Error(s.Logger).Log("err", err)
			return err
		}

		// Setup reply
		reply.GameConfiguration.PublicKey = buyer.EncodedPublicKey()

		return nil
	}

	live := buyer.Live
	oldBuyerID := buyer.ID

	// Remove all dc Maps
	dcMaps := s.Storage.GetDatacenterMapsForBuyer(oldBuyerID)
	for _, dcMap := range dcMaps {
		if err := s.Storage.RemoveDatacenterMap(ctx, dcMap); err != nil {
			err = fmt.Errorf("UpdateGameConfiguration() failed to remove old datacenter map: %v, datacenter ID: %016x", err, dcMap.DatacenterID)
			level.Error(s.Logger).Log("err", err)
			return err
		}
	}

	if err = s.Storage.RemoveBuyer(ctx, oldBuyerID); err != nil {
		err = fmt.Errorf("UpdateGameConfiguration() failed to remove buyer")
		level.Error(s.Logger).Log("err", err)
		return err
	}

	err = s.Storage.AddBuyer(ctx, routing.Buyer{
		CompanyCode: companyCode,
		ID:          buyerID,
		Live:        live,
		PublicKey:   byteKey[8:],
	})
	if err != nil {
		err = fmt.Errorf("UpdateGameConfiguration() buyer update failed: %v", err)
		level.Error(s.Logger).Log("err", err)
		return err
	}

	// Add back dc maps with new buyer ID
	for _, dcMap := range dcMaps {
		dcMap.BuyerID = buyerID
		if err := s.Storage.AddDatacenterMap(ctx, dcMap); err != nil {
			err = fmt.Errorf("UpdateGameConfiguration() failed to add new datacenter map: %v, datacenter ID: %016x, buyer ID: %016x", err, dcMap.DatacenterID, buyerID)
			level.Error(s.Logger).Log("err", err)
			return err
		}
	}

	// Check if buyer is associated with the ID and everything worked
	if buyer, err = s.Storage.Buyer(buyerID); err != nil {
		err = fmt.Errorf("UpdateGameConfiguration() buyer update check failed: %v", err)
		level.Error(s.Logger).Log("err", err)
		return err
	}

	// Set reply
	reply.GameConfiguration.PublicKey = buyer.EncodedPublicKey()

	return nil
}

type BuyerListArgs struct{}

type BuyerListReply struct {
	Buyers []buyerAccount `json:"buyers"`
}

type buyerAccount struct {
	CompanyName string `json:"company_name"`
	CompanyCode string `json:"company_code"`
	ID          string `json:"id"`
	IsLive      bool   `json:"is_live"`
}

func (s *BuyersService) Buyers(r *http.Request, args *BuyerListArgs, reply *BuyerListReply) error {
	reply.Buyers = make([]buyerAccount, 0)
	if middleware.VerifyAllRoles(r, middleware.AnonymousRole) {
		return nil
	}

	for _, b := range s.Storage.Buyers() {
		id := fmt.Sprintf("%016x", b.ID)
		customer, err := s.Storage.Customer(b.CompanyCode)
		if err != nil {
			err = fmt.Errorf("Buyers() buyer is not assigned to customer: %v", b.ID)
			level.Error(s.Logger).Log("err", err)
			continue
		}
		account := buyerAccount{
			CompanyName: customer.Name,
			CompanyCode: b.CompanyCode,
			ID:          id,
			IsLive:      b.Live,
		}
		if middleware.VerifyAllRoles(r, s.SameBuyerRole(b.CompanyCode)) {
			reply.Buyers = append(reply.Buyers, account)
		}
	}

	sort.Slice(reply.Buyers, func(i int, j int) bool {
		return reply.Buyers[i].CompanyName < reply.Buyers[j].CompanyName
	})

	return nil
}

type DatacenterMapsArgs struct {
	ID    uint64 `json:"buyer_id"`
	HexID string `json:"hexBuyerID"`
}

type DatacenterMapsFull struct {
	Alias          string
	DatacenterName string
	DatacenterID   string
	BuyerName      string
	BuyerID        string
	SupplierName   string
}

type DatacenterMapsReply struct {
	DatacenterMaps []DatacenterMapsFull
}

func (s *BuyersService) DatacenterMapsForBuyer(r *http.Request, args *DatacenterMapsArgs, reply *DatacenterMapsReply) error {
	if middleware.VerifyAllRoles(r, middleware.AnonymousRole) {
		return nil
	}

	var buyerID uint64
	var err error

	if args.HexID != "" {
		buyerID, err = strconv.ParseUint(args.HexID, 16, 64)
		if err != nil {
			err = fmt.Errorf("DatacenterMapsForBuyer() could not parse hex buyer ID: %v", err)
			level.Error(s.Logger).Log("err", err)
			return err
		}
	} else {
		buyerID = args.ID
	}

	var dcm map[uint64]routing.DatacenterMap

	dcm = s.Storage.GetDatacenterMapsForBuyer(buyerID)

	var replySlice []DatacenterMapsFull
	for _, dcMap := range dcm {
		buyer, err := s.Storage.Buyer(dcMap.BuyerID)
		if err != nil {
			err = fmt.Errorf("DatacenterMapsForBuyer() could not parse buyer")
			level.Error(s.Logger).Log("err", err)
			return err
		}
		datacenter, err := s.Storage.Datacenter(dcMap.DatacenterID)
		if err != nil {
			err = fmt.Errorf("DatacenterMapsForBuyer() could not parse datacenter")
			level.Error(s.Logger).Log("err", err)
			return err
		}

		customer, err := s.Storage.Customer(buyer.CompanyCode)
		if err != nil {
			err = fmt.Errorf("DatacenterMapsForBuyer() buyer is not associated with a company")
			level.Error(s.Logger).Log("err", err)
			continue
		}

		dcmFull := DatacenterMapsFull{
			Alias:          dcMap.Alias,
			DatacenterName: datacenter.Name,
			DatacenterID:   fmt.Sprintf("%016x", dcMap.DatacenterID),
			BuyerName:      customer.Name,
			BuyerID:        fmt.Sprintf("%016x", dcMap.BuyerID),
		}

		replySlice = append(replySlice, dcmFull)
	}

	reply.DatacenterMaps = replySlice
	return nil

}

type JSRemoveDatacenterMapArgs struct {
	DatacenterHexID string `json:"hexDatacenterID"`
	BuyerHexID      string `json:"hexBuyerID"`
	Alias           string `json:"alias"`
}

type JSRemoveDatacenterMapReply struct {
	DatacenterMap routing.DatacenterMap
}

func (s *BuyersService) JSRemoveDatacenterMap(r *http.Request, args *JSRemoveDatacenterMapArgs, reply *JSRemoveDatacenterMapReply) error {
	ctx, cancelFunc := context.WithDeadline(context.Background(), time.Now().Add(10*time.Second))
	defer cancelFunc()

	buyerID, err := strconv.ParseUint(args.BuyerHexID, 16, 64)
	if err != nil {
		return fmt.Errorf("Unable to parse BuyerID: %s", args.BuyerHexID)
	}

	datacenterID, err := strconv.ParseUint(args.DatacenterHexID, 16, 64)
	if err != nil {
		return fmt.Errorf("Unable to parse DatacenterID: %s", args.BuyerHexID)
	}

	dcMap := routing.DatacenterMap{
		Alias:        args.Alias,
		BuyerID:      buyerID,
		DatacenterID: datacenterID,
	}

	return s.Storage.RemoveDatacenterMap(ctx, dcMap)

}

type RemoveDatacenterMapArgs struct {
	DatacenterMap routing.DatacenterMap
}

type RemoveDatacenterMapReply struct{}

func (s *BuyersService) RemoveDatacenterMap(r *http.Request, args *RemoveDatacenterMapArgs, reply *RemoveDatacenterMapReply) error {
	ctx, cancelFunc := context.WithDeadline(context.Background(), time.Now().Add(10*time.Second))
	defer cancelFunc()

	return s.Storage.RemoveDatacenterMap(ctx, args.DatacenterMap)

}

// UpdateDatacenterMapArgs: HexBuyerID and HexDatacenterID are the combined primary
// key needed to look up the existing datacenter map
type UpdateDatacenterMapArgs struct {
	HexBuyerID      string `json:"hexBuyerID"`
	HexDatacenterID string `json:"hexDatacenterID"`
	Field           string `json:"field"`
	Value           string `json:"value"`
}

type UpdateDatacenterMapReply struct{}

func (s *BuyersService) UpdateDatacenterMap(r *http.Request, args *UpdateDatacenterMapArgs, reply *UpdateDatacenterMapReply) error {
	if middleware.VerifyAllRoles(r, middleware.AnonymousRole) {
		return nil
	}

	datacenterID, err := strconv.ParseUint(args.HexDatacenterID, 16, 64)
	if err != nil {
		return fmt.Errorf("Value: %v is not a valid hex ID", args.Value)
	}

	buyerID, err := strconv.ParseUint(args.HexBuyerID, 16, 64)
	if err != nil {
		return fmt.Errorf("Value: %v is not a valid hex ID", args.Value)
	}

	switch args.Field {
	case "HexDatacenterID", "Alias":
		err = s.Storage.UpdateDatacenterMap(context.Background(), buyerID, datacenterID, args.Field, args.Value)
		if err != nil {
			err = fmt.Errorf("UpdateDatacenterMap() error updating datacenter map: %v", err)
			level.Error(s.Logger).Log("err", err)
			return err
		}

	default:
		return fmt.Errorf("Field '%v' does not exist or is not editable on the DatacenterMap type", args.Field)
	}

	return nil
}

type JSAddDatacenterMapArgs struct {
	HexBuyerID      string `json:"hexBuyerID"`
	HexDatacenterID string `json:"hexDatacenterID"`
	Alias           string `json:"alias"`
}

type JSAddDatacenterMapReply struct{}

func (s *BuyersService) JSAddDatacenterMap(r *http.Request, args *JSAddDatacenterMapArgs, reply *JSAddDatacenterMapReply) error {

	ctx, cancelFunc := context.WithDeadline(context.Background(), time.Now().Add(10*time.Second))
	defer cancelFunc()

	buyerID, err := strconv.ParseUint(args.HexBuyerID, 16, 64)
	if err != nil {
		s.Logger.Log("err", err)
		return err
	}

	datacenterID, err := strconv.ParseUint(args.HexDatacenterID, 16, 64)
	if err != nil {
		s.Logger.Log("err", err)
		return err
	}

	dcMap := routing.DatacenterMap{
		BuyerID:      buyerID,
		DatacenterID: datacenterID,
		Alias:        args.Alias,
	}

	return s.Storage.AddDatacenterMap(ctx, dcMap)

}

type AddDatacenterMapArgs struct {
	DatacenterMap routing.DatacenterMap
}

type AddDatacenterMapReply struct{}

func (s *BuyersService) AddDatacenterMap(r *http.Request, args *AddDatacenterMapArgs, reply *AddDatacenterMapReply) error {

	ctx, cancelFunc := context.WithDeadline(context.Background(), time.Now().Add(10*time.Second))
	defer cancelFunc()

	return s.Storage.AddDatacenterMap(ctx, args.DatacenterMap)

}

// SameBuyerRole checks the JWT for the correct passed in buyerID
func (s *BuyersService) SameBuyerRole(companyCode string) middleware.RoleFunc {
	return func(req *http.Request) (bool, error) {
		if middleware.VerifyAnyRole(req, middleware.AdminRole, middleware.OpsRole) {
			return true, nil
		}
		if middleware.VerifyAllRoles(req, middleware.AnonymousRole) {
			return false, nil
		}
		if companyCode == "" {
			return false, fmt.Errorf("SameBuyerRole(): buyerID is required")
		}

		// Grab the user's assigned company if it exists
		requestCompanyCode, ok := req.Context().Value(middleware.Keys.CompanyKey).(string)
		if !ok || requestCompanyCode == "" {
			return false, nil
		}

		return companyCode == requestCompanyCode, nil
	}
}

func (s *BuyersService) FetchCurrentTopSessions(r *http.Request, companyCodeFilter string) ([]transport.SessionMeta, error) {
	var err error
	var topSessionsA []string
	var topSessionsB []string

	sessions := make([]transport.SessionMeta, 0)

	minutes := time.Now().Unix() / 60

	topSessionsClient := s.RedisPoolTopSessions.Get()
	defer topSessionsClient.Close()

	// get the top session IDs globally or for a buyer from the sorted set
	switch companyCodeFilter {
	case "":
		// Get top sessions from the past 2 minutes sorted by greatest to least improved RTT
		topSessionsA, err = redis.Strings(topSessionsClient.Do("ZREVRANGE", fmt.Sprintf("s-%d", minutes-1), "0", fmt.Sprintf("%d", TopSessionsSize)))
		if err != nil && err != redis.ErrNil {
			err = fmt.Errorf("FetchCurrentTopSessions() failed getting top sessions A: %v", err)
			level.Error(s.Logger).Log("err", err)
			err = fmt.Errorf("FetchCurrentTopSessions() failed getting top sessions A")
			return sessions, err
		}
		topSessionsB, err = redis.Strings(topSessionsClient.Do("ZREVRANGE", fmt.Sprintf("s-%d", minutes), "0", fmt.Sprintf("%d", TopSessionsSize)))
		if err != nil && err != redis.ErrNil {
			err = fmt.Errorf("FetchCurrentTopSessions() failed getting top sessions B: %v", err)
			level.Error(s.Logger).Log("err", err)
			err = fmt.Errorf("FetchCurrentTopSessions() failed getting top sessions B")
			return sessions, err
		}
	default:
		if !middleware.VerifyAllRoles(r, s.SameBuyerRole(companyCodeFilter)) {
			err := fmt.Errorf("FetchCurrentTopSessions(): %v", ErrInsufficientPrivileges)
			level.Error(s.Logger).Log("err", err)
			return sessions, err
		}

		buyer, err := s.Storage.BuyerWithCompanyCode(companyCodeFilter)
		if err != nil {
			err = fmt.Errorf("FetchCurrentTopSessions() failed getting buyer with code: %v", err)
			level.Error(s.Logger).Log("err", err)
			return sessions, err
		}
		buyerID := fmt.Sprintf("%016x", buyer.ID)

		topSessionsA, err = redis.Strings(topSessionsClient.Do("ZREVRANGE", fmt.Sprintf("sc-%s-%d", buyerID, minutes-1), "0", fmt.Sprintf("%d", TopSessionsSize)))
		if err != nil && err != redis.ErrNil {
			err = fmt.Errorf("FetchCurrentTopSessions() failed getting top sessions A for buyer ID %016x: %v", buyerID, err)
			level.Error(s.Logger).Log("err", err)
			err = fmt.Errorf("FetchCurrentTopSessions() failed getting top sessions A for buyer ID %016x", buyerID)
			return sessions, err
		}
		topSessionsB, err = redis.Strings(topSessionsClient.Do("ZREVRANGE", fmt.Sprintf("sc-%s-%d", buyerID, minutes), "0", fmt.Sprintf("%d", TopSessionsSize)))
		if err != nil && err != redis.ErrNil {
			err = fmt.Errorf("FetchCurrentTopSessions() failed getting top sessions B for buyer ID %016x: %v", buyerID, err)
			level.Error(s.Logger).Log("err", err)
			err = fmt.Errorf("FetchCurrentTopSessions() failed getting top sessions B for buyer ID %016x", buyerID)
			return sessions, err
		}
	}

	sessionMetaClient := s.RedisPoolSessionMeta.Get()
	defer sessionMetaClient.Close()

	sessionIDsRetreivedMap := make(map[string]bool)
	for _, sessionID := range topSessionsA {
		sessionMetaClient.Send("GET", fmt.Sprintf("sm-%s", sessionID))
		sessionIDsRetreivedMap[sessionID] = true
	}
	for _, sessionID := range topSessionsB {
		if _, ok := sessionIDsRetreivedMap[sessionID]; !ok {
			sessionMetaClient.Send("GET", fmt.Sprintf("sm-%s", sessionID))
			sessionIDsRetreivedMap[sessionID] = true
		}
	}
	sessionMetaClient.Flush()

	var sessionMetasNext []transport.SessionMeta
	var sessionMetasDirect []transport.SessionMeta
	var meta transport.SessionMeta
	for i := 0; i < len(sessionIDsRetreivedMap); i++ {
		metaString, err := redis.String(sessionMetaClient.Receive())
		if err != nil && err != redis.ErrNil {
			err = fmt.Errorf("FetchCurrentTopSessions() failed getting top sessions meta: %v", err)
			level.Error(s.Logger).Log("err", err)
			err = fmt.Errorf("FetchCurrentTopSessions() failed getting top sessions meta")
			return sessions, err
		}

		splitMetaStrings := strings.Split(metaString, "|")
		if err := meta.ParseRedisString(splitMetaStrings); err != nil {
			err = fmt.Errorf("FetchCurrentTopSessions() failed to parse redis string into meta: %v", err)
			level.Error(s.Logger).Log("err", err, "redisString", metaString)
			continue
		}

		buyer, err := s.Storage.Buyer(meta.BuyerID)
		if err != nil {
			err = fmt.Errorf("FetchCurrentTopSessions() failed to fetch buyer: %v", err)
			level.Error(s.Logger).Log("err", err)
			return sessions, err
		}

		if !middleware.VerifyAllRoles(r, s.SameBuyerRole(buyer.CompanyCode)) {
			meta.Anonymise()
		}

		// Split the sessions metas into two slices so we can sort them separately.
		// This is necessary because if we were to force sessions next, then sorting
		// by improvement won't always put next sessions on top.
		if meta.OnNetworkNext {
			sessionMetasNext = append(sessionMetasNext, meta)
		} else {
			sessionMetasDirect = append(sessionMetasDirect, meta)
		}
	}

	// These sorts are necessary because we are combining two ZREVRANGEs from two separate minute buckets.
	sort.Slice(sessionMetasNext, func(i, j int) bool {
		return sessionMetasNext[i].DeltaRTT > sessionMetasNext[j].DeltaRTT
	})

	sort.Slice(sessionMetasDirect, func(i, j int) bool {
		return sessionMetasDirect[i].DirectRTT > sessionMetasDirect[j].DirectRTT
	})

	sessionMetas := append(sessionMetasNext, sessionMetasDirect...)

	if len(sessionMetas) > TopSessionsSize {
		sessions = sessionMetas[:TopSessionsSize]
		return sessions, err
	}

	sessions = sessionMetas
	return sessions, err
}

type JSInternalConfig struct {
	RouteSelectThreshold           int64 `json:"routeSelectThreshold"`
	RouteSwitchThreshold           int64 `json:"routeSwitchThreshold"`
	MaxLatencyTradeOff             int64 `json:"maxLatencyTradeOff"`
	RTTVeto_Default                int64 `json:"rttVeto_Default"`
	RTTVeto_Multipath              int64 `json:"rttVeto_Multipath"`
	RTTVeto_PacketLoss             int64 `json:"rttVeto_PacketLoss"`
	MultipathOverloadThreshold     int64 `json:"multipathOverloadThreshold"`
	TryBeforeYouBuy                bool  `json:"tryBeforeYouBuy"`
	ForceNext                      bool  `json:"forceNext"`
	LargeCustomer                  bool  `json:"largeCustomer"`
	Uncommitted                    bool  `json:"uncommitted"`
	MaxRTT                         int64 `json:"maxRTT"`
	HighFrequencyPings             bool  `json:"highFrequencyPings"`
	RouteDiversity                 int64 `json:"routeDiversity"`
	MultipathThreshold             int64 `json:"multipathThreshold"`
	EnableVanityMetrics            bool  `json:"enableVanityMetrics"`
	ReducePacketLossMinSliceNumber int64 `json:"reducePacketLossMinSliceNumber"`
}

type InternalConfigArg struct {
	BuyerID string `json:"buyerID"`
}

type InternalConfigReply struct {
	InternalConfig JSInternalConfig
}

func (s *BuyersService) InternalConfig(r *http.Request, arg *InternalConfigArg, reply *InternalConfigReply) error {
	if middleware.VerifyAllRoles(r, middleware.AnonymousRole) {
		return nil
	}

	buyerID, err := strconv.ParseUint(arg.BuyerID, 16, 64)
	if err != nil {
		level.Error(s.Logger).Log("err", err)
		return err
	}

	ic, err := s.Storage.InternalConfig(buyerID)
	if err != nil {
		err = fmt.Errorf("InternalConfig() no InternalConfig stored for buyer %s", arg.BuyerID)
		level.Error(s.Logger).Log("err", err)
		return err
	}

	jsonIC := JSInternalConfig{
		RouteSelectThreshold:           int64(ic.RouteSelectThreshold),
		RouteSwitchThreshold:           int64(ic.RouteSwitchThreshold),
		MaxLatencyTradeOff:             int64(ic.MaxLatencyTradeOff),
		RTTVeto_Default:                int64(ic.RTTVeto_Default),
		RTTVeto_Multipath:              int64(ic.RTTVeto_Multipath),
		RTTVeto_PacketLoss:             int64(ic.RTTVeto_PacketLoss),
		MultipathOverloadThreshold:     int64(ic.MultipathOverloadThreshold),
		TryBeforeYouBuy:                ic.TryBeforeYouBuy,
		ForceNext:                      ic.ForceNext,
		LargeCustomer:                  ic.LargeCustomer,
		Uncommitted:                    ic.Uncommitted,
		MaxRTT:                         int64(ic.MaxRTT),
		HighFrequencyPings:             ic.HighFrequencyPings,
		RouteDiversity:                 int64(ic.RouteDiversity),
		MultipathThreshold:             int64(ic.MultipathThreshold),
		EnableVanityMetrics:            ic.EnableVanityMetrics,
		ReducePacketLossMinSliceNumber: int64(ic.ReducePacketLossMinSliceNumber),
	}

	reply.InternalConfig = jsonIC
	return nil
}

type JSAddInternalConfigArgs struct {
	BuyerID        string           `json:"buyerID"`
	InternalConfig JSInternalConfig `json:"internalConfig"`
}

type JSAddInternalConfigReply struct{}

func (s *BuyersService) JSAddInternalConfig(r *http.Request, arg *JSAddInternalConfigArgs, reply *JSAddInternalConfigReply) error {
	if middleware.VerifyAllRoles(r, middleware.AnonymousRole) {
		return nil
	}

	buyerID, err := strconv.ParseUint(arg.BuyerID, 16, 64)
	if err != nil {
		level.Error(s.Logger).Log("err", err)
		return err
	}

	ic := core.InternalConfig{
		RouteSelectThreshold:           int32(arg.InternalConfig.RouteSelectThreshold),
		RouteSwitchThreshold:           int32(arg.InternalConfig.RouteSwitchThreshold),
		MaxLatencyTradeOff:             int32(arg.InternalConfig.MaxLatencyTradeOff),
		RTTVeto_Default:                int32(arg.InternalConfig.RTTVeto_Default),
		RTTVeto_Multipath:              int32(arg.InternalConfig.RTTVeto_Multipath),
		RTTVeto_PacketLoss:             int32(arg.InternalConfig.RTTVeto_PacketLoss),
		MultipathOverloadThreshold:     int32(arg.InternalConfig.MultipathOverloadThreshold),
		TryBeforeYouBuy:                arg.InternalConfig.TryBeforeYouBuy,
		ForceNext:                      arg.InternalConfig.ForceNext,
		LargeCustomer:                  arg.InternalConfig.LargeCustomer,
		Uncommitted:                    arg.InternalConfig.Uncommitted,
		MaxRTT:                         int32(arg.InternalConfig.MaxRTT),
		HighFrequencyPings:             arg.InternalConfig.HighFrequencyPings,
		RouteDiversity:                 int32(arg.InternalConfig.RouteDiversity),
		MultipathThreshold:             int32(arg.InternalConfig.MultipathThreshold),
		EnableVanityMetrics:            arg.InternalConfig.EnableVanityMetrics,
		ReducePacketLossMinSliceNumber: int32(arg.InternalConfig.ReducePacketLossMinSliceNumber),
	}

	err = s.Storage.AddInternalConfig(context.Background(), ic, buyerID)
	if err != nil {
		err = fmt.Errorf("JSAddInternalConfig() error adding internal config for buyer %016x: %v", arg.BuyerID, err)
		level.Error(s.Logger).Log("err", err)
		return err
	}

	return nil
}

type UpdateInternalConfigArgs struct {
	BuyerID    uint64 `json:"buyerID"`
	HexBuyerID string `json:"hexBuyerID"`
	Field      string `json:"field"`
	Value      string `json:"value"`
}

type UpdateInternalConfigReply struct{}

func (s *BuyersService) UpdateInternalConfig(r *http.Request, args *UpdateInternalConfigArgs, reply *UpdateInternalConfigReply) error {
	if middleware.VerifyAllRoles(r, middleware.AnonymousRole) {
		return nil
	}

	var err error
	var buyerID uint64

	if args.HexBuyerID == "" {
		buyerID = args.BuyerID
	} else {
		buyerID, err = strconv.ParseUint(args.HexBuyerID, 16, 64)
		if err != nil {
			return fmt.Errorf("Can not parse HexBuyerID: %s", args.HexBuyerID)
		}
	}

	// sort out the value type here (comes from the next tool and javascript UI as a string)
	switch args.Field {
	case "RouteSelectThreshold", "RouteSwitchThreshold", "MaxLatencyTradeOff",
		"RTTVeto_Default", "RTTVeto_PacketLoss", "RTTVeto_Multipath",
		"MultipathOverloadThreshold", "MaxRTT", "RouteDiversity", "MultipathThreshold",
		"ReducePacketLossMinSliceNumber":
		newInt, err := strconv.ParseInt(args.Value, 10, 32)
		if err != nil {
			return fmt.Errorf("Value: %v is not a valid integer type", args.Value)
		}
		newInt32 := int32(newInt)
		err = s.Storage.UpdateInternalConfig(context.Background(), buyerID, args.Field, newInt32)
		if err != nil {
			err = fmt.Errorf("UpdateInternalConfig() error updating internal config for buyer %016x: %v", buyerID, err)
			level.Error(s.Logger).Log("err", err)
			return err
		}

	case "TryBeforeYouBuy", "ForceNext", "LargeCustomer", "Uncommitted",
		"HighFrequencyPings", "EnableVanityMetrics":
		newValue, err := strconv.ParseBool(args.Value)
		if err != nil {
			return fmt.Errorf("Value: %v is not a valid boolean type", args.Value)
		}

		err = s.Storage.UpdateInternalConfig(context.Background(), buyerID, args.Field, newValue)
		if err != nil {
			err = fmt.Errorf("UpdateInternalConfig() error updating internal config for buyer %016x: %v", buyerID, err)
			level.Error(s.Logger).Log("err", err)
			return err
		}

	default:
		return fmt.Errorf("Field '%v' does not exist on the InternalConfig type", args.Field)
	}

	return nil
}

type RemoveInternalConfigArg struct {
	BuyerID string `json:"buyerID"`
}

type RemoveInternalConfigReply struct{}

func (s *BuyersService) RemoveInternalConfig(r *http.Request, arg *RemoveInternalConfigArg, reply *RemoveInternalConfigReply) error {
	if middleware.VerifyAllRoles(r, middleware.AnonymousRole) {
		return nil
	}

	buyerID, err := strconv.ParseUint(arg.BuyerID, 16, 64)
	if err != nil {
		level.Error(s.Logger).Log("err", err)
		return err
	}

	err = s.Storage.RemoveInternalConfig(context.Background(), buyerID)
	if err != nil {
		err = fmt.Errorf("RemoveInternalConfig() error removing internal config for buyer %016x: %v", arg.BuyerID, err)
		level.Error(s.Logger).Log("err", err)
		return err
	}

	return nil
}

type JSRouteShader struct {
	DisableNetworkNext        bool            `json:"disableNetworkNext"`
	SelectionPercent          int64           `json:"selectionPercent"`
	ABTest                    bool            `json:"abTest"`
	ProMode                   bool            `json:"proMode"`
	ReduceLatency             bool            `json:"reduceLatency"`
	ReduceJitter              bool            `json:"reduceJitter"`
	ReducePacketLoss          bool            `json:"reducePacketLoss"`
	Multipath                 bool            `json:"multipath"`
	AcceptableLatency         int64           `json:"acceptableLatency"`
	LatencyThreshold          int64           `json:"latencyThreshold"`
	AcceptablePacketLoss      float64         `json:"acceptablePacketLoss"`
	BandwidthEnvelopeUpKbps   int64           `json:"bandwidthEnvelopeUpKbps"`
	BandwidthEnvelopeDownKbps int64           `json:"bandwidthEnvelopeDownKbps"`
	BannedUsers               map[string]bool `json:"bannedUsers"`
	PacketLossSustained       float64         `json:"packetLossSustained"`
}
type RouteShaderArg struct {
	BuyerID string `json:"buyerID"`
}

type RouteShaderReply struct {
	RouteShader JSRouteShader
}

func (s *BuyersService) RouteShader(r *http.Request, arg *RouteShaderArg, reply *RouteShaderReply) error {
	if middleware.VerifyAllRoles(r, middleware.AnonymousRole) {
		return nil
	}

	buyerID, err := strconv.ParseUint(arg.BuyerID, 16, 64)
	if err != nil {
		level.Error(s.Logger).Log("err", err)
		return err
	}

	rs, err := s.Storage.RouteShader(buyerID)
	if err != nil {
		err = fmt.Errorf("RouteShader() error retrieving route shader for buyer %s: %v", arg.BuyerID, err)
		level.Error(s.Logger).Log("err", err)
		return err
	}

	jsonRS := JSRouteShader{
		DisableNetworkNext:        rs.DisableNetworkNext,
		SelectionPercent:          int64(rs.SelectionPercent),
		ABTest:                    rs.ABTest,
		ProMode:                   rs.ProMode,
		ReduceLatency:             rs.ReduceLatency,
		ReduceJitter:              rs.ReduceJitter,
		ReducePacketLoss:          rs.ReducePacketLoss,
		Multipath:                 rs.Multipath,
		AcceptableLatency:         int64(rs.AcceptableLatency),
		LatencyThreshold:          int64(rs.LatencyThreshold),
		AcceptablePacketLoss:      float64(rs.AcceptablePacketLoss),
		BandwidthEnvelopeUpKbps:   int64(rs.BandwidthEnvelopeUpKbps),
		BandwidthEnvelopeDownKbps: int64(rs.BandwidthEnvelopeDownKbps),
		PacketLossSustained:       float64(rs.PacketLossSustained),
	}

	reply.RouteShader = jsonRS
	return nil
}

type JSAddRouteShaderArgs struct {
	BuyerID     string        `json:"buyerID"`
	RouteShader JSRouteShader `json:"routeShader"`
}

type JSAddRouteShaderReply struct{}

func (s *BuyersService) JSAddRouteShader(r *http.Request, arg *JSAddRouteShaderArgs, reply *JSAddRouteShaderReply) error {
	if middleware.VerifyAllRoles(r, middleware.AnonymousRole) {
		return nil
	}

	buyerID, err := strconv.ParseUint(arg.BuyerID, 16, 64)
	if err != nil {
		level.Error(s.Logger).Log("err", err)
		return err
	}

	rs := core.RouteShader{
		DisableNetworkNext:        arg.RouteShader.DisableNetworkNext,
		SelectionPercent:          int(arg.RouteShader.SelectionPercent),
		ABTest:                    arg.RouteShader.ABTest,
		ProMode:                   arg.RouteShader.ProMode,
		ReduceLatency:             arg.RouteShader.ReduceLatency,
		ReduceJitter:              arg.RouteShader.ReduceJitter,
		ReducePacketLoss:          arg.RouteShader.ReducePacketLoss,
		Multipath:                 arg.RouteShader.Multipath,
		AcceptableLatency:         int32(arg.RouteShader.AcceptableLatency),
		LatencyThreshold:          int32(arg.RouteShader.LatencyThreshold),
		AcceptablePacketLoss:      float32(arg.RouteShader.AcceptablePacketLoss),
		BandwidthEnvelopeUpKbps:   int32(arg.RouteShader.BandwidthEnvelopeUpKbps),
		BandwidthEnvelopeDownKbps: int32(arg.RouteShader.BandwidthEnvelopeDownKbps),
		PacketLossSustained:       float32(arg.RouteShader.PacketLossSustained),
	}

	err = s.Storage.AddRouteShader(context.Background(), rs, buyerID)
	if err != nil {
		err = fmt.Errorf("AddRouteShader() error adding route shader for buyer %016x: %v", arg.BuyerID, err)
		level.Error(s.Logger).Log("err", err)
		return err
	}

	return nil
}

type RemoveRouteShaderArg struct {
	BuyerID string `json:"buyerID"`
}

type RemoveRouteShaderReply struct{}

func (s *BuyersService) RemoveRouteShader(r *http.Request, arg *RemoveRouteShaderArg, reply *RemoveRouteShaderReply) error {
	if middleware.VerifyAllRoles(r, middleware.AnonymousRole) {
		return nil
	}

	buyerID, err := strconv.ParseUint(arg.BuyerID, 16, 64)
	if err != nil {
		level.Error(s.Logger).Log("err", err)
		return err
	}

	err = s.Storage.RemoveRouteShader(context.Background(), buyerID)
	if err != nil {
		err = fmt.Errorf("RemoveRouteShader() error removing route shader for buyer %016x: %v", arg.BuyerID, err)
		level.Error(s.Logger).Log("err", err)
		return err
	}

	return nil
}

type UpdateRouteShaderArgs struct {
	BuyerID    uint64 `json:"buyerID"`
	HexBuyerID string `json:"hexBuyerID"`
	Field      string `json:"field"`
	Value      string `json:"value"`
}

type UpdateRouteShaderReply struct{}

func (s *BuyersService) UpdateRouteShader(r *http.Request, args *UpdateRouteShaderArgs, reply *UpdateRouteShaderReply) error {
	if middleware.VerifyAllRoles(r, middleware.AnonymousRole) {
		return nil
	}

	var err error
	var buyerID uint64

	if args.HexBuyerID == "" {
		buyerID = args.BuyerID
	} else {
		buyerID, err = strconv.ParseUint(args.HexBuyerID, 16, 64)
		if err != nil {
			return fmt.Errorf("Can not parse HexBuyerID: %s", args.HexBuyerID)
		}
	}

	// sort out the value type here (comes from the next tool and javascript UI as a string)
	switch args.Field {
	case "AcceptableLatency", "LatencyThreshold", "BandwidthEnvelopeUpKbps",
		"BandwidthEnvelopeDownKbps":
		newInt, err := strconv.ParseInt(args.Value, 10, 32)
		if err != nil {
			return fmt.Errorf("BuyersService.UpdateRouteShader Value: %v is not a valid integer type", args.Value)
		}
		newInt32 := int32(newInt)
		err = s.Storage.UpdateRouteShader(context.Background(), buyerID, args.Field, newInt32)
		if err != nil {
			err = fmt.Errorf("UpdateRouteShader() error updating route shader for buyer %016x: %v", buyerID, err)
			level.Error(s.Logger).Log("err", err)
			return err
		}

	case "SelectionPercent":
		newInt, err := strconv.ParseInt(args.Value, 10, 64) // 64 bits is a guess, should be
		if err != nil {
			return fmt.Errorf("BuyersService.UpdateRouteShader Value: %v is not a valid integer type", args.Value)
		}
		newInteger := int(newInt)
		err = s.Storage.UpdateRouteShader(context.Background(), buyerID, args.Field, newInteger)
		if err != nil {
			err = fmt.Errorf("UpdateRouteShader() error updating route shader for buyer %016x: %v", buyerID, err)
			level.Error(s.Logger).Log("err", err)
			return err
		}

	case "AcceptablePacketLoss", "PacketLossSustained":
		newFloat, err := strconv.ParseFloat(args.Value, 64)
		if err != nil {
			return fmt.Errorf("BuyersService.UpdateRouteShader Value: %v is not a valid float type", args.Value)
		}
		newFloat32 := float32(newFloat)
		err = s.Storage.UpdateRouteShader(context.Background(), buyerID, args.Field, newFloat32)
		if err != nil {
			err = fmt.Errorf("UpdateRouteShader() error updating route shader for buyer %016x: %v", buyerID, err)
			level.Error(s.Logger).Log("err", err)
			return err
		}

	case "DisableNetworkNext", "ABTest", "ProMode", "ReduceLatency",
		"ReduceJitter", "ReducePacketLoss", "Multipath":
		newValue, err := strconv.ParseBool(args.Value)
		if err != nil {
			return fmt.Errorf("BuyersService.UpdateRouteShader Value: %v is not a valid boolean type", args.Value)
		}

		fmt.Printf("newValue: %T\n", newValue)
		err = s.Storage.UpdateRouteShader(context.Background(), buyerID, args.Field, newValue)
		if err != nil {
			err = fmt.Errorf("UpdateRouteShader() error updating route shader for buyer %016x: %v", buyerID, err)
			level.Error(s.Logger).Log("err", err)
			return err
		}

	default:
		return fmt.Errorf("Field '%v' does not exist on the RouteShader type", args.Field)
	}

	return nil
}

// BannedUser CRUD endpoints
type GetBannedUserArg struct {
	BuyerID uint64
}

type GetBannedUserReply struct {
	BannedUsers []string // hex strings
}

func (s *BuyersService) GetBannedUsers(r *http.Request, arg *GetBannedUserArg, reply *GetBannedUserReply) error {
	if middleware.VerifyAllRoles(r, middleware.AnonymousRole) {
		return nil
	}

	var userList []string

	bannedUsers, err := s.Storage.BannedUsers(arg.BuyerID)
	if err != nil {
		err = fmt.Errorf("GetBannedUsers() error retrieving banned users for buyer %016x: %v", arg.BuyerID, err)
		level.Error(s.Logger).Log("err", err)
		return err
	}

	for userID := range bannedUsers {
		userList = append(userList, fmt.Sprintf("%016x", userID))
	}

	reply.BannedUsers = userList
	return nil
}

type BannedUserArgs struct {
	BuyerID uint64
	UserID  uint64
}

type BannedUserReply struct{}

func (s *BuyersService) AddBannedUser(r *http.Request, arg *BannedUserArgs, reply *BannedUserReply) error {
	if middleware.VerifyAllRoles(r, middleware.AnonymousRole) {
		return nil
	}

	err := s.Storage.AddBannedUser(context.Background(), arg.BuyerID, arg.UserID)
	if err != nil {
		err = fmt.Errorf("AddBannedUser() error adding banned user for buyer %016x: %v", arg.BuyerID, err)
		level.Error(s.Logger).Log("err", err)
		return err
	}

	return nil
}

func (s *BuyersService) RemoveBannedUser(r *http.Request, arg *BannedUserArgs, reply *BannedUserReply) error {
	if middleware.VerifyAllRoles(r, middleware.AnonymousRole) {
		return nil
	}

	err := s.Storage.RemoveBannedUser(context.Background(), arg.BuyerID, arg.UserID)
	if err != nil {
		err = fmt.Errorf("RemoveBannedUser() error removing banned user for buyer %016x: %v", arg.BuyerID, err)
		level.Error(s.Logger).Log("err", err)
		return err
	}

	return nil
}

type BuyerArg struct {
	BuyerID uint64
}

type BuyerReply struct {
	Buyer routing.Buyer
}

func (s *BuyersService) Buyer(r *http.Request, arg *BuyerArg, reply *BuyerReply) error {

	var b routing.Buyer
	var err error

	b, err = s.Storage.Buyer(arg.BuyerID)
	if err != nil {
		err = fmt.Errorf("Buyer() error retrieving buyer for ID %016x: %v", arg.BuyerID, err)
		level.Error(s.Logger).Log("err", err)
		return err
	}

	reply.Buyer = b

	return nil
}

type UpdateBuyerArgs struct {
	BuyerID    uint64 `json:"buyerID"`
	HexBuyerID string `json:"hexBuyerID"` // needed for external (non-go) clients
	Field      string `json:"field"`
	Value      string `json:"value"`
}

type UpdateBuyerReply struct{}

func (s *BuyersService) UpdateBuyer(r *http.Request, args *UpdateBuyerArgs, reply *UpdateBuyerReply) error {
	if middleware.VerifyAllRoles(r, middleware.AnonymousRole) {
		return nil
	}

	var buyerID uint64
	var err error
	if args.BuyerID != 0 {
		buyerID = args.BuyerID
	} else {
		buyerID, err = strconv.ParseUint(args.HexBuyerID, 16, 64)
		if err != nil {
			return fmt.Errorf("BuyersService.UpdateBuyer could not parse hexBuyerID: %s", args.HexBuyerID)
		}
	}

	// sort out the value type here (comes from the next tool and javascript UI as a string)
	switch args.Field {
	case "Live", "Debug":
		newValue, err := strconv.ParseBool(args.Value)
		if err != nil {
			return fmt.Errorf("BuyersService.UpdateBuyer Value: %v is not a valid boolean type", args.Value)
		}

		err = s.Storage.UpdateBuyer(context.Background(), buyerID, args.Field, newValue)
		if err != nil {
			err = fmt.Errorf("UpdateBuyer() error updating record for buyer %016x: %v", args.BuyerID, err)
			level.Error(s.Logger).Log("err", err)
			return err
		}
	case "ShortName", "PublicKey":
		err := s.Storage.UpdateBuyer(context.Background(), buyerID, args.Field, args.Value)
		if err != nil {
			err = fmt.Errorf("UpdateBuyer() error updating record for buyer %016x: %v", args.BuyerID, err)
			level.Error(s.Logger).Log("err", err)
			return err
		}

	default:
		return fmt.Errorf("Field '%v' does not exist (or is not editable) on the Buyer type", args.Field)
	}

	return nil
}<|MERGE_RESOLUTION|>--- conflicted
+++ resolved
@@ -162,7 +162,6 @@
 	}
 	userHash := fmt.Sprintf("%016x", hash.Sum64())
 
-<<<<<<< HEAD
 	// Fetch live sessions if this is the first search and if there are any
 	if args.EndDate == "" {
 		liveSessions, err := s.FetchCurrentTopSessions(r, "")
@@ -171,38 +170,6 @@
 			level.Error(s.Logger).Log("err", err)
 			return err
 		}
-=======
-	// Fetch live sessions if there are any
-	liveSessions, err := s.FetchCurrentTopSessions(r, "")
-	if err != nil {
-		err = fmt.Errorf("UserSessions() failed to fetch live sessions")
-		level.Error(s.Logger).Log("err", err)
-		return err
-	}
-
-	for _, session := range liveSessions {
-		// Check both the ID, hex of ID, and the hash just in case the ID is actually a hash from the top sessions table or decimal hash
-		if userHash == fmt.Sprintf("%016x", session.UserHash) || userID == fmt.Sprintf("%016x", session.UserHash) || hexUserID == fmt.Sprintf("%016x", session.UserHash) {
-			sessionSlicesClient := s.RedisPoolSessionSlices.Get()
-			defer sessionSlicesClient.Close()
-
-			slices, err := redis.Strings(sessionSlicesClient.Do("LRANGE", fmt.Sprintf("ss-%016x", session.ID), "0", "0"))
-			if err != nil && err != redis.ErrNil {
-				err = fmt.Errorf("UserSessions() failed getting session slices: %v", err)
-				level.Error(s.Logger).Log("err", err)
-				err = fmt.Errorf("UserSessions() failed getting session slices")
-				return err
-			}
-
-			// If a slice exists, add the session and the timestamp
-			if len(slices) > 0 {
-				sliceString := strings.Split(slices[0], "|")
-				if err := sessionSlice.ParseRedisString(sliceString); err != nil {
-					err = fmt.Errorf("UserSessions() SessionSlice parsing error: %v", err)
-					level.Error(s.Logger).Log("err", err)
-					return err
-				}
->>>>>>> 2d48ccf3
 
 		for _, session := range liveSessions {
 			// Check both the ID, hex of ID, and the hash just in case the ID is actually a hash from the top sessions table or decimal hash
@@ -214,10 +181,10 @@
 				if err != nil && err != redis.ErrNil {
 					err = fmt.Errorf("UserSessions() failed getting session slices: %v", err)
 					level.Error(s.Logger).Log("err", err)
+					err = fmt.Errorf("UserSessions() failed getting session slices")
 					return err
 				}
 
-<<<<<<< HEAD
 				// If a slice exists, add the session and the timestamp
 				if len(slices) > 0 {
 					sliceString := strings.Split(slices[0], "|")
@@ -236,8 +203,11 @@
 						return err
 					}
 
-					if !VerifyAllRoles(r, s.SameBuyerRole(buyer.CompanyCode)) {
+					if middleware.VerifyAnyRole(r, middleware.AnonymousRole, middleware.UnverifiedRole) || !middleware.VerifyAnyRole(r, middleware.AssignedToCompanyRole) {
 						session.Anonymise()
+					} else if !middleware.VerifyAnyRole(r, middleware.AdminRole) && !middleware.VerifyAllRoles(r, s.SameBuyerRole(buyer.CompanyCode)) {
+						// Don't show sessions where the company code does not match the request's
+						continue
 					}
 
 					reply.Sessions = append(reply.Sessions, session)
@@ -245,13 +215,6 @@
 				} else {
 					// Increment counter
 					s.Metrics.NoSlicesFailure.Add(1)
-=======
-				if middleware.VerifyAnyRole(r, middleware.AnonymousRole, middleware.UnverifiedRole) || !middleware.VerifyAnyRole(r, middleware.AssignedToCompanyRole) {
-					session.Anonymise()
-				} else if !middleware.VerifyAnyRole(r, middleware.AdminRole) && !middleware.VerifyAllRoles(r, s.SameBuyerRole(buyer.CompanyCode)) {
-					// Don't show sessions where the company code does not match the request's
-					continue
->>>>>>> 2d48ccf3
 				}
 			}
 		}
