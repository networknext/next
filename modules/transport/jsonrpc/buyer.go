--- conflicted
+++ resolved
@@ -181,8 +181,18 @@
 						return err
 					}
 
-<<<<<<< HEAD
 					sessionIDs = append(sessionIDs, fmt.Sprintf("%016x", session.ID))
+					
+					buyer, err := s.Storage.Buyer(session.BuyerID)
+					if err != nil {
+						err = fmt.Errorf("UserSessions() failed to fetch buyer: %v", err)
+						level.Error(s.Logger).Log("err", err)
+						return err
+					}
+
+					if !VerifyAllRoles(r, s.SameBuyerRole(buyer.CompanyCode)) {
+						session.Anonymise()
+					}
 
 					reply.Sessions = append(reply.Sessions, session)
 					reply.TimeStamps = append(reply.TimeStamps, sessionSlice.Timestamp.UTC())
@@ -190,25 +200,6 @@
 					// Increment counter
 					s.Metrics.NoSlicesFailure.Add(1)
 				}
-=======
-				buyer, err := s.Storage.Buyer(session.BuyerID)
-				if err != nil {
-					err = fmt.Errorf("UserSessions() failed to fetch buyer: %v", err)
-					level.Error(s.Logger).Log("err", err)
-					return err
-				}
-
-				if !VerifyAllRoles(r, s.SameBuyerRole(buyer.CompanyCode)) {
-					session.Anonymise()
-				}
-
-				reply.Sessions = append(reply.Sessions, session)
-				reply.TimeStamps = append(reply.TimeStamps, sessionSlice.Timestamp.UTC())
-			} else {
-				// Increment counter
-				s.Metrics.NoSlicesFailure.Add(1)
->>>>>>> bbcb83eb
-			}
 		}
 	}
 
@@ -248,7 +239,6 @@
 		var rowsByHexID []bigtable.Row
 
 		// Fetch historic sessions by user hash if there are any
-<<<<<<< HEAD
 		for {
 			rows, err := s.BigTable.GetRowsWithPrefix(context.Background(), fmt.Sprintf("%s#", userHash), bigtable.RowFilter(chainFilter), bigtable.LimitRows(MaxHistoricalSessions))
 			if err != nil {
@@ -286,18 +276,9 @@
 				bigtable.LatestNFilter(1), // Gets the latest cell from the "meta" column
 				bigtable.TimestampRangeFilter(startDate, endDate), // Gets the rows within the start and end date, inclusive
 			)
-=======
-		rowsByHash, err := s.BigTable.GetRowsWithPrefix(context.Background(), fmt.Sprintf("%s#", userHash), bigtable.RowFilter(chainFilter), bigtable.LimitRows(100))
-		if err != nil {
-			s.BigTableMetrics.ReadMetaFailureCount.Add(1)
-			err = fmt.Errorf("UserSessions() failed to fetch historic user sessions: %v", err)
-			level.Error(s.Logger).Log("err", err)
-			return err
->>>>>>> bbcb83eb
 		}
 
 		// Fetch historic sessions by user ID if there are any
-<<<<<<< HEAD
 		for {
 			rowsByID, err := s.BigTable.GetRowsWithPrefix(context.Background(), fmt.Sprintf("%s#", userID), bigtable.RowFilter(chainFilter), bigtable.LimitRows(MaxHistoricalSessions))
 			if err != nil {
@@ -335,24 +316,6 @@
 				bigtable.LatestNFilter(1), // Gets the latest cell from the "meta" column
 				bigtable.TimestampRangeFilter(startDate, endDate), // Gets the rows within the start and end date, inclusive
 			)
-=======
-		rowsByID, err := s.BigTable.GetRowsWithPrefix(context.Background(), fmt.Sprintf("%s#", userID), bigtable.RowFilter(chainFilter), bigtable.LimitRows(100))
-		if err != nil {
-			s.BigTableMetrics.ReadMetaFailureCount.Add(1)
-			err = fmt.Errorf("UserSessions() failed to fetch historic user sessions: %v", err)
-			level.Error(s.Logger).Log("err", err)
-			return err
-		}
-		s.BigTableMetrics.ReadMetaSuccessCount.Add(1)
-
-		// Fetch historic sessions by hex user ID if there are any
-		rowsByHexID, err := s.BigTable.GetRowsWithPrefix(context.Background(), fmt.Sprintf("%s#", hexUserID), bigtable.RowFilter(chainFilter), bigtable.LimitRows(100))
-		if err != nil {
-			s.BigTableMetrics.ReadMetaFailureCount.Add(1)
-			err = fmt.Errorf("UserSessions() failed to fetch historic user sessions: %v", err)
-			level.Error(s.Logger).Log("err", err)
-			return err
->>>>>>> bbcb83eb
 		}
 
 		for {
