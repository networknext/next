package jsonrpc

import (
	"context"
	"encoding/base64"
	"encoding/binary"
	"encoding/json"
	"errors"
	"fmt"
	"hash/fnv"
	"io/ioutil"
	"net/http"
	"os"
	"regexp"
	"sort"
	"strconv"
	"strings"
	"sync"
	"time"

	"cloud.google.com/go/bigquery"
	"cloud.google.com/go/bigtable"

	"github.com/dgrijalva/jwt-go"
	"github.com/gomodule/redigo/redis"
	"github.com/google/go-github/v36/github"

	"github.com/networknext/backend/modules/core"
	"github.com/networknext/backend/modules/encoding"
	"github.com/networknext/backend/modules/metrics"
	"github.com/networknext/backend/modules/routing"
	"github.com/networknext/backend/modules/storage"
	"github.com/networknext/backend/modules/transport"
	"github.com/networknext/backend/modules/transport/looker"
	"github.com/networknext/backend/modules/transport/middleware"
	"github.com/networknext/backend/modules/transport/notifications"

	ghostarmy "github.com/networknext/backend/modules/ghost_army"
)

const (
	TopSessionsSize          = 1000
	MapPointByteCacheVersion = uint8(1)
	MaxHistoricalSessions    = 100
	MaxBigTableDays          = 10
)

// Saving these for later
// AnalyticsDashURIs         = [...]string{"/embed/dashboards-next/14", "/embed/dashboards-next/12", "/embed/dashboards-next/18"}

var (
	ErrInsufficientPrivileges = errors.New("insufficient privileges")
)

type BuyersService struct {
	mu                      sync.Mutex
	mapPointsByteCache      []byte
	mapPointsBuyerByteCache map[string][]byte

	mapPointsCache        json.RawMessage
	mapPointsCompactCache json.RawMessage

	mapPointsBuyerCache        map[string]json.RawMessage
	mapPointsCompactBuyerCache map[string]json.RawMessage

	Env string

	UseBigtable     bool
	BigTableCfName  string
	BigTable        *storage.BigTable
	BigTableMetrics *metrics.BigTableMetrics

	BqClient *bigquery.Client

	GithubClient                   *github.Client
	ReleaseNotesNotificationsCache []notifications.ReleaseNotesNotification

	RedisPoolTopSessions   *redis.Pool
	RedisPoolSessionMeta   *redis.Pool
	RedisPoolSessionSlices *redis.Pool
	RedisPoolSessionMap    *redis.Pool
	RedisPoolUserSessions  *redis.Pool

	Metrics *metrics.BuyerEndpointMetrics
	Storage storage.Storer

	LookerClient *looker.LookerClient

	SlackClient notifications.SlackClient
}

type FlushSessionsArgs struct{}

type FlushSessionsReply struct{}

func (s *BuyersService) FlushSessions(r *http.Request, args *FlushSessionsArgs, reply *FlushSessionsReply) error {
	if !middleware.VerifyAllRoles(r, middleware.OpsRole) {
		return fmt.Errorf("FlushSessions(): %v", ErrInsufficientPrivileges)
	}

	topSessions := s.RedisPoolTopSessions.Get()
	defer topSessions.Close()
	if _, err := topSessions.Do("FLUSHALL", "ASYNC"); err != nil {
		return err
	}

	sessionMeta := s.RedisPoolSessionMeta.Get()
	defer sessionMeta.Close()
	if _, err := sessionMeta.Do("FLUSHALL", "ASYNC"); err != nil {
		return err
	}

	sessionSlices := s.RedisPoolSessionSlices.Get()
	defer sessionSlices.Close()
	if _, err := sessionSlices.Do("FLUSHALL", "ASYNC"); err != nil {
		return err
	}

	sessionMap := s.RedisPoolSessionMap.Get()
	defer sessionMap.Close()
	if _, err := sessionMap.Do("FLUSHALL", "ASYNC"); err != nil {
		return err
	}

	return nil
}

type UserSessionsArgs struct {
	UserID string `json:"user_id"`
	Page   int    `json:"page"`
}

type UserSessionsReply struct {
	Sessions []UserSession `json:"sessions"`
	Page     int           `json:"page"`
}

type UserSession struct {
	Meta      transport.SessionMeta `json:"meta"`
	Timestamp time.Time             `json:"time_stamp"`
}

func (s *BuyersService) UserSessions(r *http.Request, args *UserSessionsArgs, reply *UserSessionsReply) error {
	if args.UserID == "" {
		err := fmt.Errorf("UserSessions() user id is required")
		core.Error("%v", err)
		return err
	}
	reply.Sessions = make([]UserSession, 0)
	sessionIDs := make([]string, 0)

	var sessionSlice transport.SessionSlice

	// Raw user input
	userID := args.UserID

	// Hex of the userID in case it's a signed decimal hash
	var hexUserID string
	{
		userIDInt, err := strconv.Atoi(userID)
		if err == nil {
			// userID was an int that we need to convert to hex and lookup
			hexUserID = fmt.Sprintf("%016x", userIDInt)
		}
	}

	// Hash the ID
	hash := fnv.New64a()
	_, err := hash.Write([]byte(userID))
	if err != nil {
		err = fmt.Errorf("UserSessions() error writing 64a hash: %v", err)
		core.Error("%v", err)
		return err
	}
	userHash := fmt.Sprintf("%016x", hash.Sum64())

	// Only grab the live session on the first request
	if args.Page == 0 {
		// Fetch live sessions if there are any
		liveSessions, err := s.FetchCurrentTopSessions(r, "", false)
		if err != nil {
			err = fmt.Errorf("UserSessions() failed to fetch live sessions")
			core.Error("%v", err)
			return err
		}

		for _, session := range liveSessions {
			// Check both the ID, hex of ID, and the hash just in case the ID is actually a hash from the top sessions table or decimal hash
			if userHash == fmt.Sprintf("%016x", session.UserHash) || userID == fmt.Sprintf("%016x", session.UserHash) || hexUserID == fmt.Sprintf("%016x", session.UserHash) {
				sessionSlicesClient := s.RedisPoolSessionSlices.Get()
				defer sessionSlicesClient.Close()

				slices, err := redis.Strings(sessionSlicesClient.Do("LRANGE", fmt.Sprintf("ss-%016x", session.ID), "0", "0"))
				if err != nil && err != redis.ErrNil {
					err = fmt.Errorf("UserSessions() failed getting session slices: %v", err)
					core.Error("%v", err)
					err = fmt.Errorf("UserSessions() failed getting session slices")
					return err
				}

				// If a slice exists, add the session and the timestamp
				if len(slices) > 0 {
					sliceString := strings.Split(slices[0], "|")
					if err := sessionSlice.ParseRedisString(sliceString); err != nil {
						err = fmt.Errorf("UserSessions() SessionSlice parsing error: %v", err)
						core.Error("%v", err)
						return err
					}

					sessionIDs = append(sessionIDs, fmt.Sprintf("%016x", session.ID))

					buyer, err := s.Storage.Buyer(r.Context(), session.BuyerID)
					if err != nil {
						err = fmt.Errorf("UserSessions() failed to fetch buyer: %v", err)
						core.Error("%v", err)
						return err
					}

					if middleware.VerifyAnyRole(r, middleware.AnonymousRole, middleware.UnverifiedRole) || !middleware.VerifyAnyRole(r, middleware.AssignedToCompanyRole) {
						session.Anonymise()
					} else if !middleware.VerifyAnyRole(r, middleware.AdminRole) && !middleware.VerifyAllRoles(r, s.SameBuyerRole(buyer.CompanyCode)) {
						// Don't show sessions where the company code does not match the request's
						continue
					}

					reply.Sessions = append(reply.Sessions, UserSession{
						Meta:      session,
						Timestamp: sessionSlice.Timestamp.UTC(),
					})
				} else {
					// Increment counter
					s.Metrics.NoSlicesFailure.Add(1)
				}
			}
		}
	}

	if s.UseBigtable {
		var rowsByHash []bigtable.Row
		var rowsByID []bigtable.Row
		var rowsByHexID []bigtable.Row
		searchType := -1

		// A page is equivalent to 1 full day (24 hours). We store 10 days worth of data so the maximum number of pages is 10
		reply.Page = args.Page

		// Calculate the start and end time
		timeNow := time.Now()
		location := timeNow.Location()

		// Get todays date
		year, month, day := timeNow.Date()
		today := time.Date(year, month, day, 0, 0, 0, 0, location)

		// current page date is today - page number * 1 day. Add 1 day to compensate for filter excluding end date
		currentPageDate := today.Add(-time.Duration((reply.Page - 1) * 24 * int(time.Hour)))

		// get next page date
		nextPageDate := today.Add(-time.Duration(reply.Page * 24 * int(time.Hour)))

		currentPage := reply.Page

		// Fetch historic sessions by each identifier if there are any
		rowsByHash, err = s.GetHistoricalSessions(r.Context(), reply, userHash, currentPageDate, nextPageDate)
		if err != nil {
			core.Error("%v", err)
			return err
		}

		if len(rowsByHash) == 0 {
			reply.Page = currentPage
		} else {
			searchType = 0
		}

		if searchType == -1 {
			rowsByID, err = s.GetHistoricalSessions(r.Context(), reply, userID, currentPageDate, nextPageDate)
			if err != nil {
				core.Error("%v", err)
				return err
			}

			if len(rowsByID) == 0 {
				reply.Page = currentPage
			} else {
				searchType = 1
			}
		}

		if searchType == -1 {
			rowsByHexID, err = s.GetHistoricalSessions(r.Context(), reply, hexUserID, currentPageDate, nextPageDate)
			if err != nil {
				core.Error("%v", err)
				return err
			}
		}

		liveIDString := strings.Join(sessionIDs, ",")

		switch searchType {
		case 0:
			if err = s.GetHistoricalSlices(r, reply, liveIDString, rowsByHash, sessionSlice); err != nil {
				core.Error("%v", err)
				return err
			}
		case 1:
			if err = s.GetHistoricalSlices(r, reply, liveIDString, rowsByID, sessionSlice); err != nil {
				core.Error("%v", err)
				return err
			}
		case 2:
			if err = s.GetHistoricalSlices(r, reply, liveIDString, rowsByHexID, sessionSlice); err != nil {
				core.Error("%v", err)
				return err
			}
		}
	} else {
		// This is only for situations where Bigtable isn't being used (local dev)
		reply.Page = MaxBigTableDays
	}

	// Sort the sessions by timestamp
	sort.Slice(reply.Sessions, func(i, j int) bool {
		return reply.Sessions[i].Timestamp.After(reply.Sessions[j].Timestamp)
	})

	return nil
}

func (s *BuyersService) GetHistoricalSessions(ctx context.Context, reply *UserSessionsReply, identifier string, currentPageDate time.Time, nextPageDate time.Time) ([]bigtable.Row, error) {
	// Gets the rows within [nextPageDate, currentPageDate)
	chainFilter := bigtable.ChainFilters(bigtable.ColumnFilter("meta"), // Search for cells in the "meta" column
		bigtable.LatestNFilter(1),                                    // Gets the latest cell from the "meta" column
		bigtable.TimestampRangeFilter(nextPageDate, currentPageDate), // Gets the rows within [startDate, endDate)
	)

	var btRows []bigtable.Row
	for {
		// Fetch historic sessions by the identifier if there are any
		rows, err := s.BigTable.GetRowsWithPrefix(ctx, fmt.Sprintf("%s#", identifier), bigtable.RowFilter(chainFilter), bigtable.LimitRows(MaxHistoricalSessions))
		if err != nil {
			s.BigTableMetrics.ReadMetaFailureCount.Add(1)
			err = fmt.Errorf("GetHistoricalSessions() failed to fetch historic user sessions: %v", err)
			return btRows, err
		}
		s.BigTableMetrics.ReadMetaSuccessCount.Add(1)

		if reply.Page >= MaxBigTableDays {
			// We are out of pages
			break
		}

		reply.Page = reply.Page + 1

		nextPageDate = nextPageDate.Add(-24 * time.Hour)
		currentPageDate = currentPageDate.Add(-24 * time.Hour)

		// Gets the rows within [nextPageDate, currentPageDate)
		chainFilter = bigtable.ChainFilters(bigtable.ColumnFilter("meta"), // Search for cells in the "meta" column
			bigtable.LatestNFilter(1),                                    // Gets the latest cell from the "meta" column
			bigtable.TimestampRangeFilter(nextPageDate, currentPageDate), // Gets the rows within the start and end date, inclusive
		)

		// If we don't find anything for a day, go to the next day and try again
		if len(rows) == 0 && reply.Page < MaxBigTableDays {
			continue
		}

		btRows = append(btRows, rows...)

		// if we found the full amount of sessions in one page, return that page number for next time
		if len(btRows) == MaxHistoricalSessions {
			break
		}
	}

	return btRows, nil
}

func (s *BuyersService) GetHistoricalSlices(r *http.Request, reply *UserSessionsReply, liveSessionIDString string, rows []bigtable.Row, sessionSlice transport.SessionSlice) error {
	// Slice of SessionTimestamp structs to sort the sessions by timestamps at the end
	var sessionMeta transport.SessionMeta

	for _, row := range rows {
		if err := transport.ReadSessionMeta(&sessionMeta, row[s.BigTableCfName][0].Value); err != nil {
			err = fmt.Errorf("GetHistoricalSlices() failed to serialize session meta: %v", err)
			return err
		}

		// Make sure we aren't duplicating live sessions
		if !strings.Contains(liveSessionIDString, fmt.Sprintf("%016x", sessionMeta.ID)) {
			sliceRows, err := s.BigTable.GetRowsWithPrefix(r.Context(), fmt.Sprintf("%016x#", sessionMeta.ID), bigtable.RowFilter(bigtable.ColumnFilter("slices")))
			if err != nil {
				s.BigTableMetrics.ReadSliceFailureCount.Add(1)
				err = fmt.Errorf("GetHistoricalSlices() failed to fetch historic slice information: %v", err)
				return err
			}
			s.BigTableMetrics.ReadSliceSuccessCount.Add(1)

			// If a slice exists, add the session and the timestamp
			if len(sliceRows) > 0 {

				sessionSlice = transport.SessionSlice{}
				if err = transport.ReadSessionSlice(&sessionSlice, sliceRows[0][s.BigTableCfName][0].Value); err != nil {
					err = fmt.Errorf("GetHistoricalSlices() failed to serialize session slice: %v", err)
					return err
				}

				buyer, err := s.Storage.Buyer(r.Context(), sessionMeta.BuyerID)
				if err != nil {
					err = fmt.Errorf("GetHistoricalSlices() failed to fetch buyer: %v", err)
					core.Error("%v", err)
					return err
				}

				if middleware.VerifyAnyRole(r, middleware.AnonymousRole, middleware.UnverifiedRole) || !middleware.VerifyAnyRole(r, middleware.AssignedToCompanyRole) {
					sessionMeta.Anonymise()
				} else if !middleware.VerifyAnyRole(r, middleware.AdminRole) && !middleware.VerifyAllRoles(r, s.SameBuyerRole(buyer.CompanyCode)) {
					// Don't show sessions where the company code does not match the request's
					continue
				}

				reply.Sessions = append(reply.Sessions, UserSession{Meta: sessionMeta, Timestamp: sessionSlice.Timestamp.UTC()})
			} else {
				// Increment counter
				s.Metrics.NoSlicesFailure.Add(1)
			}
		}
	}

	return nil
}

type TotalSessionsArgs struct {
	CompanyCode string `json:"company_code"`
}

type TotalSessionsReply struct {
	Direct int `json:"direct"`
	Next   int `json:"next"`
}

func (s *BuyersService) TotalSessions(r *http.Request, args *TotalSessionsArgs, reply *TotalSessionsReply) error {
	if r.Body != nil {
		defer r.Body.Close()
	}

	redisClient := s.RedisPoolSessionMap.Get()
	defer redisClient.Close()
	minutes := time.Now().Unix() / 60

	ghostArmyBuyerID := ghostarmy.GhostArmyBuyerID(s.Env)
	var ghostArmyScalar uint64 = 50
	if v, ok := os.LookupEnv("GHOST_ARMY_SCALER"); ok {
		if v, err := strconv.ParseUint(v, 10, 64); err == nil {
			ghostArmyScalar = v
		}
	}

	var ghostArmyNextScaler uint64 = 5
	if v, ok := os.LookupEnv("GHOST_ARMY_NEXT_SCALER"); ok {
		if v, err := strconv.ParseUint(v, 10, 64); err == nil {
			ghostArmyNextScaler = v
		}
	}

	switch args.CompanyCode {
	case "":
		buyers := s.Storage.Buyers(r.Context())

		var firstNextCount int
		var secondNextCount int
		var ghostArmyNextCount int

		for _, buyer := range buyers {
			stringID := fmt.Sprintf("%016x", buyer.ID)
			redisClient.Send("HLEN", fmt.Sprintf("n-%s-%d", stringID, minutes-1))
			redisClient.Send("HLEN", fmt.Sprintf("n-%s-%d", stringID, minutes))
		}
		redisClient.Flush()

		for _, buyer := range buyers {

			firstCount, err := redis.Int(redisClient.Receive())
			if err != nil {
				err = fmt.Errorf("TotalSessions() failed getting total session count next: %v", err)
				core.Error("%v", err)
				err = fmt.Errorf("TotalSessions() failed getting total session count next")
				return err
			}

			secondCount, err := redis.Int(redisClient.Receive())
			if err != nil {
				err = fmt.Errorf("TotalSessions() failed getting total session count next: %v", err)
				core.Error("%v", err)
				err = fmt.Errorf("TotalSessions() failed getting total session count next")
				return err
			}

			// If ghost army, scale the redis number and add that to the total otherwise just add the redis number to the total
			if buyer.ID == ghostArmyBuyerID {
				if firstCount > secondCount {
					ghostArmyNextCount = firstCount * int(ghostArmyNextScaler)
				} else {
					ghostArmyNextCount = secondCount * int(ghostArmyNextScaler)
				}

				firstNextCount += ghostArmyNextCount
				secondNextCount += ghostArmyNextCount
			} else {
				firstNextCount += firstCount
				secondNextCount += secondCount
			}
		}
		reply.Next = firstNextCount
		if secondNextCount > firstNextCount {
			reply.Next = secondNextCount
		}

		var firstTotalCount int
		var secondTotalCount int

		for _, buyer := range buyers {
			stringID := fmt.Sprintf("%016x", buyer.ID)
			redisClient.Send("HVALS", fmt.Sprintf("c-%s-%d", stringID, minutes-1))
			redisClient.Send("HVALS", fmt.Sprintf("c-%s-%d", stringID, minutes))
		}
		redisClient.Flush()

		for _, buyer := range buyers {
			// If ghost army, use the next counts in place of the direct counts (ghost army doesn't have direct sessions)
			if buyer.ID == ghostArmyBuyerID {
				firstTotalCount += ghostArmyNextCount*int(ghostArmyScalar) + ghostArmyNextCount
				secondTotalCount += ghostArmyNextCount*int(ghostArmyScalar) + ghostArmyNextCount
				continue
			}

			firstCounts, err := redis.Strings(redisClient.Receive())
			if err != nil {
				err = fmt.Errorf("TotalSessions() failed to receive first session count: %v", err)
				core.Error("%v", err)
				err = fmt.Errorf("TotalSessions() failed to receive first session count")
				return err
			}

			for i := 0; i < len(firstCounts); i++ {
				firstCount, err := strconv.ParseUint(firstCounts[i], 10, 32)
				if err != nil {
					err = fmt.Errorf("TotalSessions() failed to parse first session count: %v", err)
					core.Error("%v", err)
					return err
				}

				firstTotalCount += int(firstCount)
			}

			secondCounts, err := redis.Strings(redisClient.Receive())
			if err != nil {
				err = fmt.Errorf("TotalSessions() failed to receive second session count: %v", err)
				core.Error("%v", err)
				err = fmt.Errorf("TotalSessions() failed to receive second session count")
				return err
			}

			for i := 0; i < len(secondCounts); i++ {
				secondCount, err := strconv.ParseUint(secondCounts[i], 10, 32)
				if err != nil {
					err = fmt.Errorf("TotalSessions() failed to parse second session count: %v", err)
					core.Error("%v", err)
					return err
				}

				secondTotalCount += int(secondCount)
			}
		}

		totalCount := firstTotalCount
		if secondTotalCount > firstTotalCount {
			totalCount = secondTotalCount
		}

		reply.Direct = totalCount - reply.Next

	default:
		var ghostArmyNextCount int

		buyer, err := s.Storage.BuyerWithCompanyCode(r.Context(), args.CompanyCode)
		if err != nil {
			err = fmt.Errorf("TotalSessions() failed getting buyer with code: %v", err)
			core.Error("%v", err)
			return err
		}
		buyerID := fmt.Sprintf("%016x", buyer.ID)
		if !middleware.VerifyAllRoles(r, s.SameBuyerRole(args.CompanyCode)) {
			err := fmt.Errorf("TotalSessions(): %v", ErrInsufficientPrivileges)
			core.Error("%v", err)
			return err
		}

		redisClient.Send("HLEN", fmt.Sprintf("n-%s-%d", buyerID, minutes-1))
		redisClient.Send("HLEN", fmt.Sprintf("n-%s-%d", buyerID, minutes))
		redisClient.Send("HVALS", fmt.Sprintf("c-%s-%d", buyerID, minutes-1))
		redisClient.Send("HVALS", fmt.Sprintf("c-%s-%d", buyerID, minutes))
		redisClient.Flush()

		firstNextCount, err := redis.Int(redisClient.Receive())
		if err != nil {
			err = fmt.Errorf("TotalSessions() failed getting buyer session next counts: %v", err)
			core.Error("%v", err)
			err = fmt.Errorf("TotalSessions() failed getting buyer session next counts")
			return err
		}

		secondNextCount, err := redis.Int(redisClient.Receive())
		if err != nil {
			err = fmt.Errorf("TotalSessions() failed getting buyer session next counts: %v", err)
			core.Error("%v", err)
			err = fmt.Errorf("TotalSessions() failed getting buyer session next counts")
			return err
		}

		// If ghost army, scale the number coming from redis and use that
		if buyer.ID == ghostArmyBuyerID {
			if firstNextCount > secondNextCount {
				ghostArmyNextCount = firstNextCount * int(ghostArmyNextScaler)
			} else {
				ghostArmyNextCount = secondNextCount * int(ghostArmyNextScaler)
			}
			firstNextCount = ghostArmyNextCount
			secondNextCount = ghostArmyNextCount
		}

		reply.Next = firstNextCount
		if secondNextCount > firstNextCount {
			reply.Next = secondNextCount
		}

		var firstTotalCount int
		var secondTotalCount int

		if buyer.ID == ghostArmyBuyerID {
			// If ghost army, use the next counts in place of the direct counts (ghost army doesn't have direct sessions)
			firstTotalCount = ghostArmyNextCount*int(ghostArmyScalar) + ghostArmyNextCount
			secondTotalCount = ghostArmyNextCount*int(ghostArmyScalar) + ghostArmyNextCount
		} else {
			firstCounts, err := redis.Strings(redisClient.Receive())
			if err != nil {
				err = fmt.Errorf("TotalSessions() failed getting buyer first session total counts: %v", err)
				core.Error("%v", err)
				err = fmt.Errorf("TotalSessions() failed getting buyer first session total counts")
				return err
			}

			for i := 0; i < len(firstCounts); i++ {
				firstCount, err := strconv.ParseUint(firstCounts[i], 10, 32)
				if err != nil {
					err = fmt.Errorf("TotalSessions() failed to parse buyer first session count: %v", err)
					core.Error("%v", err)
					return err
				}

				firstTotalCount += int(firstCount)
			}

			secondCounts, err := redis.Strings(redisClient.Receive())
			if err != nil {
				err = fmt.Errorf("TotalSessions() failed getting buyer second session total counts: %v", err)
				core.Error("%v", err)
				err = fmt.Errorf("TotalSessions() failed getting buyer second session total counts")
				return err
			}

			for i := 0; i < len(secondCounts); i++ {
				secondCount, err := strconv.ParseUint(secondCounts[i], 10, 32)
				if err != nil {
					err = fmt.Errorf("TotalSessions() failed to parse buyer second session count: %v", err)
					core.Error("%v", err)
					return err
				}

				secondTotalCount += int(secondCount)
			}
		}

		totalCount := firstTotalCount
		if secondTotalCount > firstTotalCount {
			totalCount = secondTotalCount
		}

		reply.Direct = totalCount - reply.Next
	}

	return nil
}

type TopSessionsArgs struct {
	CompanyCode string `json:"company_code"`
}

type TopSessionsReply struct {
	Sessions []transport.SessionMeta `json:"sessions"`
}

// TopSessions generates the top sessions sorted by improved RTT
func (s *BuyersService) TopSessions(r *http.Request, args *TopSessionsArgs, reply *TopSessionsReply) error {
	sessions, err := s.FetchCurrentTopSessions(r, args.CompanyCode, true)
	if err != nil {
		err = fmt.Errorf("TopSessions() failed to fetch top sessions: %v", err)
		core.Error("%v", err)
		return err
	}
	reply.Sessions = sessions
	return nil
}

type SessionDetailsArgs struct {
	SessionID string `json:"session_id"`
}

type SessionDetailsReply struct {
	Meta   transport.SessionMeta    `json:"meta"`
	Slices []transport.SessionSlice `json:"slices"`
}

func (s *BuyersService) SessionDetails(r *http.Request, args *SessionDetailsArgs, reply *SessionDetailsReply) error {
	var err error
	var historic bool = false

	if args.SessionID == "" {
		err = fmt.Errorf("SessionDetails() session ID is required")
		core.Error("%v", err)
		return err
	}

	sessionMetaClient := s.RedisPoolSessionMeta.Get()
	defer sessionMetaClient.Close()

	metaString, err := redis.String(sessionMetaClient.Do("GET", fmt.Sprintf("sm-%s", args.SessionID)))
	// Use bigtable if error from redis or requesting historic information
	if s.UseBigtable && (err != nil || metaString == "") {
		metaRows, err := s.BigTable.GetRowWithRowKey(r.Context(), fmt.Sprintf("%s", args.SessionID), bigtable.RowFilter(bigtable.ColumnFilter("meta")))
		if err != nil {
			s.BigTableMetrics.ReadMetaFailureCount.Add(1)
			err = fmt.Errorf("SessionDetails() failed to fetch historic meta information from bigtable: %v", err)
			core.Error("%v", err)
			return err
		}
		if len(metaRows) == 0 {
			err = fmt.Errorf("SessionDetails() no rows were returned from bigtable")
			core.Debug("%v", err)
			return err
		}
		s.BigTableMetrics.ReadMetaSuccessCount.Add(1)

		// Set historic to true when bigtable should be used
		historic = true

		for _, row := range metaRows {
			if err = transport.ReadSessionMeta(&reply.Meta, row[0].Value); err != nil {
				err = fmt.Errorf("SessionDetails() session meta serialization failed: %v", err)
				core.Error("%v", err)
				return err
			}
		}
	}

	if !historic {
		metaStringsSplit := strings.Split(metaString, "|")
		if err := reply.Meta.ParseRedisString(metaStringsSplit); err != nil {
			err = fmt.Errorf("SessionDetails() SessionMeta unmarshaling error: %v", err)
			core.Error("%v", err)
			return err
		}
	}

	buyer, err := s.Storage.Buyer(r.Context(), reply.Meta.BuyerID)
	if err != nil {
		err = fmt.Errorf("SessionDetails() failed to fetch buyer: %v", err)
		core.Error("%v", err)
		return err
	}

	if !middleware.VerifyAllRoles(r, s.SameBuyerRole(buyer.CompanyCode)) {
		reply.Meta.Anonymise()
	}

	var slice transport.SessionSlice
	reply.Slices = make([]transport.SessionSlice, 0)

	if !historic {
		sessionSlicesClient := s.RedisPoolSessionSlices.Get()
		defer sessionSlicesClient.Close()

		slices, err := redis.Strings(sessionSlicesClient.Do("LRANGE", fmt.Sprintf("ss-%s", args.SessionID), "0", "-1"))
		if err != nil && err != redis.ErrNil {
			err = fmt.Errorf("SessionDetails() failed getting session slices: %v", err)
			core.Error("%v", err)
			err = fmt.Errorf("SessionDetails() failed getting session slices")
			return err
		}

		for i := 0; i < len(slices); i++ {
			sliceStrings := strings.Split(slices[i], "|")
			if err := slice.ParseRedisString(sliceStrings); err != nil {
				err = fmt.Errorf("SessionDetails() SessionSlice parsing error: %v", err)
				core.Error("%v", err)
				return err
			}

			reply.Slices = append(reply.Slices, slice)
		}
	} else {
		sliceRows, err := s.BigTable.GetRowsWithPrefix(r.Context(), fmt.Sprintf("%s#", args.SessionID), bigtable.RowFilter(bigtable.ColumnFilter("slices")))
		if err != nil {
			s.BigTableMetrics.ReadSliceFailureCount.Add(1)
			err = fmt.Errorf("SessionDetails() failed to fetch historic slice information from bigtable: %v", err)
			core.Error("%v", err)
			return err
		}
		if len(sliceRows) == 0 {
			s.BigTableMetrics.ReadSliceFailureCount.Add(1)
			err = fmt.Errorf("SessionDetails() failed to fetch historic slice information: %v", err)
			core.Error("%v", err)
			return err
		}
		s.BigTableMetrics.ReadSliceSuccessCount.Add(1)

		for _, row := range sliceRows {
			if err = transport.ReadSessionSlice(&slice, row[s.BigTableCfName][0].Value); err != nil {
				err = fmt.Errorf("SessionDetails() session slice serialization failed: %v", err)
				core.Error("%v", err)
				return err
			}

			reply.Slices = append(reply.Slices, slice)
		}
	}

	sort.Slice(reply.Meta.NearbyRelays, func(i, j int) bool {
		return reply.Meta.NearbyRelays[i].ClientStats.RTT < reply.Meta.NearbyRelays[j].ClientStats.RTT
	})

	sort.Slice(reply.Slices, func(i, j int) bool {
		return reply.Slices[i].Timestamp.Before(reply.Slices[j].Timestamp)
	})

	return nil
}

type MapPointsArgs struct {
	CompanyCode string `json:"company_code"`
}

type MapPointsReply struct {
	Points json.RawMessage `json:"map_points"`
}

type MapPointsByteReply struct {
	Points mapPointsByte `json:"map_points"`
}

type mapPointsByte struct {
	Version     uint8   `json:"version"`
	GreenPoints []point `json:"green_points"`
	BluePoints  []point `json:"blue_points"`
}

type point struct {
	Latitude      float32 `json:"latitude"`
	Longitude     float32 `json:"longitude"`
	OnNetworkNext bool    `json:"on_network_next"`
}

func (s *BuyersService) GenerateMapPointsPerBuyer(ctx context.Context) error {
	s.mu.Lock()
	defer s.mu.Unlock()

	var err error

	buyers := s.Storage.Buyers(ctx)

	// slices to hold all the final map points
	mapPointsBuyers := make(map[string][]transport.SessionMapPoint, 0)
	mapPointsBuyersCompact := make(map[string][][]interface{}, 0)
	mapPointsGlobal := make([]transport.SessionMapPoint, 0)
	mapPointsGlobalCompact := make([][]interface{}, 0)

	s.mapPointsBuyerCache = make(map[string]json.RawMessage, 0)
	s.mapPointsCompactBuyerCache = make(map[string]json.RawMessage, 0)

	for _, buyer := range buyers {
		isLargeCustomer := buyer.InternalConfig.LargeCustomer
		directPointStrings, nextPointStrings, err := s.getDirectAndNextMapPointStrings(&buyer)
		if err != nil && err != redis.ErrNil {
			err = fmt.Errorf("SessionMapPoints() failed getting map points for buyer %s: %v", buyer.CompanyCode, err)
			core.Error("%v", err)
			err = fmt.Errorf("SessionMapPoints() failed getting map points for buyer")
			return err
		}

		var point transport.SessionMapPoint
		for _, directPointString := range directPointStrings {
			directSplitStrings := strings.Split(directPointString, "|")
			if err := point.ParseRedisString(directSplitStrings); err != nil {
				err = fmt.Errorf("SessionMapPoints() failed to parse direct map point for buyer %s: %v", buyer.CompanyCode, err)
				core.Error("%v", err)
				return err
			}

			sessionID := fmt.Sprintf("%016x", point.SessionID)

			if (point.Latitude != 0 && point.Longitude != 0) || s.Env == "local" {
				mapPointsBuyers[buyer.CompanyCode] = append(mapPointsBuyers[buyer.CompanyCode], point)
				mapPointsGlobal = append(mapPointsGlobal, point)

				mapPointsBuyersCompact[buyer.CompanyCode] = append(mapPointsBuyersCompact[buyer.CompanyCode], []interface{}{point.Longitude, point.Latitude, isLargeCustomer, sessionID})
				mapPointsGlobalCompact = append(mapPointsGlobalCompact, []interface{}{point.Longitude, point.Latitude, isLargeCustomer, sessionID})
			}
		}

		for _, nextPointString := range nextPointStrings {
			nextSplitStrings := strings.Split(nextPointString, "|")
			if err := point.ParseRedisString(nextSplitStrings); err != nil {
				err = fmt.Errorf("SessionMapPoints() failed to next parse map point for buyer %s: %v", buyer.CompanyCode, err)
				core.Error("%v", err)
				return err
			}

			sessionID := fmt.Sprintf("%016x", point.SessionID)

			if (point.Latitude != 0 && point.Longitude != 0) || s.Env == "local" {
				mapPointsBuyers[buyer.CompanyCode] = append(mapPointsBuyers[buyer.CompanyCode], point)
				mapPointsGlobal = append(mapPointsGlobal, point)

				mapPointsBuyersCompact[buyer.CompanyCode] = append(mapPointsBuyersCompact[buyer.CompanyCode], []interface{}{point.Longitude, point.Latitude, true, sessionID})
				mapPointsGlobalCompact = append(mapPointsGlobalCompact, []interface{}{point.Longitude, point.Latitude, true, sessionID})
			}
		}

		s.mapPointsBuyerCache[buyer.CompanyCode], err = json.Marshal(mapPointsBuyers[buyer.CompanyCode])
		if err != nil {
			return err
		}

		s.mapPointsCompactBuyerCache[buyer.CompanyCode], err = json.Marshal(mapPointsBuyersCompact[buyer.CompanyCode])
		if err != nil {
			return err
		}
	}

	// marshal the map points slice to local cache
	s.mapPointsCache, err = json.Marshal(mapPointsGlobal)
	if err != nil {
		return err
	}

	s.mapPointsCompactCache, err = json.Marshal(mapPointsGlobalCompact)
	if err != nil {
		return err
	}
	return nil
}

func (s *BuyersService) GenerateMapPointsPerBuyerBytes(ctx context.Context) error {
	s.mu.Lock()
	defer s.mu.Unlock()

	var mapPointsGlobal mapPointsByte
	var mapPointsBuyer mapPointsByte

	s.mapPointsBuyerByteCache = make(map[string][]byte, 0)
	s.mapPointsByteCache = make([]byte, 0)

	buyers := s.Storage.Buyers(ctx)

	for _, buyer := range buyers {
		stringID := fmt.Sprintf("%016x", buyer.ID)

		mapPointsBuyer.GreenPoints = make([]point, 0)
		mapPointsBuyer.BluePoints = make([]point, 0)

		directPointStrings, nextPointStrings, err := s.getDirectAndNextMapPointStrings(&buyer)
		if err != nil {
			err = fmt.Errorf("SessionMapPoints() failed getting map points for buyer %s: %v", stringID, err)
			core.Error("%v", err)
			return err
		}

		var currentPoint transport.SessionMapPoint
		for _, directPointString := range directPointStrings {
			directSplitStrings := strings.Split(directPointString, "|")
			if err := currentPoint.ParseRedisString(directSplitStrings); err != nil {
				err = fmt.Errorf("SessionMapPoints() failed to parse direct map point for buyer %s: %v", stringID, err)
				core.Error("%v", err)
				return err
			}

			if currentPoint.Latitude != 0 && currentPoint.Longitude != 0 {
				bytePoint := point{
					Latitude:      float32(currentPoint.Latitude),
					Longitude:     float32(currentPoint.Longitude),
					OnNetworkNext: false,
				}

				mapPointsGlobal.BluePoints = append(mapPointsGlobal.BluePoints, bytePoint)
				mapPointsBuyer.BluePoints = append(mapPointsGlobal.BluePoints, bytePoint)
			}
		}

		for _, nextPointString := range nextPointStrings {
			nextSplitStrings := strings.Split(nextPointString, "|")
			if err := currentPoint.ParseRedisString(nextSplitStrings); err != nil {
				err = fmt.Errorf("SessionMapPoints() failed to next parse map point for buyer %s: %v", stringID, err)
				core.Error("%v", err)
				return err
			}

			if currentPoint.Latitude != 0 && currentPoint.Longitude != 0 {
				bytePoint := point{
					Latitude:      float32(currentPoint.Latitude),
					Longitude:     float32(currentPoint.Longitude),
					OnNetworkNext: false,
				}

				bytePoint.OnNetworkNext = true
				mapPointsGlobal.GreenPoints = append(mapPointsGlobal.GreenPoints, bytePoint)
				mapPointsBuyer.GreenPoints = append(mapPointsGlobal.GreenPoints, bytePoint)
			}
		}

		// Write entries to byte cache
		s.mapPointsBuyerByteCache[stringID] = WriteMapPointCache(&mapPointsBuyer)
	}
	s.mapPointsByteCache = WriteMapPointCache(&mapPointsGlobal)

	return nil
}

func (s *BuyersService) getDirectAndNextMapPointStrings(buyer *routing.Buyer) ([]string, []string, error) {
	minutes := time.Now().Unix() / 60

	redisClient := s.RedisPoolSessionMap.Get()
	defer redisClient.Close()

	stringID := fmt.Sprintf("%016x", buyer.ID)
	redisClient.Send("HGETALL", fmt.Sprintf("d-%s-%d", stringID, minutes-1))
	redisClient.Send("HGETALL", fmt.Sprintf("d-%s-%d", stringID, minutes))
	redisClient.Send("HGETALL", fmt.Sprintf("n-%s-%d", stringID, minutes-1))
	redisClient.Send("HGETALL", fmt.Sprintf("n-%s-%d", stringID, minutes))
	redisClient.Flush()

	directMap, err := redis.StringMap(redisClient.Receive())
	if err != nil {
		// Redis is down - return empty values for map
		return []string{}, []string{}, nil
	}

	directMapB, err := redis.StringMap(redisClient.Receive())
	if err != nil {
		// Redis is down - return empty values for map
		return []string{}, []string{}, nil
	}

	for k, v := range directMapB {
		directMap[k] = v
	}

	nextMap, err := redis.StringMap(redisClient.Receive())
	if err != nil {
		// Redis is down - return empty values for map
		return []string{}, []string{}, nil
	}

	nextMapB, err := redis.StringMap(redisClient.Receive())
	if err != nil {
		// Redis is down - return empty values for map
		return []string{}, []string{}, nil
	}

	for k, v := range nextMapB {
		nextMap[k] = v
	}

	direct := make([]string, len(directMap))
	var index int
	for _, v := range directMap {
		direct[index] = v
		index++
	}

	next := make([]string, len(nextMap))
	index = 0
	for _, v := range nextMap {
		next[index] = v
		index++
	}

	return direct, next, nil
}

func WriteMapPointCache(points *mapPointsByte) []byte {
	var length uint32
	numGreenPoints := uint32(len(points.GreenPoints))
	numBluePoints := uint32(len(points.BluePoints))

	length = 1 + 4 + 4 + (1+4+4)*numGreenPoints + (1+4+4)*numBluePoints

	data := make([]byte, length)
	index := 0
	encoding.WriteUint8(data, &index, MapPointByteCacheVersion)

	encoding.WriteUint32(data, &index, numGreenPoints)

	for _, point := range points.GreenPoints {
		encoding.WriteFloat32(data, &index, point.Latitude)
		encoding.WriteFloat32(data, &index, point.Longitude)
		encoding.WriteBool(data, &index, point.OnNetworkNext)
	}

	encoding.WriteUint32(data, &index, numBluePoints)

	for _, point := range points.BluePoints {
		encoding.WriteFloat32(data, &index, point.Latitude)
		encoding.WriteFloat32(data, &index, point.Longitude)
		encoding.WriteBool(data, &index, point.OnNetworkNext)
	}
	return data
}

func ReadMapPointsCache(points *mapPointsByte, data []byte) bool {
	var numGreenPoints uint32
	var numBluePoints uint32

	index := 0
	if !encoding.ReadUint8(data, &index, &points.Version) {
		return false
	}
	if points.Version != 1 {
		return false
	}
	if !encoding.ReadUint32(data, &index, &numGreenPoints) {
		return false
	}

	var latitude float32
	var longitude float32
	var onNetworkNext bool
	points.GreenPoints = make([]point, numGreenPoints)

	for i := 0; i < int(numGreenPoints); i++ {
		if !encoding.ReadFloat32(data, &index, &latitude) {
			return false
		}
		if !encoding.ReadFloat32(data, &index, &longitude) {
			return false
		}
		if !encoding.ReadBool(data, &index, &onNetworkNext) {
			return false
		}
		points.GreenPoints[i] = point{
			Latitude:      latitude,
			Longitude:     longitude,
			OnNetworkNext: onNetworkNext,
		}
	}

	if !encoding.ReadUint32(data, &index, &numBluePoints) {
		return false
	}

	points.BluePoints = make([]point, numBluePoints)

	for i := 0; i < int(numBluePoints); i++ {
		if !encoding.ReadFloat32(data, &index, &latitude) {
			return false
		}
		if !encoding.ReadFloat32(data, &index, &longitude) {
			return false
		}
		if !encoding.ReadBool(data, &index, &onNetworkNext) {
			return false
		}
		points.BluePoints[i] = point{
			Latitude:      latitude,
			Longitude:     longitude,
			OnNetworkNext: onNetworkNext,
		}
	}

	return true
}

func (s *BuyersService) SessionMap(r *http.Request, args *MapPointsArgs, reply *MapPointsReply) error {
	s.mu.Lock()
	defer s.mu.Unlock()
	switch args.CompanyCode {
	case "":
		// pull the local cache and reply with it
		reply.Points = s.mapPointsCompactCache
	default:
		if !middleware.VerifyAllRoles(r, s.SameBuyerRole(args.CompanyCode)) {
			err := fmt.Errorf("SessionMap(): %v", ErrInsufficientPrivileges)
			core.Error("%v", err)
			return err
		}
		reply.Points = s.mapPointsCompactBuyerCache[args.CompanyCode]
	}

	return nil
}

func (s *BuyersService) SessionMapPoints(r *http.Request, args *MapPointsArgs, reply *MapPointsReply) error {
	s.mu.Lock()
	defer s.mu.Unlock()

	switch args.CompanyCode {
	case "":
		// pull the local cache and reply with it
		reply.Points = s.mapPointsCache
	default:
		if !middleware.VerifyAllRoles(r, s.SameBuyerRole(args.CompanyCode)) {
			err := fmt.Errorf("SessionMap(): %v", ErrInsufficientPrivileges)
			core.Error("%v", err)
			return err
		}
		reply.Points = s.mapPointsBuyerCache[args.CompanyCode]
	}

	return nil
}

// SessionMapPoints returns the locally cached JSON from GenerateSessionMapPoints
func (s *BuyersService) SessionMapPointsByte(r *http.Request, args *MapPointsArgs, reply *MapPointsByteReply) error {
	s.mu.Lock()
	defer s.mu.Unlock()

	switch args.CompanyCode {
	case "":
		// pull the local cache and reply with it
		ReadMapPointsCache(&reply.Points, s.mapPointsCache)
	default:
		if !middleware.VerifyAllRoles(r, s.SameBuyerRole(args.CompanyCode)) {
			err := fmt.Errorf("SessionMap(): %v", ErrInsufficientPrivileges)
			core.Error("%v", err)
			return err
		}
		ReadMapPointsCache(&reply.Points, s.mapPointsBuyerCache[args.CompanyCode])
	}

	return nil
}

func (s *BuyersService) SessionMapByte(r *http.Request, args *MapPointsArgs, reply *MapPointsByteReply) error {
	s.mu.Lock()
	defer s.mu.Unlock()

	switch args.CompanyCode {
	case "":
		// pull the local cache and reply with it
		ReadMapPointsCache(&reply.Points, s.mapPointsByteCache)
	default:
		if !middleware.VerifyAllRoles(r, s.SameBuyerRole(args.CompanyCode)) {
			err := fmt.Errorf("SessionMap(): %v", ErrInsufficientPrivileges)
			core.Error("%v", err)
			return err
		}
		ReadMapPointsCache(&reply.Points, s.mapPointsBuyerByteCache[args.CompanyCode])
	}

	return nil
}

type GameConfigurationArgs struct {
	NewPublicKey string `json:"new_public_key"`
}

type GameConfigurationReply struct {
	GameConfiguration gameConfiguration `json:"game_config"`
}

type gameConfiguration struct {
	PublicKey string `json:"public_key"`
}

func (s *BuyersService) GameConfiguration(r *http.Request, args *GameConfigurationArgs, reply *GameConfigurationReply) error {
	var err error
	var buyer routing.Buyer
	ctx := r.Context()

	customerCode := middleware.RequestUserCustomerCode(ctx)
	if customerCode == "" {
		err = fmt.Errorf("GameConfiguration(): failed to parse company code")
		core.Error("%v", err)
		return err
	}

	if middleware.VerifyAnyRole(r, middleware.AnonymousRole, middleware.UnverifiedRole) {
		err = fmt.Errorf("GameConfiguration(): %v", ErrInsufficientPrivileges)
		core.Error("%v", err)
		return err
	}

	reply.GameConfiguration.PublicKey = ""

	buyer, err = s.Storage.BuyerWithCompanyCode(ctx, customerCode)
	// Buyer not found
	if err != nil {
		return nil
	}

	reply.GameConfiguration.PublicKey = buyer.EncodedPublicKey()
	return nil
}

func (s *BuyersService) UpdateGameConfiguration(r *http.Request, args *GameConfigurationArgs, reply *GameConfigurationReply) error {
	var err error
	var buyerID uint64
	var buyer routing.Buyer

	if !middleware.VerifyAnyRole(r, middleware.AdminRole, middleware.OwnerRole) {
		err = fmt.Errorf("UpdateGameConfiguration(): %v", ErrInsufficientPrivileges)
		core.Error("%v", err)
		return err
	}

	ctx := r.Context()

	companyCode, ok := r.Context().Value(middleware.Keys.CustomerKey).(string)
	if !ok {
		err := fmt.Errorf("UpdateGameConfiguration(): user is not assigned to a company")
		core.Error("%v", err)
		return err
	}
	if companyCode == "" {
		err = fmt.Errorf("UpdateGameConfiguration(): failed to parse company code")
		core.Error("%v", err)
		return err
	}

	if args.NewPublicKey == "" {
		err = fmt.Errorf("UpdateGameConfiguration() new public key is required")
		core.Error("%v", err)
		return err
	}

	buyer, err = s.Storage.BuyerWithCompanyCode(r.Context(), companyCode)

	byteKey, err := base64.StdEncoding.DecodeString(args.NewPublicKey)
	if err != nil {
		err = fmt.Errorf("UpdateGameConfiguration() could not decode public key string")
		core.Error("%v", err)
		return err
	}

	buyerID = binary.LittleEndian.Uint64(byteKey[0:8])

	// Buyer not found
	if buyer.ID == 0 {

		// Create new buyer
		err = s.Storage.AddBuyer(ctx, routing.Buyer{
			CompanyCode: companyCode,
			ID:          buyerID,
			Live:        false,
			Analytics:   false,
			Billing:     false,
			Trial:       true,
			PublicKey:   byteKey[8:],
		})

		if err != nil {
			err = fmt.Errorf("UpdateGameConfiguration() failed to add buyer")
			core.Error("%v", err)
			return err
		}

		// Check if buyer is associated with the ID and everything worked
		if buyer, err = s.Storage.Buyer(r.Context(), buyerID); err != nil {
			err = fmt.Errorf("UpdateGameConfiguration() buyer creation failed: %v", err)
			core.Error("%v", err)
			return err
		}

		// Setup reply
		reply.GameConfiguration.PublicKey = buyer.EncodedPublicKey()

		return nil
	}

	analytics := buyer.Analytics
	billing := buyer.Billing
	debug := buyer.Debug
	live := buyer.Live
	oldBuyerID := buyer.ID
	trial := buyer.Trial

	// Remove all dc Maps
	dcMaps := s.Storage.GetDatacenterMapsForBuyer(r.Context(), oldBuyerID)
	for _, dcMap := range dcMaps {
		if err := s.Storage.RemoveDatacenterMap(ctx, dcMap); err != nil {
			err = fmt.Errorf("UpdateGameConfiguration() failed to remove old datacenter map: %v, datacenter ID: %016x", err, dcMap.DatacenterID)
			core.Error("%v", err)
			return err
		}
	}

	// save old route shader, internal config, and banned users to bring over to new buyer
	routeShader, routeShaderErr := s.Storage.RouteShader(ctx, oldBuyerID)
	internalConfig, internalConfigErr := s.Storage.InternalConfig(ctx, oldBuyerID)
	bannedUsers, bannedUsersErr := s.Storage.BannedUsers(ctx, oldBuyerID)

	// Remove everything that has a FK to old buyer ID
	if err = s.Storage.RemoveRouteShader(ctx, oldBuyerID); err != nil {
		core.Error("%v", err)
	}

	if err = s.Storage.RemoveInternalConfig(ctx, oldBuyerID); err != nil {
		core.Error("%v", err)
	}

	for id := range bannedUsers {
		if err = s.Storage.RemoveBannedUser(ctx, oldBuyerID, id); err != nil {
			core.Error("%v", err)
		}
	}

	if err = s.Storage.RemoveBuyer(ctx, oldBuyerID); err != nil {
		err = fmt.Errorf("UpdateGameConfiguration() failed to remove buyer")
		core.Error("%v", err)
		return err
	}

	err = s.Storage.AddBuyer(ctx, routing.Buyer{
		CompanyCode: companyCode,
		ID:          buyerID,
		Live:        live,
		Debug:       debug,
		Analytics:   analytics,
		Billing:     billing,
		Trial:       trial,
		PublicKey:   byteKey[8:],
	})
	if err != nil {
		err = fmt.Errorf("UpdateGameConfiguration() buyer update failed: %v", err)
		core.Error("%v", err)
		return err
	}

	// Add everything that was removed back to the new buyer ID
	if routeShaderErr == nil {
		err := s.Storage.AddRouteShader(ctx, routeShader, buyerID)
		if err != nil {
			err = fmt.Errorf("UpdateGameConfiguration() failed to add old route shader to new buyer: %v", err)
			core.Error("%v", err)
			return err
		}
	}

	if internalConfigErr == nil {
		err := s.Storage.AddInternalConfig(ctx, internalConfig, buyerID)
		if err != nil {
			err = fmt.Errorf("UpdateGameConfiguration() failed to add old internal config to new buyer: %v", err)
			core.Error("%v", err)
			return err
		}
	}

	if bannedUsersErr == nil {
		for id := range bannedUsers {
			err := s.Storage.AddBannedUser(ctx, buyerID, id)
			if err != nil {
				err = fmt.Errorf("UpdateGameConfiguration() failed to add old banned user to new buyer: %v", err)
				core.Error("%v", err)
				return err
			}
		}
	}

	// Add back dc maps with new buyer ID
	for _, dcMap := range dcMaps {
		dcMap.BuyerID = buyerID
		if err := s.Storage.AddDatacenterMap(ctx, dcMap); err != nil {
			err = fmt.Errorf("UpdateGameConfiguration() failed to add new datacenter map: %v, datacenter ID: %016x, buyer ID: %016x", err, dcMap.DatacenterID, buyerID)
			core.Error("%v", err)
			return err
		}
	}

	// Check if buyer is associated with the ID and everything worked
	if buyer, err = s.Storage.Buyer(r.Context(), buyerID); err != nil {
		err = fmt.Errorf("UpdateGameConfiguration() buyer update check failed: %v", err)
		core.Error("%v", err)
		return err
	}

	// Set reply
	reply.GameConfiguration.PublicKey = buyer.EncodedPublicKey()

	return nil
}

type BuyerListArgs struct{}

type BuyerListReply struct {
	Buyers []buyerAccount `json:"buyers"`
}

type buyerAccount struct {
	CompanyName string `json:"company_name"`
	CompanyCode string `json:"company_code"`
	ID          string `json:"id"`
	IsLive      bool   `json:"is_live"`
	Analytics   bool   `json:"analytics"`
	Billing     bool   `json:"billing"`
	Trial       bool   `json:"trial"`
}

func (s *BuyersService) Buyers(r *http.Request, args *BuyerListArgs, reply *BuyerListReply) error {
	reply.Buyers = make([]buyerAccount, 0)
	if middleware.VerifyAllRoles(r, middleware.AnonymousRole) {
		return nil
	}

	for _, b := range s.Storage.Buyers(r.Context()) {
		id := fmt.Sprintf("%016x", b.ID)
		customer, err := s.Storage.Customer(r.Context(), b.CompanyCode)
		if err != nil {
			err = fmt.Errorf("Buyers() buyer is not assigned to customer: %v", b.ID)
			core.Error("%v", err)
			continue
		}
		account := buyerAccount{
			CompanyName: customer.Name,
			CompanyCode: b.CompanyCode,
			ID:          id,
			IsLive:      b.Live,
			Analytics:   b.Analytics,
			Billing:     b.Billing,
			Trial:       b.Trial,
		}
		if middleware.VerifyAllRoles(r, s.SameBuyerRole(b.CompanyCode)) {
			reply.Buyers = append(reply.Buyers, account)
		}
	}

	sort.Slice(reply.Buyers, func(i int, j int) bool {
		return reply.Buyers[i].CompanyName < reply.Buyers[j].CompanyName
	})

	return nil
}

type DatacenterMapsArgs struct {
	ID    uint64 `json:"buyer_id"`
	HexID string `json:"hexBuyerID"`
}

type DatacenterMapsFull struct {
	DatacenterName string
	DatacenterID   string
	BuyerName      string
	BuyerID        string
	SupplierName   string
}

type DatacenterMapsReply struct {
	DatacenterMaps []DatacenterMapsFull
}

func (s *BuyersService) DatacenterMapsForBuyer(r *http.Request, args *DatacenterMapsArgs, reply *DatacenterMapsReply) error {
	if middleware.VerifyAllRoles(r, middleware.AnonymousRole) {
		return nil
	}

	var buyerID uint64
	var err error

	if args.HexID != "" {
		buyerID, err = strconv.ParseUint(args.HexID, 16, 64)
		if err != nil {
			err = fmt.Errorf("DatacenterMapsForBuyer() could not parse hex buyer ID: %v", err)
			core.Error("%v", err)
			return err
		}
	} else {
		buyerID = args.ID
	}

	var dcm map[uint64]routing.DatacenterMap

	dcm = s.Storage.GetDatacenterMapsForBuyer(r.Context(), buyerID)

	var replySlice []DatacenterMapsFull
	for _, dcMap := range dcm {
		buyer, err := s.Storage.Buyer(r.Context(), dcMap.BuyerID)
		if err != nil {
			err = fmt.Errorf("DatacenterMapsForBuyer() could not parse buyer")
			core.Error("%v", err)
			return err
		}
		datacenter, err := s.Storage.Datacenter(r.Context(), dcMap.DatacenterID)
		if err != nil {
			err = fmt.Errorf("DatacenterMapsForBuyer() could not parse datacenter")
			core.Error("%v", err)
			return err
		}

		customer, err := s.Storage.Customer(r.Context(), buyer.CompanyCode)
		if err != nil {
			err = fmt.Errorf("DatacenterMapsForBuyer() buyer is not associated with a company")
			core.Error("%v", err)
			continue
		}

		dcmFull := DatacenterMapsFull{
			DatacenterName: datacenter.Name,
			DatacenterID:   fmt.Sprintf("%016x", dcMap.DatacenterID),
			BuyerName:      customer.Name,
			BuyerID:        fmt.Sprintf("%016x", dcMap.BuyerID),
		}

		replySlice = append(replySlice, dcmFull)
	}

	reply.DatacenterMaps = replySlice
	return nil

}

type JSRemoveDatacenterMapArgs struct {
	DatacenterHexID string `json:"hexDatacenterID"`
	BuyerHexID      string `json:"hexBuyerID"`
	Alias           string `json:"alias"`
}

type JSRemoveDatacenterMapReply struct {
	DatacenterMap routing.DatacenterMap
}

func (s *BuyersService) JSRemoveDatacenterMap(r *http.Request, args *JSRemoveDatacenterMapArgs, reply *JSRemoveDatacenterMapReply) error {
	ctx, cancelFunc := context.WithDeadline(r.Context(), time.Now().Add(10*time.Second))
	defer cancelFunc()

	buyerID, err := strconv.ParseUint(args.BuyerHexID, 16, 64)
	if err != nil {
		return fmt.Errorf("Unable to parse BuyerID: %s", args.BuyerHexID)
	}

	datacenterID, err := strconv.ParseUint(args.DatacenterHexID, 16, 64)
	if err != nil {
		return fmt.Errorf("Unable to parse DatacenterID: %s", args.BuyerHexID)
	}

	dcMap := routing.DatacenterMap{
		BuyerID:      buyerID,
		DatacenterID: datacenterID,
	}

	return s.Storage.RemoveDatacenterMap(ctx, dcMap)

}

type RemoveDatacenterMapArgs struct {
	DatacenterMap routing.DatacenterMap
}

type RemoveDatacenterMapReply struct{}

func (s *BuyersService) RemoveDatacenterMap(r *http.Request, args *RemoveDatacenterMapArgs, reply *RemoveDatacenterMapReply) error {
	ctx, cancelFunc := context.WithDeadline(r.Context(), time.Now().Add(10*time.Second))
	defer cancelFunc()

	return s.Storage.RemoveDatacenterMap(ctx, args.DatacenterMap)

}

type JSAddDatacenterMapArgs struct {
	HexBuyerID      string `json:"hexBuyerID"`
	HexDatacenterID string `json:"hexDatacenterID"`
	Alias           string `json:"alias"`
}

type JSAddDatacenterMapReply struct{}

func (s *BuyersService) JSAddDatacenterMap(r *http.Request, args *JSAddDatacenterMapArgs, reply *JSAddDatacenterMapReply) error {

	ctx, cancelFunc := context.WithDeadline(r.Context(), time.Now().Add(10*time.Second))
	defer cancelFunc()

	buyerID, err := strconv.ParseUint(args.HexBuyerID, 16, 64)
	if err != nil {
		core.Error("JSAddDatacenterMap() failed to parse buyer hex ID %s: %v", args.HexBuyerID, err)
		return err
	}

	datacenterID, err := strconv.ParseUint(args.HexDatacenterID, 16, 64)
	if err != nil {
		core.Error("JSAddDatacenterMap() failed to parse datacenter hex ID %s: %v", args.HexDatacenterID, err)
		return err
	}

	dcMap := routing.DatacenterMap{
		BuyerID:      buyerID,
		DatacenterID: datacenterID,
	}

	return s.Storage.AddDatacenterMap(ctx, dcMap)

}

type AddDatacenterMapArgs struct {
	DatacenterMap routing.DatacenterMap
}

type AddDatacenterMapReply struct{}

func (s *BuyersService) AddDatacenterMap(r *http.Request, args *AddDatacenterMapArgs, reply *AddDatacenterMapReply) error {

	ctx, cancelFunc := context.WithDeadline(r.Context(), time.Now().Add(10*time.Second))
	defer cancelFunc()

	return s.Storage.AddDatacenterMap(ctx, args.DatacenterMap)

}

// SameBuyerRole checks the JWT for the correct passed in buyerID
func (s *BuyersService) SameBuyerRole(companyCode string) middleware.RoleFunc {
	return func(req *http.Request) (bool, error) {
		if middleware.VerifyAnyRole(req, middleware.AdminRole, middleware.OpsRole) {
			return true, nil
		}
		if middleware.VerifyAllRoles(req, middleware.AnonymousRole) {
			return false, nil
		}
		if companyCode == "" {
			return false, fmt.Errorf("SameBuyerRole(): buyerID is required")
		}

		// Grab the user's assigned company if it exists
		requestCompanyCode, ok := req.Context().Value(middleware.Keys.CustomerKey).(string)
		if !ok || requestCompanyCode == "" {
			return false, nil
		}

		return companyCode == requestCompanyCode, nil
	}
}

func (s *BuyersService) FetchCurrentTopSessions(r *http.Request, companyCodeFilter string, anonymise bool) ([]transport.SessionMeta, error) {
	var err error
	var topSessionsA []string
	var topSessionsB []string

	sessions := make([]transport.SessionMeta, 0)

	minutes := time.Now().Unix() / 60

	topSessionsClient := s.RedisPoolTopSessions.Get()
	defer topSessionsClient.Close()

	// get the top session IDs globally or for a buyer from the sorted set
	switch companyCodeFilter {
	case "":
		// Get top sessions from the past 2 minutes sorted by greatest to least improved RTT
		topSessionsA, err = redis.Strings(topSessionsClient.Do("ZREVRANGE", fmt.Sprintf("s-%d", minutes-1), "0", fmt.Sprintf("%d", TopSessionsSize)))
		if err != nil && err != redis.ErrNil {
			err = fmt.Errorf("FetchCurrentTopSessions() failed getting top sessions A: %v", err)
			core.Error("%v", err)
			err = fmt.Errorf("FetchCurrentTopSessions() failed getting top sessions A")
			return sessions, err
		}
		topSessionsB, err = redis.Strings(topSessionsClient.Do("ZREVRANGE", fmt.Sprintf("s-%d", minutes), "0", fmt.Sprintf("%d", TopSessionsSize)))
		if err != nil && err != redis.ErrNil {
			err = fmt.Errorf("FetchCurrentTopSessions() failed getting top sessions B: %v", err)
			core.Error("%v", err)
			err = fmt.Errorf("FetchCurrentTopSessions() failed getting top sessions B")
			return sessions, err
		}
	default:
		if !middleware.VerifyAllRoles(r, s.SameBuyerRole(companyCodeFilter)) {
			err := fmt.Errorf("FetchCurrentTopSessions(): %v", ErrInsufficientPrivileges)
			core.Error("%v", err)
			return sessions, err
		}

		buyer, err := s.Storage.BuyerWithCompanyCode(r.Context(), companyCodeFilter)
		if err != nil {
			err = fmt.Errorf("FetchCurrentTopSessions() failed getting buyer with code: %v", err)
			core.Error("%v", err)
			return sessions, err
		}
		buyerID := fmt.Sprintf("%016x", buyer.ID)

		topSessionsA, err = redis.Strings(topSessionsClient.Do("ZREVRANGE", fmt.Sprintf("sc-%s-%d", buyerID, minutes-1), "0", fmt.Sprintf("%d", TopSessionsSize)))
		if err != nil && err != redis.ErrNil {
			err = fmt.Errorf("FetchCurrentTopSessions() failed getting top sessions A for buyer ID %016x: %v", buyerID, err)
			core.Error("%v", err)
			err = fmt.Errorf("FetchCurrentTopSessions() failed getting top sessions A for buyer ID %016x", buyerID)
			return sessions, err
		}
		topSessionsB, err = redis.Strings(topSessionsClient.Do("ZREVRANGE", fmt.Sprintf("sc-%s-%d", buyerID, minutes), "0", fmt.Sprintf("%d", TopSessionsSize)))
		if err != nil && err != redis.ErrNil {
			err = fmt.Errorf("FetchCurrentTopSessions() failed getting top sessions B for buyer ID %016x: %v", buyerID, err)
			core.Error("%v", err)
			err = fmt.Errorf("FetchCurrentTopSessions() failed getting top sessions B for buyer ID %016x", buyerID)
			return sessions, err
		}
	}

	sessionMetaClient := s.RedisPoolSessionMeta.Get()
	defer sessionMetaClient.Close()

	sessionIDsRetreivedMap := make(map[string]bool)
	for _, sessionID := range topSessionsA {
		sessionMetaClient.Send("GET", fmt.Sprintf("sm-%s", sessionID))
		sessionIDsRetreivedMap[sessionID] = true
	}
	for _, sessionID := range topSessionsB {
		if _, ok := sessionIDsRetreivedMap[sessionID]; !ok {
			sessionMetaClient.Send("GET", fmt.Sprintf("sm-%s", sessionID))
			sessionIDsRetreivedMap[sessionID] = true
		}
	}
	sessionMetaClient.Flush()

	var sessionMetasNext []transport.SessionMeta
	var sessionMetasDirect []transport.SessionMeta
	var meta transport.SessionMeta
	for i := 0; i < len(sessionIDsRetreivedMap); i++ {
		metaString, err := redis.String(sessionMetaClient.Receive())
		if err != nil && err != redis.ErrNil {
			err = fmt.Errorf("FetchCurrentTopSessions() failed getting top sessions meta: %v", err)
			core.Error("%v", err)
			err = fmt.Errorf("FetchCurrentTopSessions() failed getting top sessions meta")
			return sessions, err
		}

		splitMetaStrings := strings.Split(metaString, "|")
		if err := meta.ParseRedisString(splitMetaStrings); err != nil {
			err = fmt.Errorf("FetchCurrentTopSessions() failed to parse redis string into meta: %v", err)
			core.Error("%v: redisString: %s", err, metaString)
			continue
		}

		buyer, err := s.Storage.Buyer(r.Context(), meta.BuyerID)
		if err != nil {
			err = fmt.Errorf("FetchCurrentTopSessions() failed to fetch buyer: %v", err)
			core.Error("%v", err)
			return sessions, err
		}

		if !middleware.VerifyAllRoles(r, s.SameBuyerRole(buyer.CompanyCode)) && anonymise {
			meta.Anonymise()
		}

		// Split the sessions metas into two slices so we can sort them separately.
		// This is necessary because if we were to force sessions next, then sorting
		// by improvement won't always put next sessions on top.
		if meta.OnNetworkNext {
			sessionMetasNext = append(sessionMetasNext, meta)
		} else {
			sessionMetasDirect = append(sessionMetasDirect, meta)
		}
	}

	// These sorts are necessary because we are combining two ZREVRANGEs from two separate minute buckets.
	sort.Slice(sessionMetasNext, func(i, j int) bool {
		return sessionMetasNext[i].DeltaRTT > sessionMetasNext[j].DeltaRTT
	})

	sort.Slice(sessionMetasDirect, func(i, j int) bool {
		return sessionMetasDirect[i].DirectRTT > sessionMetasDirect[j].DirectRTT
	})

	sessionMetas := append(sessionMetasNext, sessionMetasDirect...)

	if len(sessionMetas) > TopSessionsSize {
		sessions = sessionMetas[:TopSessionsSize]
		return sessions, err
	}

	sessions = sessionMetas
	return sessions, err
}

type JSInternalConfig struct {
	RouteSelectThreshold           int64 `json:"routeSelectThreshold"`
	RouteSwitchThreshold           int64 `json:"routeSwitchThreshold"`
	MaxLatencyTradeOff             int64 `json:"maxLatencyTradeOff"`
	RTTVeto_Default                int64 `json:"rttVeto_Default"`
	RTTVeto_Multipath              int64 `json:"rttVeto_Multipath"`
	RTTVeto_PacketLoss             int64 `json:"rttVeto_PacketLoss"`
	MultipathOverloadThreshold     int64 `json:"multipathOverloadThreshold"`
	TryBeforeYouBuy                bool  `json:"tryBeforeYouBuy"`
	ForceNext                      bool  `json:"forceNext"`
	LargeCustomer                  bool  `json:"largeCustomer"`
	Uncommitted                    bool  `json:"uncommitted"`
	MaxRTT                         int64 `json:"maxRTT"`
	HighFrequencyPings             bool  `json:"highFrequencyPings"`
	RouteDiversity                 int64 `json:"routeDiversity"`
	MultipathThreshold             int64 `json:"multipathThreshold"`
	EnableVanityMetrics            bool  `json:"enableVanityMetrics"`
	ReducePacketLossMinSliceNumber int64 `json:"reducePacketLossMinSliceNumber"`
}

type InternalConfigArg struct {
	BuyerID string `json:"buyerID"`
}

type InternalConfigReply struct {
	InternalConfig JSInternalConfig
}

func (s *BuyersService) InternalConfig(r *http.Request, arg *InternalConfigArg, reply *InternalConfigReply) error {
	if middleware.VerifyAllRoles(r, middleware.AnonymousRole) {
		return nil
	}

	buyerID, err := strconv.ParseUint(arg.BuyerID, 16, 64)
	if err != nil {
		core.Error("%v", err)
		return err
	}

	ic, err := s.Storage.InternalConfig(r.Context(), buyerID)
	if err != nil {
		err = fmt.Errorf("InternalConfig() no InternalConfig stored for buyer %s", arg.BuyerID)
		core.Error("%v", err)
		return err
	}

	jsonIC := JSInternalConfig{
		RouteSelectThreshold:           int64(ic.RouteSelectThreshold),
		RouteSwitchThreshold:           int64(ic.RouteSwitchThreshold),
		MaxLatencyTradeOff:             int64(ic.MaxLatencyTradeOff),
		RTTVeto_Default:                int64(ic.RTTVeto_Default),
		RTTVeto_Multipath:              int64(ic.RTTVeto_Multipath),
		RTTVeto_PacketLoss:             int64(ic.RTTVeto_PacketLoss),
		MultipathOverloadThreshold:     int64(ic.MultipathOverloadThreshold),
		TryBeforeYouBuy:                ic.TryBeforeYouBuy,
		ForceNext:                      ic.ForceNext,
		LargeCustomer:                  ic.LargeCustomer,
		Uncommitted:                    ic.Uncommitted,
		MaxRTT:                         int64(ic.MaxRTT),
		HighFrequencyPings:             ic.HighFrequencyPings,
		RouteDiversity:                 int64(ic.RouteDiversity),
		MultipathThreshold:             int64(ic.MultipathThreshold),
		EnableVanityMetrics:            ic.EnableVanityMetrics,
		ReducePacketLossMinSliceNumber: int64(ic.ReducePacketLossMinSliceNumber),
	}

	reply.InternalConfig = jsonIC
	return nil
}

type JSAddInternalConfigArgs struct {
	BuyerID        string           `json:"buyerID"`
	InternalConfig JSInternalConfig `json:"internalConfig"`
}

type JSAddInternalConfigReply struct{}

func (s *BuyersService) JSAddInternalConfig(r *http.Request, arg *JSAddInternalConfigArgs, reply *JSAddInternalConfigReply) error {
	if middleware.VerifyAllRoles(r, middleware.AnonymousRole) {
		return nil
	}

	buyerID, err := strconv.ParseUint(arg.BuyerID, 16, 64)
	if err != nil {
		core.Error("%v", err)
		return err
	}

	ic := core.InternalConfig{
		RouteSelectThreshold:           int32(arg.InternalConfig.RouteSelectThreshold),
		RouteSwitchThreshold:           int32(arg.InternalConfig.RouteSwitchThreshold),
		MaxLatencyTradeOff:             int32(arg.InternalConfig.MaxLatencyTradeOff),
		RTTVeto_Default:                int32(arg.InternalConfig.RTTVeto_Default),
		RTTVeto_Multipath:              int32(arg.InternalConfig.RTTVeto_Multipath),
		RTTVeto_PacketLoss:             int32(arg.InternalConfig.RTTVeto_PacketLoss),
		MultipathOverloadThreshold:     int32(arg.InternalConfig.MultipathOverloadThreshold),
		TryBeforeYouBuy:                arg.InternalConfig.TryBeforeYouBuy,
		ForceNext:                      arg.InternalConfig.ForceNext,
		LargeCustomer:                  arg.InternalConfig.LargeCustomer,
		Uncommitted:                    arg.InternalConfig.Uncommitted,
		MaxRTT:                         int32(arg.InternalConfig.MaxRTT),
		HighFrequencyPings:             arg.InternalConfig.HighFrequencyPings,
		RouteDiversity:                 int32(arg.InternalConfig.RouteDiversity),
		MultipathThreshold:             int32(arg.InternalConfig.MultipathThreshold),
		EnableVanityMetrics:            arg.InternalConfig.EnableVanityMetrics,
		ReducePacketLossMinSliceNumber: int32(arg.InternalConfig.ReducePacketLossMinSliceNumber),
	}

	err = s.Storage.AddInternalConfig(r.Context(), ic, buyerID)
	if err != nil {
		err = fmt.Errorf("JSAddInternalConfig() error adding internal config for buyer %016x: %v", arg.BuyerID, err)
		core.Error("%v", err)
		return err
	}

	return nil
}

type UpdateInternalConfigArgs struct {
	BuyerID    uint64 `json:"buyerID"`
	HexBuyerID string `json:"hexBuyerID"`
	Field      string `json:"field"`
	Value      string `json:"value"`
}

type UpdateInternalConfigReply struct{}

func (s *BuyersService) UpdateInternalConfig(r *http.Request, args *UpdateInternalConfigArgs, reply *UpdateInternalConfigReply) error {
	if middleware.VerifyAllRoles(r, middleware.AnonymousRole) {
		return nil
	}

	var err error
	var buyerID uint64

	if args.HexBuyerID == "" {
		buyerID = args.BuyerID
	} else {
		buyerID, err = strconv.ParseUint(args.HexBuyerID, 16, 64)
		if err != nil {
			return fmt.Errorf("Can not parse HexBuyerID: %s", args.HexBuyerID)
		}
	}

	// sort out the value type here (comes from the next tool and javascript UI as a string)
	switch args.Field {
	case "RouteSelectThreshold", "RouteSwitchThreshold", "MaxLatencyTradeOff",
		"RTTVeto_Default", "RTTVeto_PacketLoss", "RTTVeto_Multipath",
		"MultipathOverloadThreshold", "MaxRTT", "RouteDiversity", "MultipathThreshold",
		"ReducePacketLossMinSliceNumber":
		newInt, err := strconv.ParseInt(args.Value, 10, 32)
		if err != nil {
			return fmt.Errorf("Value: %v is not a valid integer type", args.Value)
		}
		newInt32 := int32(newInt)
		err = s.Storage.UpdateInternalConfig(r.Context(), buyerID, args.Field, newInt32)
		if err != nil {
			err = fmt.Errorf("UpdateInternalConfig() error updating internal config for buyer %016x: %v", buyerID, err)
			core.Error("%v", err)
			return err
		}

	case "TryBeforeYouBuy", "ForceNext", "LargeCustomer", "Uncommitted",
		"HighFrequencyPings", "EnableVanityMetrics":
		newValue, err := strconv.ParseBool(args.Value)
		if err != nil {
			return fmt.Errorf("Value: %v is not a valid boolean type", args.Value)
		}

		err = s.Storage.UpdateInternalConfig(r.Context(), buyerID, args.Field, newValue)
		if err != nil {
			err = fmt.Errorf("UpdateInternalConfig() error updating internal config for buyer %016x: %v", buyerID, err)
			core.Error("%v", err)
			return err
		}

	default:
		return fmt.Errorf("Field '%v' does not exist on the InternalConfig type", args.Field)
	}

	return nil
}

type RemoveInternalConfigArg struct {
	BuyerID string `json:"buyerID"`
}

type RemoveInternalConfigReply struct{}

func (s *BuyersService) RemoveInternalConfig(r *http.Request, arg *RemoveInternalConfigArg, reply *RemoveInternalConfigReply) error {
	if middleware.VerifyAllRoles(r, middleware.AnonymousRole) {
		return nil
	}

	buyerID, err := strconv.ParseUint(arg.BuyerID, 16, 64)
	if err != nil {
		core.Error("%v", err)
		return err
	}

	err = s.Storage.RemoveInternalConfig(r.Context(), buyerID)
	if err != nil {
		err = fmt.Errorf("RemoveInternalConfig() error removing internal config for buyer %016x: %v", arg.BuyerID, err)
		core.Error("%v", err)
		return err
	}

	return nil
}

type JSRouteShader struct {
	DisableNetworkNext        bool            `json:"disableNetworkNext"`
	SelectionPercent          int64           `json:"selectionPercent"`
	ABTest                    bool            `json:"abTest"`
	ProMode                   bool            `json:"proMode"`
	ReduceLatency             bool            `json:"reduceLatency"`
	ReduceJitter              bool            `json:"reduceJitter"`
	ReducePacketLoss          bool            `json:"reducePacketLoss"`
	Multipath                 bool            `json:"multipath"`
	AcceptableLatency         int64           `json:"acceptableLatency"`
	LatencyThreshold          int64           `json:"latencyThreshold"`
	AcceptablePacketLoss      float64         `json:"acceptablePacketLoss"`
	BandwidthEnvelopeUpKbps   int64           `json:"bandwidthEnvelopeUpKbps"`
	BandwidthEnvelopeDownKbps int64           `json:"bandwidthEnvelopeDownKbps"`
	BannedUsers               map[string]bool `json:"bannedUsers"`
	PacketLossSustained       float64         `json:"packetLossSustained"`
}
type RouteShaderArg struct {
	BuyerID string `json:"buyerID"`
}

type RouteShaderReply struct {
	RouteShader JSRouteShader
}

func (s *BuyersService) RouteShader(r *http.Request, arg *RouteShaderArg, reply *RouteShaderReply) error {
	if middleware.VerifyAllRoles(r, middleware.AnonymousRole) {
		return nil
	}

	buyerID, err := strconv.ParseUint(arg.BuyerID, 16, 64)
	if err != nil {
		core.Error("%v", err)
		return err
	}

	rs, err := s.Storage.RouteShader(r.Context(), buyerID)
	if err != nil {
		err = fmt.Errorf("RouteShader() error retrieving route shader for buyer %s: %v", arg.BuyerID, err)
		core.Error("%v", err)
		return err
	}

	jsonRS := JSRouteShader{
		DisableNetworkNext:        rs.DisableNetworkNext,
		SelectionPercent:          int64(rs.SelectionPercent),
		ABTest:                    rs.ABTest,
		ProMode:                   rs.ProMode,
		ReduceLatency:             rs.ReduceLatency,
		ReduceJitter:              rs.ReduceJitter,
		ReducePacketLoss:          rs.ReducePacketLoss,
		Multipath:                 rs.Multipath,
		AcceptableLatency:         int64(rs.AcceptableLatency),
		LatencyThreshold:          int64(rs.LatencyThreshold),
		AcceptablePacketLoss:      float64(rs.AcceptablePacketLoss),
		BandwidthEnvelopeUpKbps:   int64(rs.BandwidthEnvelopeUpKbps),
		BandwidthEnvelopeDownKbps: int64(rs.BandwidthEnvelopeDownKbps),
		PacketLossSustained:       float64(rs.PacketLossSustained),
	}

	reply.RouteShader = jsonRS
	return nil
}

type JSAddRouteShaderArgs struct {
	BuyerID     string        `json:"buyerID"`
	RouteShader JSRouteShader `json:"routeShader"`
}

type JSAddRouteShaderReply struct{}

func (s *BuyersService) JSAddRouteShader(r *http.Request, arg *JSAddRouteShaderArgs, reply *JSAddRouteShaderReply) error {
	if middleware.VerifyAllRoles(r, middleware.AnonymousRole) {
		return nil
	}

	buyerID, err := strconv.ParseUint(arg.BuyerID, 16, 64)
	if err != nil {
		core.Error("%v", err)
		return err
	}

	rs := core.RouteShader{
		DisableNetworkNext:        arg.RouteShader.DisableNetworkNext,
		SelectionPercent:          int(arg.RouteShader.SelectionPercent),
		ABTest:                    arg.RouteShader.ABTest,
		ProMode:                   arg.RouteShader.ProMode,
		ReduceLatency:             arg.RouteShader.ReduceLatency,
		ReduceJitter:              arg.RouteShader.ReduceJitter,
		ReducePacketLoss:          arg.RouteShader.ReducePacketLoss,
		Multipath:                 arg.RouteShader.Multipath,
		AcceptableLatency:         int32(arg.RouteShader.AcceptableLatency),
		LatencyThreshold:          int32(arg.RouteShader.LatencyThreshold),
		AcceptablePacketLoss:      float32(arg.RouteShader.AcceptablePacketLoss),
		BandwidthEnvelopeUpKbps:   int32(arg.RouteShader.BandwidthEnvelopeUpKbps),
		BandwidthEnvelopeDownKbps: int32(arg.RouteShader.BandwidthEnvelopeDownKbps),
		PacketLossSustained:       float32(arg.RouteShader.PacketLossSustained),
	}

	err = s.Storage.AddRouteShader(r.Context(), rs, buyerID)
	if err != nil {
		err = fmt.Errorf("AddRouteShader() error adding route shader for buyer %016x: %v", arg.BuyerID, err)
		core.Error("%v", err)
		return err
	}

	return nil
}

type RemoveRouteShaderArg struct {
	BuyerID string `json:"buyerID"`
}

type RemoveRouteShaderReply struct{}

func (s *BuyersService) RemoveRouteShader(r *http.Request, arg *RemoveRouteShaderArg, reply *RemoveRouteShaderReply) error {
	if middleware.VerifyAllRoles(r, middleware.AnonymousRole) {
		return nil
	}

	buyerID, err := strconv.ParseUint(arg.BuyerID, 16, 64)
	if err != nil {
		core.Error("%v", err)
		return err
	}

	err = s.Storage.RemoveRouteShader(r.Context(), buyerID)
	if err != nil {
		err = fmt.Errorf("RemoveRouteShader() error removing route shader for buyer %016x: %v", arg.BuyerID, err)
		core.Error("%v", err)
		return err
	}

	return nil
}

type UpdateRouteShaderArgs struct {
	BuyerID    uint64 `json:"buyerID"`
	HexBuyerID string `json:"hexBuyerID"`
	Field      string `json:"field"`
	Value      string `json:"value"`
}

type UpdateRouteShaderReply struct{}

func (s *BuyersService) UpdateRouteShader(r *http.Request, args *UpdateRouteShaderArgs, reply *UpdateRouteShaderReply) error {
	if middleware.VerifyAllRoles(r, middleware.AnonymousRole) {
		return nil
	}

	var err error
	var buyerID uint64

	if args.HexBuyerID == "" {
		buyerID = args.BuyerID
	} else {
		buyerID, err = strconv.ParseUint(args.HexBuyerID, 16, 64)
		if err != nil {
			return fmt.Errorf("Can not parse HexBuyerID: %s", args.HexBuyerID)
		}
	}

	// sort out the value type here (comes from the next tool and javascript UI as a string)
	switch args.Field {
	case "AcceptableLatency", "LatencyThreshold", "BandwidthEnvelopeUpKbps",
		"BandwidthEnvelopeDownKbps":
		newInt, err := strconv.ParseInt(args.Value, 10, 32)
		if err != nil {
			return fmt.Errorf("BuyersService.UpdateRouteShader Value: %v is not a valid integer type", args.Value)
		}
		newInt32 := int32(newInt)
		err = s.Storage.UpdateRouteShader(r.Context(), buyerID, args.Field, newInt32)
		if err != nil {
			err = fmt.Errorf("UpdateRouteShader() error updating route shader for buyer %016x: %v", buyerID, err)
			core.Error("%v", err)
			return err
		}

	case "SelectionPercent":
		newInt, err := strconv.ParseInt(args.Value, 10, 64) // 64 bits is a guess, should be
		if err != nil {
			return fmt.Errorf("BuyersService.UpdateRouteShader Value: %v is not a valid integer type", args.Value)
		}
		newInteger := int(newInt)
		err = s.Storage.UpdateRouteShader(r.Context(), buyerID, args.Field, newInteger)
		if err != nil {
			err = fmt.Errorf("UpdateRouteShader() error updating route shader for buyer %016x: %v", buyerID, err)
			core.Error("%v", err)
			return err
		}

	case "AcceptablePacketLoss", "PacketLossSustained":
		newFloat, err := strconv.ParseFloat(args.Value, 64)
		if err != nil {
			return fmt.Errorf("BuyersService.UpdateRouteShader Value: %v is not a valid float type", args.Value)
		}
		newFloat32 := float32(newFloat)
		err = s.Storage.UpdateRouteShader(r.Context(), buyerID, args.Field, newFloat32)
		if err != nil {
			err = fmt.Errorf("UpdateRouteShader() error updating route shader for buyer %016x: %v", buyerID, err)
			core.Error("%v", err)
			return err
		}

	case "DisableNetworkNext", "ABTest", "ProMode", "ReduceLatency",
		"ReduceJitter", "ReducePacketLoss", "Multipath":
		newValue, err := strconv.ParseBool(args.Value)
		if err != nil {
			return fmt.Errorf("BuyersService.UpdateRouteShader Value: %v is not a valid boolean type", args.Value)
		}

		err = s.Storage.UpdateRouteShader(r.Context(), buyerID, args.Field, newValue)
		if err != nil {
			err = fmt.Errorf("UpdateRouteShader() error updating route shader for buyer %016x: %v", buyerID, err)
			core.Error("%v", err)
			return err
		}

	default:
		return fmt.Errorf("Field '%v' does not exist on the RouteShader type", args.Field)
	}

	return nil
}

// BannedUser CRUD endpoints
type GetBannedUserArg struct {
	BuyerID uint64
}

type GetBannedUserReply struct {
	BannedUsers []string // hex strings
}

func (s *BuyersService) GetBannedUsers(r *http.Request, arg *GetBannedUserArg, reply *GetBannedUserReply) error {
	if middleware.VerifyAllRoles(r, middleware.AnonymousRole) {
		return nil
	}

	var userList []string

	bannedUsers, err := s.Storage.BannedUsers(r.Context(), arg.BuyerID)
	if err != nil {
		err = fmt.Errorf("GetBannedUsers() error retrieving banned users for buyer %016x: %v", arg.BuyerID, err)
		core.Error("%v", err)
		return err
	}

	for userID := range bannedUsers {
		userList = append(userList, fmt.Sprintf("%016x", userID))
	}

	reply.BannedUsers = userList
	return nil
}

type BannedUserArgs struct {
	BuyerID uint64
	UserID  uint64
}

type BannedUserReply struct{}

func (s *BuyersService) AddBannedUser(r *http.Request, arg *BannedUserArgs, reply *BannedUserReply) error {
	if middleware.VerifyAllRoles(r, middleware.AnonymousRole) {
		return nil
	}

	err := s.Storage.AddBannedUser(r.Context(), arg.BuyerID, arg.UserID)
	if err != nil {
		err = fmt.Errorf("AddBannedUser() error adding banned user for buyer %016x: %v", arg.BuyerID, err)
		core.Error("%v", err)
		return err
	}

	return nil
}

func (s *BuyersService) RemoveBannedUser(r *http.Request, arg *BannedUserArgs, reply *BannedUserReply) error {
	if middleware.VerifyAllRoles(r, middleware.AnonymousRole) {
		return nil
	}

	err := s.Storage.RemoveBannedUser(r.Context(), arg.BuyerID, arg.UserID)
	if err != nil {
		err = fmt.Errorf("RemoveBannedUser() error removing banned user for buyer %016x: %v", arg.BuyerID, err)
		core.Error("%v", err)
		return err
	}

	return nil
}

type BuyerArg struct {
	BuyerID uint64
}

type BuyerReply struct {
	Buyer routing.Buyer
}

func (s *BuyersService) Buyer(r *http.Request, arg *BuyerArg, reply *BuyerReply) error {

	var b routing.Buyer
	var err error

	b, err = s.Storage.Buyer(r.Context(), arg.BuyerID)
	if err != nil {
		err = fmt.Errorf("Buyer() error retrieving buyer for ID %016x: %v", arg.BuyerID, err)
		core.Error("%v", err)
		return err
	}

	reply.Buyer = b

	return nil
}

type UpdateBuyerArgs struct {
	BuyerID    uint64 `json:"buyerID"`
	HexBuyerID string `json:"hexBuyerID"` // needed for external (non-go) clients
	Field      string `json:"field"`
	Value      string `json:"value"`
}

type UpdateBuyerReply struct{}

func (s *BuyersService) UpdateBuyer(r *http.Request, args *UpdateBuyerArgs, reply *UpdateBuyerReply) error {
	if middleware.VerifyAllRoles(r, middleware.AnonymousRole) {
		return nil
	}

	var buyerID uint64
	var err error
	if args.BuyerID != 0 {
		buyerID = args.BuyerID
	} else {
		buyerID, err = strconv.ParseUint(args.HexBuyerID, 16, 64)
		if err != nil {
			return fmt.Errorf("BuyersService.UpdateBuyer could not parse hexBuyerID: %s", args.HexBuyerID)
		}
	}

	// sort out the value type here (comes from the next tool and javascript UI as a string)
	switch args.Field {
	case "Live", "Debug", "Analytics", "Billing", "Trial":
		newValue, err := strconv.ParseBool(args.Value)
		if err != nil {
			return fmt.Errorf("BuyersService.UpdateBuyer Value: %v is not a valid boolean type", args.Value)
		}

		err = s.Storage.UpdateBuyer(r.Context(), buyerID, args.Field, newValue)
		if err != nil {
			err = fmt.Errorf("UpdateBuyer() error updating record for buyer %016x: %v", args.BuyerID, err)
			core.Error("%v", err)
			return err
		}
	case "ExoticLocationFee", "StandardLocationFee":
		newValue, err := strconv.ParseFloat(args.Value, 64)
		if err != nil {
			return fmt.Errorf("BuyersService.UpdateBuyer Value: %v is not a valid float64 type", args.Value)
		}

		err = s.Storage.UpdateBuyer(r.Context(), buyerID, args.Field, newValue)
		if err != nil {
			err = fmt.Errorf("UpdateBuyer() error updating record for buyer %016x: %v", args.BuyerID, err)
			core.Error("%v", err)
			return err
		}
	case "ShortName", "PublicKey":
		err := s.Storage.UpdateBuyer(r.Context(), buyerID, args.Field, args.Value)
		if err != nil {
			err = fmt.Errorf("UpdateBuyer() error updating record for buyer %016x: %v", args.BuyerID, err)
			core.Error("%v", err)
			return err
		}

	default:
		return fmt.Errorf("Field '%v' does not exist (or is not editable) on the Buyer type", args.Field)
	}

	return nil
}

type FetchNotificationsArgs struct {
	CompanyCode string `json:"company_code"`
}

type FetchNotificationsReply struct {
	SystemNotifications       []notifications.SystemNotification       `json:"system_notifications"`
	AnalyticsNotifications    []notifications.AnalyticsNotification    `json:"analytics_notifications"`
	ReleaseNotesNotifications []notifications.ReleaseNotesNotification `json:"release_notes_notifications"`
	InvoiceNotifications      []notifications.InvoiceNotification      `json:"invoice_notifications"`
}

func (s *BuyersService) FetchNotifications(r *http.Request, args *FetchNotificationsArgs, reply *FetchNotificationsReply) error {
	reply.AnalyticsNotifications = make([]notifications.AnalyticsNotification, 0)
	reply.SystemNotifications = make([]notifications.SystemNotification, 0)
	reply.InvoiceNotifications = make([]notifications.InvoiceNotification, 0)
	reply.ReleaseNotesNotifications = make([]notifications.ReleaseNotesNotification, 0)

	if !middleware.VerifyAnyRole(r, middleware.AdminRole, middleware.OwnerRole) { // TODO: Add in roles for looker feature if necessary
		err := JSONRPCErrorCodes[int(ERROR_INSUFFICIENT_PRIVILEGES)]
		core.Error("FetchNotifications(): %v", err.Error())
		return &err
	}

	// Grab release notes notifications from cache
	reply.ReleaseNotesNotifications = s.ReleaseNotesNotificationsCache

	user := r.Context().Value(middleware.Keys.UserKey)
	if user == nil {
		err := JSONRPCErrorCodes[int(ERROR_JWT_PARSE_FAILURE)]
		core.Error("FetchNotifications(): %v", err.Error())
		return &err
	}

	claims := user.(*jwt.Token).Claims.(jwt.MapClaims)
	requestID, ok := claims["sub"].(string)
	if !ok {
		err := JSONRPCErrorCodes[int(ERROR_JWT_PARSE_FAILURE)]
		core.Error("FetchNotifications(): %v: Failed to parse user ID", err.Error())
		return &err
	}

	customerCode, ok := r.Context().Value(middleware.Keys.CustomerKey).(string)
	if !ok {
		err := JSONRPCErrorCodes[int(ERROR_USER_IS_NOT_ASSIGNED)]
		core.Error("FetchNotifications(): %v", err.Error())
		return &err
	}

	buyer, err := s.Storage.BuyerWithCompanyCode(r.Context(), customerCode)
	if err != nil {
		err = fmt.Errorf("FetchNotifications() failed getting buyer with code: %v", err)
		core.Error("%v", err)
		return err
	}

	if buyer.Trial && !buyer.Analytics && middleware.VerifyAnyRole(r, middleware.AdminRole) {
<<<<<<< HEAD
		nonce, err := GenerateRandomString(16)
		if err != nil {
			err := JSONRPCErrorCodes[int(ERROR_NONCE_GENERATION_FAILURE)]
			core.Error("FetchNotifications(): %v: Failed to generate nonce", err.Error())
			return &err
		}

		reply.AnalyticsNotifications = append(reply.AnalyticsNotifications, notifications.NewTrialAnalyticsNotification(s.LookerSecret, nonce, requestID))
=======
		reply.AnalyticsNotifications = append(reply.AnalyticsNotifications, notifications.NewTrialAnalyticsNotification(requestID))
>>>>>>> a99d930f
	}

	return nil
}

type StartAnalyticsTrialArgs struct{}
type StartAnalyticsTrialReply struct{}

func (s *BuyersService) StartAnalyticsTrial(r *http.Request, args *StartAnalyticsTrialArgs, reply *StartAnalyticsTrialReply) error {
	if !middleware.VerifyAnyRole(r, middleware.OwnerRole, middleware.AdminRole) {
		err := JSONRPCErrorCodes[int(ERROR_INSUFFICIENT_PRIVILEGES)]
		core.Error("StartAnalyticsTrial(): %v", err.Error())
		return &err
	}

	user := r.Context().Value(middleware.Keys.UserKey)
	if user == nil {
		err := JSONRPCErrorCodes[int(ERROR_JWT_PARSE_FAILURE)]
		core.Error("StartAnalyticsTrial(): %v", err.Error())
		return &err
	}

	claims := user.(*jwt.Token).Claims.(jwt.MapClaims)
	email, ok := claims["email"].(string)
	if !ok {
		err := JSONRPCErrorCodes[int(ERROR_JWT_PARSE_FAILURE)]
		core.Error("StartAnalyticsTrial(): %v: Failed to parse user ID", err.Error())
		return &err
	}

	companyCode, ok := r.Context().Value(middleware.Keys.CustomerKey).(string)
	if !ok {
		err := JSONRPCErrorCodes[int(ERROR_USER_IS_NOT_ASSIGNED)]
		core.Error("StartAnalyticsTrial(): %v", err.Error())
		return &err
	}

	buyer, err := s.Storage.BuyerWithCompanyCode(r.Context(), companyCode)
	if err != nil {
		err = fmt.Errorf("StartAnalyticsTrial() failed getting buyer with code: %v", err)
		core.Error("%v", err)
		return err
	}

	company, err := s.Storage.Customer(r.Context(), companyCode)
	if err != nil {
		err = fmt.Errorf("StartAnalyticsTrial() failed getting customer with code: %v", err)
		core.Error("%v", err)
		return err
	}

	// Buyer has a trial still and isn't currently signed up for analytics, remove trial and flip analytics
	if buyer.Trial && !buyer.Analytics {
		if err := s.Storage.UpdateBuyer(r.Context(), buyer.ID, "Trial", false); err != nil {
			err = fmt.Errorf("StartAnalyticsTrial() failed to flip Trial bit: %v", err)
			core.Error("%v", err)
			return err
		}
		if err := s.Storage.UpdateBuyer(r.Context(), buyer.ID, "Analytics", true); err != nil {
			err = fmt.Errorf("StartAnalyticsTrial() failed to flip Analytics bit: %v", err)
			core.Error("%v", err)
			return err
		}

		if err := s.SlackClient.SendInfo(fmt.Sprintf("%s signed from %s up for an analytics trial! :money_mouth_face:", email, company.Name)); err != nil {
			err := JSONRPCErrorCodes[int(ERROR_SLACK_FAILURE)]
			core.Error("StartAnalyticsTrial(): %v: Email is required", err.Error())
			return &err
		}
	}

	return nil
}

type FetchAnalyticsDashboardsArgs struct {
	CompanyCode string `json:"company_code"`
	Origin      string `json:"origin"`
}

type FetchAnalyticsDashboardsReply struct {
	Dashboards map[string][]string `json:"dashboards"`
}

func (s *BuyersService) FetchAnalyticsDashboards(r *http.Request, args *FetchAnalyticsDashboardsArgs, reply *FetchAnalyticsDashboardsReply) error {
	reply.Dashboards = make(map[string][]string, 0)

	if !middleware.VerifyAnyRole(r, middleware.AdminRole, middleware.OwnerRole) {
		err := JSONRPCErrorCodes[int(ERROR_INSUFFICIENT_PRIVILEGES)]
<<<<<<< HEAD
		core.Error("FetchAnalyticsSummaryDashboard(): %v", err.Error())
=======
		s.Logger.Log("err", fmt.Errorf("FetchAnalyticsDashboards(): %v", err.Error()))
>>>>>>> a99d930f
		return &err
	}

	if args.Origin == "" {
		err := JSONRPCErrorCodes[int(ERROR_MISSING_FIELD)]
		err.Data.(*JSONRPCErrorData).MissingField = "Origin"
		s.Logger.Log("err", fmt.Errorf("FetchAnalyticsDashboards(): %v: Origin is required", err.Error()))
		return &err
	}

	ctx := r.Context()

	isAdmin := middleware.VerifyAllRoles(r, middleware.AdminRole)

	user := r.Context().Value(middleware.Keys.UserKey)
	if user == nil {
		err := JSONRPCErrorCodes[int(ERROR_JWT_PARSE_FAILURE)]
		s.Logger.Log("err", fmt.Errorf("FetchAnalyticsDashboards(): %v", err.Error()))
		return &err
	}

	claims := user.(*jwt.Token).Claims.(jwt.MapClaims)
	requestID, ok := claims["sub"].(string)
	if !ok {
		err := JSONRPCErrorCodes[int(ERROR_JWT_PARSE_FAILURE)]
		s.Logger.Log("err", fmt.Errorf("FetchAnalyticsDashboards(): %v: Failed to parse user ID", err.Error()))
		return &err
	}

	customerCode, ok := r.Context().Value(middleware.Keys.CustomerKey).(string)
	if !ok && !middleware.VerifyAllRoles(r, middleware.AdminRole) {
		err := JSONRPCErrorCodes[int(ERROR_INSUFFICIENT_PRIVILEGES)]
<<<<<<< HEAD
		core.Error("FetchAnalyticsSummaryDashboard(): %v", err.Error())
=======
		s.Logger.Log("err", fmt.Errorf("FetchAnalyticsDashboards(): %v", err.Error()))
>>>>>>> a99d930f
		return &err
	}

	// Admin's will be able to search any company's billing info
	if isAdmin {
		customerCode = args.CompanyCode
	}

<<<<<<< HEAD
	if middleware.VerifyAllRoles(r, middleware.AdminRole) && (s.Env == "local" || s.Env == "dev") {
		companyCode = "esl"
	} else {
		buyer, err := s.Storage.BuyerWithCompanyCode(r.Context(), companyCode)
		if err != nil {
			err := JSONRPCErrorCodes[int(ERROR_STORAGE_FAILURE)]
			core.Error("FetchAnalyticsSummaryDashboard(): %v: Failed to fetch buyer", err.Error())
			return &err
		}

		if !buyer.Analytics && !isAdmin {
			err := JSONRPCErrorCodes[int(ERROR_INSUFFICIENT_PRIVILEGES)]
			core.Error("FetchAnalyticsSummaryDashboard(): %v", err.Error())
			return &err
=======
	dashboards, err := s.Storage.GetAnalyticsDashboards(ctx)
	if err != nil {
		s.Logger.Log("err", fmt.Errorf("FetchAnalyticsDashboards(): %v", err.Error()))
		err := JSONRPCErrorCodes[int(ERROR_STORAGE_FAILURE)]
		return &err
	}

	buyer, err := s.Storage.BuyerWithCompanyCode(ctx, customerCode)
	if err != nil {
		s.Logger.Log("err", fmt.Errorf("FetchAnalyticsDashboards(): %v", err.Error()))
		err := JSONRPCErrorCodes[int(ERROR_STORAGE_FAILURE)]
		return &err
	}

	for _, dashboard := range dashboards {
		dashCustomerCode := customerCode
		if dashboard.CustomerCode == customerCode && !dashboard.Discovery && !dashboard.Category.Admin && (!dashboard.Category.Premium || (buyer.Analytics && dashboard.Category.Premium)) {
			_, ok := reply.Dashboards[dashboard.Category.Label]
			if !ok {
				reply.Dashboards[dashboard.Category.Label] = make([]string, 0)
			}

			// Hacky work around for local and dev
			if middleware.VerifyAllRoles(r, middleware.AdminRole) && (s.Env == "local" || s.Env == "dev") {
				dashCustomerCode = "esl"
			}

			url, err := s.LookerClient.BuildGeneralPortalLookerURLWithDashID(fmt.Sprintf("%d", dashboard.LookerID), requestID, dashCustomerCode, args.Origin)
			if err != nil {
				continue
			}

			reply.Dashboards[dashboard.Category.Label] = append(reply.Dashboards[dashboard.Category.Label], url)
>>>>>>> a99d930f
		}
	}

	return nil
}

type FetchUsageDashboardArgs struct {
	CompanyCode string `json:"company_code"`
	Origin      string `json:"origin"`
}

type FetchUsageDashboardReply struct {
	URL string `json:"url"`
}

// TODO: turn this back on later this week (Friday Aug 20th 2021 - Waiting on Tapan to finalize dash and add automatic buyer filtering)
func (s *BuyersService) FetchUsageDashboard(r *http.Request, args *FetchUsageDashboardArgs, reply *FetchUsageDashboardReply) error {
	if !middleware.VerifyAnyRole(r, middleware.AdminRole, middleware.OwnerRole) {
		err := JSONRPCErrorCodes[int(ERROR_INSUFFICIENT_PRIVILEGES)]
		s.Logger.Log("err", fmt.Errorf("FetchUsageDashboard(): %v", err.Error()))
		return &err
	}

	if args.Origin == "" {
		err := JSONRPCErrorCodes[int(ERROR_MISSING_FIELD)]
		err.Data.(*JSONRPCErrorData).MissingField = "Origin"
		s.Logger.Log("err", fmt.Errorf("FetchAnalyticsDashboards(): %v: Origin is required", err.Error()))
		return &err
	}

	isAdmin := middleware.VerifyAllRoles(r, middleware.AdminRole)

	user := r.Context().Value(middleware.Keys.UserKey)
	if user == nil {
		err := JSONRPCErrorCodes[int(ERROR_JWT_PARSE_FAILURE)]
<<<<<<< HEAD
		core.Error("FetchAnalyticsSummaryDashboard(): %v", err.Error())
=======
		s.Logger.Log("err", fmt.Errorf("FetchUsageDashboard(): %v", err.Error()))
>>>>>>> a99d930f
		return &err
	}

	claims := user.(*jwt.Token).Claims.(jwt.MapClaims)
	requestID, ok := claims["sub"].(string)
	if !ok {
		err := JSONRPCErrorCodes[int(ERROR_JWT_PARSE_FAILURE)]
<<<<<<< HEAD
		core.Error("FetchAnalyticsSummaryDashboard(): %v: Failed to parse user ID", err.Error())
		return &err
	}

	nonce, err := GenerateRandomString(16)
	if err != nil {
		err := JSONRPCErrorCodes[int(ERROR_NONCE_GENERATION_FAILURE)]
		core.Error("FetchAnalyticsSummaryDashboard(): %v: Failed to generate nonce", err.Error())
=======
		s.Logger.Log("err", fmt.Errorf("FetchUsageDashboard(): %v: Failed to parse user ID", err.Error()))
		return &err
	}

	customerCode, ok := r.Context().Value(middleware.Keys.CustomerKey).(string)
	if !ok && !middleware.VerifyAllRoles(r, middleware.AdminRole) {
		err := JSONRPCErrorCodes[int(ERROR_INSUFFICIENT_PRIVILEGES)]
		s.Logger.Log("err", fmt.Errorf("FetchUsageDashboard(): %v", err.Error()))
>>>>>>> a99d930f
		return &err
	}

	// Admin's will be able to search any company's billing info
	if isAdmin {
		customerCode = args.CompanyCode
	}

	if middleware.VerifyAllRoles(r, middleware.AdminRole) && (s.Env == "local" || s.Env == "dev") {
		customerCode = "esl"
	}

	usageDashURL, err := s.LookerClient.GenerateUsageDashboardURL(requestID, customerCode, args.Origin)
	if err != nil {
		// TODO: make a looker error code
		err := JSONRPCErrorCodes[int(ERROR_UNKNOWN)]
		s.Logger.Log("err", fmt.Errorf("FetchUsageDashboard(): %v", err.Error()))
		return &err
	}

	reply.URL = usageDashURL
	return nil
}

type FetchDiscoveryDashboardsArgs struct {
	CompanyCode string `json:"company_code"`
	Origin      string `json:"origin"`
}

type FetchDiscoveryDashboardsReply struct {
	URLs []string `json:"urls"`
}

// TODO: turn this back on later this week (Friday Aug 20th 2021 - Waiting on Tapan to finalize dash and add automatic buyer filtering)
func (s *BuyersService) FetchDiscoveryDashboards(r *http.Request, args *FetchDiscoveryDashboardsArgs, reply *FetchDiscoveryDashboardsReply) error {
	reply.URLs = make([]string, 0)

	if !middleware.VerifyAnyRole(r, middleware.AdminRole, middleware.OwnerRole) {
		err := JSONRPCErrorCodes[int(ERROR_INSUFFICIENT_PRIVILEGES)]
<<<<<<< HEAD
		core.Error("FetchLookerURL(): %v", err.Error())
=======
		s.Logger.Log("err", fmt.Errorf("FetchDiscoveryDashboards(): %v", err.Error()))
		return &err
	}

	if args.Origin == "" {
		err := JSONRPCErrorCodes[int(ERROR_MISSING_FIELD)]
		err.Data.(*JSONRPCErrorData).MissingField = "Origin"
		s.Logger.Log("err", fmt.Errorf("FetchDiscoveryDashboards(): %v: Origin is required", err.Error()))
>>>>>>> a99d930f
		return &err
	}

	isAdmin := middleware.VerifyAllRoles(r, middleware.AdminRole)

	user := r.Context().Value(middleware.Keys.UserKey)
	if user == nil {
		err := JSONRPCErrorCodes[int(ERROR_JWT_PARSE_FAILURE)]
<<<<<<< HEAD
		core.Error("FetchLookerURL(): %v", err.Error())
=======
		s.Logger.Log("err", fmt.Errorf("FetchDiscoveryDashboards(): %v", err.Error()))
>>>>>>> a99d930f
		return &err
	}

	claims := user.(*jwt.Token).Claims.(jwt.MapClaims)
	requestID, ok := claims["sub"].(string)
	if !ok {
		err := JSONRPCErrorCodes[int(ERROR_JWT_PARSE_FAILURE)]
<<<<<<< HEAD
		core.Error("FetchLookerURL(): %v: Failed to parse user ID", err.Error())
		return &err
	}

	nonce, err := GenerateRandomString(16)
	if err != nil {
		err := JSONRPCErrorCodes[int(ERROR_NONCE_GENERATION_FAILURE)]
		core.Error("FetchLookerURL(): %v: Failed to generate nonce", err.Error())
		return &err
	}

	companyCode, ok := r.Context().Value(middleware.Keys.CustomerKey).(string)
	if !ok && !middleware.VerifyAllRoles(r, middleware.AdminRole) {
		err := JSONRPCErrorCodes[int(ERROR_INSUFFICIENT_PRIVILEGES)]
		core.Error("FetchLookerURL(): %v", err.Error())
=======
		s.Logger.Log("err", fmt.Errorf("FetchDiscoveryDashboards(): %v: Failed to parse user ID", err.Error()))
		return &err
	}

	customerCode, ok := r.Context().Value(middleware.Keys.CustomerKey).(string)
	if !ok && !middleware.VerifyAllRoles(r, middleware.AdminRole) {
		err := JSONRPCErrorCodes[int(ERROR_INSUFFICIENT_PRIVILEGES)]
		s.Logger.Log("err", fmt.Errorf("FetchDiscoveryDashboards(): %v", err.Error()))
>>>>>>> a99d930f
		return &err
	}

	// Admin's will be able to search any company's billing info
	if isAdmin {
		customerCode = args.CompanyCode
	}

	if middleware.VerifyAllRoles(r, middleware.AdminRole) && (s.Env == "local" || s.Env == "dev") {
		customerCode = "esl"
	}

	dashboards, err := s.Storage.GetDiscoveryAnalyticsDashboards(r.Context())
	if err != nil {
		s.Logger.Log("err", fmt.Errorf("FetchDiscoveryDashboards(): %v", err.Error()))
		err := JSONRPCErrorCodes[int(ERROR_STORAGE_FAILURE)]
		return &err
	}

	for _, dashboard := range dashboards {
		if dashboard.CustomerCode == customerCode || (isAdmin && dashboard.CustomerCode == args.CompanyCode) {
			lookerURL, err := s.LookerClient.BuildGeneralPortalLookerURLWithDashID(fmt.Sprintf("%d", dashboard.LookerID), requestID, customerCode, args.Origin)
			if err != nil {
				continue
			}
			reply.URLs = append(reply.URLs, lookerURL)
		}
	}
	return nil
}

func (s *BuyersService) FetchReleaseNotes(ctx context.Context) error {
	cacheList := make([]notifications.ReleaseNotesNotification, 0)

	gistList, _, err := s.GithubClient.Gists.List(ctx, "", &github.GistListOptions{})
	if err != nil {
		err = fmt.Errorf("FetchReleaseNotes() error fetching gist list: %v", err)
		core.Error("%v", err)
		return err
	}

	for _, list := range gistList {
		gistID := list.ID

		resp, err := http.Get(fmt.Sprintf("https://gist.github.com/network-next-notifications/%s.js", *gistID))
		if err != nil {
			err = fmt.Errorf("FetchReleaseNotes() failed fetching embed data: %v", err)
			core.Error("%v", err)
			continue
		}

		buffer, err := ioutil.ReadAll(resp.Body)
		if err != nil {
			err = fmt.Errorf("FetchReleaseNotes() failed reading embed data: %v", err)
			core.Error("%v", err)
			continue
		}

		fullEmbedOutput := string(buffer)

		// Extract the actual css url and html that needs to be added to the notification
		cssRegex := regexp.MustCompile(`https:\/\/github\.githubassets\.com\/assets\/gist-embed-[a-z0-9]+\.css`)
		htmlRegex := regexp.MustCompile(`<div [a-z=\\"0-9\s>\-_A-Z</:.#&;,()']+div>`)

		cssURL := cssRegex.FindString(fullEmbedOutput)
		embedHTML := htmlRegex.FindString(fullEmbedOutput)
		embedHTML = strings.ReplaceAll(embedHTML, "\\n", "")
		embedHTML = strings.ReplaceAll(embedHTML, "\\", "")

		notification := notifications.NewReleaseNotesNotification()
		notification.Title = list.GetDescription()
		notification.EmbedHTML = embedHTML
		notification.CSSURL = cssURL

		cacheList = append(cacheList, notification)
	}

	s.ReleaseNotesNotificationsCache = cacheList

	return nil
}<|MERGE_RESOLUTION|>--- conflicted
+++ resolved
@@ -2533,18 +2533,7 @@
 	}
 
 	if buyer.Trial && !buyer.Analytics && middleware.VerifyAnyRole(r, middleware.AdminRole) {
-<<<<<<< HEAD
-		nonce, err := GenerateRandomString(16)
-		if err != nil {
-			err := JSONRPCErrorCodes[int(ERROR_NONCE_GENERATION_FAILURE)]
-			core.Error("FetchNotifications(): %v: Failed to generate nonce", err.Error())
-			return &err
-		}
-
-		reply.AnalyticsNotifications = append(reply.AnalyticsNotifications, notifications.NewTrialAnalyticsNotification(s.LookerSecret, nonce, requestID))
-=======
 		reply.AnalyticsNotifications = append(reply.AnalyticsNotifications, notifications.NewTrialAnalyticsNotification(requestID))
->>>>>>> a99d930f
 	}
 
 	return nil
@@ -2633,18 +2622,14 @@
 
 	if !middleware.VerifyAnyRole(r, middleware.AdminRole, middleware.OwnerRole) {
 		err := JSONRPCErrorCodes[int(ERROR_INSUFFICIENT_PRIVILEGES)]
-<<<<<<< HEAD
-		core.Error("FetchAnalyticsSummaryDashboard(): %v", err.Error())
-=======
-		s.Logger.Log("err", fmt.Errorf("FetchAnalyticsDashboards(): %v", err.Error()))
->>>>>>> a99d930f
+		core.Error("FetchAnalyticsDashboards(): %v", err.Error())
 		return &err
 	}
 
 	if args.Origin == "" {
 		err := JSONRPCErrorCodes[int(ERROR_MISSING_FIELD)]
 		err.Data.(*JSONRPCErrorData).MissingField = "Origin"
-		s.Logger.Log("err", fmt.Errorf("FetchAnalyticsDashboards(): %v: Origin is required", err.Error()))
+		core.Error("FetchAnalyticsDashboards(): %v: Origin is required", err.Error())
 		return &err
 	}
 
@@ -2655,7 +2640,7 @@
 	user := r.Context().Value(middleware.Keys.UserKey)
 	if user == nil {
 		err := JSONRPCErrorCodes[int(ERROR_JWT_PARSE_FAILURE)]
-		s.Logger.Log("err", fmt.Errorf("FetchAnalyticsDashboards(): %v", err.Error()))
+		core.Error("FetchAnalyticsDashboards(): %v", err.Error())
 		return &err
 	}
 
@@ -2663,18 +2648,14 @@
 	requestID, ok := claims["sub"].(string)
 	if !ok {
 		err := JSONRPCErrorCodes[int(ERROR_JWT_PARSE_FAILURE)]
-		s.Logger.Log("err", fmt.Errorf("FetchAnalyticsDashboards(): %v: Failed to parse user ID", err.Error()))
+		core.Error("FetchAnalyticsDashboards(): %v: Failed to parse user ID", err.Error())
 		return &err
 	}
 
 	customerCode, ok := r.Context().Value(middleware.Keys.CustomerKey).(string)
 	if !ok && !middleware.VerifyAllRoles(r, middleware.AdminRole) {
 		err := JSONRPCErrorCodes[int(ERROR_INSUFFICIENT_PRIVILEGES)]
-<<<<<<< HEAD
-		core.Error("FetchAnalyticsSummaryDashboard(): %v", err.Error())
-=======
-		s.Logger.Log("err", fmt.Errorf("FetchAnalyticsDashboards(): %v", err.Error()))
->>>>>>> a99d930f
+		core.Error("FetchAnalyticsDashboards(): %v", err.Error())
 		return &err
 	}
 
@@ -2683,32 +2664,16 @@
 		customerCode = args.CompanyCode
 	}
 
-<<<<<<< HEAD
-	if middleware.VerifyAllRoles(r, middleware.AdminRole) && (s.Env == "local" || s.Env == "dev") {
-		companyCode = "esl"
-	} else {
-		buyer, err := s.Storage.BuyerWithCompanyCode(r.Context(), companyCode)
-		if err != nil {
-			err := JSONRPCErrorCodes[int(ERROR_STORAGE_FAILURE)]
-			core.Error("FetchAnalyticsSummaryDashboard(): %v: Failed to fetch buyer", err.Error())
-			return &err
-		}
-
-		if !buyer.Analytics && !isAdmin {
-			err := JSONRPCErrorCodes[int(ERROR_INSUFFICIENT_PRIVILEGES)]
-			core.Error("FetchAnalyticsSummaryDashboard(): %v", err.Error())
-			return &err
-=======
 	dashboards, err := s.Storage.GetAnalyticsDashboards(ctx)
 	if err != nil {
-		s.Logger.Log("err", fmt.Errorf("FetchAnalyticsDashboards(): %v", err.Error()))
+		core.Error("FetchAnalyticsDashboards(): %v", err.Error())
 		err := JSONRPCErrorCodes[int(ERROR_STORAGE_FAILURE)]
 		return &err
 	}
 
 	buyer, err := s.Storage.BuyerWithCompanyCode(ctx, customerCode)
 	if err != nil {
-		s.Logger.Log("err", fmt.Errorf("FetchAnalyticsDashboards(): %v", err.Error()))
+		core.Error("FetchAnalyticsDashboards(): %v", err.Error())
 		err := JSONRPCErrorCodes[int(ERROR_STORAGE_FAILURE)]
 		return &err
 	}
@@ -2732,7 +2697,6 @@
 			}
 
 			reply.Dashboards[dashboard.Category.Label] = append(reply.Dashboards[dashboard.Category.Label], url)
->>>>>>> a99d930f
 		}
 	}
 
@@ -2752,14 +2716,14 @@
 func (s *BuyersService) FetchUsageDashboard(r *http.Request, args *FetchUsageDashboardArgs, reply *FetchUsageDashboardReply) error {
 	if !middleware.VerifyAnyRole(r, middleware.AdminRole, middleware.OwnerRole) {
 		err := JSONRPCErrorCodes[int(ERROR_INSUFFICIENT_PRIVILEGES)]
-		s.Logger.Log("err", fmt.Errorf("FetchUsageDashboard(): %v", err.Error()))
+		core.Error("FetchUsageDashboard(): %v", err.Error())
 		return &err
 	}
 
 	if args.Origin == "" {
 		err := JSONRPCErrorCodes[int(ERROR_MISSING_FIELD)]
 		err.Data.(*JSONRPCErrorData).MissingField = "Origin"
-		s.Logger.Log("err", fmt.Errorf("FetchAnalyticsDashboards(): %v: Origin is required", err.Error()))
+		core.Error("FetchAnalyticsDashboards(): %v: Origin is required", err.Error())
 		return &err
 	}
 
@@ -2768,11 +2732,7 @@
 	user := r.Context().Value(middleware.Keys.UserKey)
 	if user == nil {
 		err := JSONRPCErrorCodes[int(ERROR_JWT_PARSE_FAILURE)]
-<<<<<<< HEAD
-		core.Error("FetchAnalyticsSummaryDashboard(): %v", err.Error())
-=======
-		s.Logger.Log("err", fmt.Errorf("FetchUsageDashboard(): %v", err.Error()))
->>>>>>> a99d930f
+		core.Error("FetchUsageDashboard(): %v", err.Error())
 		return &err
 	}
 
@@ -2780,25 +2740,14 @@
 	requestID, ok := claims["sub"].(string)
 	if !ok {
 		err := JSONRPCErrorCodes[int(ERROR_JWT_PARSE_FAILURE)]
-<<<<<<< HEAD
-		core.Error("FetchAnalyticsSummaryDashboard(): %v: Failed to parse user ID", err.Error())
-		return &err
-	}
-
-	nonce, err := GenerateRandomString(16)
-	if err != nil {
-		err := JSONRPCErrorCodes[int(ERROR_NONCE_GENERATION_FAILURE)]
-		core.Error("FetchAnalyticsSummaryDashboard(): %v: Failed to generate nonce", err.Error())
-=======
-		s.Logger.Log("err", fmt.Errorf("FetchUsageDashboard(): %v: Failed to parse user ID", err.Error()))
+		core.Error("FetchUsageDashboard(): %v: Failed to parse user ID", err.Error())
 		return &err
 	}
 
 	customerCode, ok := r.Context().Value(middleware.Keys.CustomerKey).(string)
 	if !ok && !middleware.VerifyAllRoles(r, middleware.AdminRole) {
 		err := JSONRPCErrorCodes[int(ERROR_INSUFFICIENT_PRIVILEGES)]
-		s.Logger.Log("err", fmt.Errorf("FetchUsageDashboard(): %v", err.Error()))
->>>>>>> a99d930f
+		core.Error("FetchUsageDashboard(): %v", err.Error())
 		return &err
 	}
 
@@ -2815,7 +2764,7 @@
 	if err != nil {
 		// TODO: make a looker error code
 		err := JSONRPCErrorCodes[int(ERROR_UNKNOWN)]
-		s.Logger.Log("err", fmt.Errorf("FetchUsageDashboard(): %v", err.Error()))
+		core.Error("FetchUsageDashboard(): %v", err.Error())
 		return &err
 	}
 
@@ -2838,9 +2787,6 @@
 
 	if !middleware.VerifyAnyRole(r, middleware.AdminRole, middleware.OwnerRole) {
 		err := JSONRPCErrorCodes[int(ERROR_INSUFFICIENT_PRIVILEGES)]
-<<<<<<< HEAD
-		core.Error("FetchLookerURL(): %v", err.Error())
-=======
 		s.Logger.Log("err", fmt.Errorf("FetchDiscoveryDashboards(): %v", err.Error()))
 		return &err
 	}
@@ -2848,8 +2794,7 @@
 	if args.Origin == "" {
 		err := JSONRPCErrorCodes[int(ERROR_MISSING_FIELD)]
 		err.Data.(*JSONRPCErrorData).MissingField = "Origin"
-		s.Logger.Log("err", fmt.Errorf("FetchDiscoveryDashboards(): %v: Origin is required", err.Error()))
->>>>>>> a99d930f
+		core.Error("FetchDiscoveryDashboards(): %v: Origin is required", err.Error())
 		return &err
 	}
 
@@ -2858,11 +2803,7 @@
 	user := r.Context().Value(middleware.Keys.UserKey)
 	if user == nil {
 		err := JSONRPCErrorCodes[int(ERROR_JWT_PARSE_FAILURE)]
-<<<<<<< HEAD
-		core.Error("FetchLookerURL(): %v", err.Error())
-=======
-		s.Logger.Log("err", fmt.Errorf("FetchDiscoveryDashboards(): %v", err.Error()))
->>>>>>> a99d930f
+		core.Error("FetchDiscoveryDashboards(): %v", err.Error())
 		return &err
 	}
 
@@ -2870,32 +2811,14 @@
 	requestID, ok := claims["sub"].(string)
 	if !ok {
 		err := JSONRPCErrorCodes[int(ERROR_JWT_PARSE_FAILURE)]
-<<<<<<< HEAD
-		core.Error("FetchLookerURL(): %v: Failed to parse user ID", err.Error())
-		return &err
-	}
-
-	nonce, err := GenerateRandomString(16)
-	if err != nil {
-		err := JSONRPCErrorCodes[int(ERROR_NONCE_GENERATION_FAILURE)]
-		core.Error("FetchLookerURL(): %v: Failed to generate nonce", err.Error())
-		return &err
-	}
-
-	companyCode, ok := r.Context().Value(middleware.Keys.CustomerKey).(string)
-	if !ok && !middleware.VerifyAllRoles(r, middleware.AdminRole) {
-		err := JSONRPCErrorCodes[int(ERROR_INSUFFICIENT_PRIVILEGES)]
-		core.Error("FetchLookerURL(): %v", err.Error())
-=======
-		s.Logger.Log("err", fmt.Errorf("FetchDiscoveryDashboards(): %v: Failed to parse user ID", err.Error()))
+		core.Error("FetchDiscoveryDashboards(): %v: Failed to parse user ID", err.Error())
 		return &err
 	}
 
 	customerCode, ok := r.Context().Value(middleware.Keys.CustomerKey).(string)
 	if !ok && !middleware.VerifyAllRoles(r, middleware.AdminRole) {
 		err := JSONRPCErrorCodes[int(ERROR_INSUFFICIENT_PRIVILEGES)]
-		s.Logger.Log("err", fmt.Errorf("FetchDiscoveryDashboards(): %v", err.Error()))
->>>>>>> a99d930f
+		core.Error("FetchDiscoveryDashboards(): %v", err.Error())
 		return &err
 	}
 
@@ -2910,7 +2833,7 @@
 
 	dashboards, err := s.Storage.GetDiscoveryAnalyticsDashboards(r.Context())
 	if err != nil {
-		s.Logger.Log("err", fmt.Errorf("FetchDiscoveryDashboards(): %v", err.Error()))
+		core.Error("FetchDiscoveryDashboards(): %v", err.Error())
 		err := JSONRPCErrorCodes[int(ERROR_STORAGE_FAILURE)]
 		return &err
 	}
