--- conflicted
+++ resolved
@@ -63,11 +63,7 @@
 	RedisPoolSessionMap    *redis.Pool
 	RedisPoolUserSessions  *redis.Pool
 
-<<<<<<< HEAD
-	Metrics *metrics.BuyerServiceMetrics
-=======
 	Metrics *metrics.BuyerEndpointMetrics
->>>>>>> 9436f635
 	Storage storage.Storer
 	Logger  log.Logger
 }
@@ -128,10 +124,7 @@
 
 	var sessionSlice transport.SessionSlice
 
-<<<<<<< HEAD
 	// Raw user input
-=======
->>>>>>> 9436f635
 	userID := args.UserID
 
 	// Hex of the userID in case it's a signed decimal hash
@@ -163,13 +156,8 @@
 	}
 
 	for _, session := range liveSessions {
-<<<<<<< HEAD
 		// Check both the ID, hex of ID, and the hash just in case the ID is actually a hash from the top sessions table or decimal hash
 		if userHash == fmt.Sprintf("%016x", session.UserHash) || userID == fmt.Sprintf("%016x", session.UserHash) || hexUserID == fmt.Sprintf("%016x", session.UserHash) {
-=======
-		// Check both the ID and the hash just in case the ID is actually a hash from the top sessions table
-		if userHash == fmt.Sprintf("%016x", session.UserHash) || userID == fmt.Sprintf("%016x", session.UserHash) {
->>>>>>> 9436f635
 			sessionSlicesClient := s.RedisPoolSessionSlices.Get()
 			defer sessionSlicesClient.Close()
 
@@ -239,7 +227,6 @@
 
 		liveIDString := strings.Join(sessionIDs, ",")
 
-<<<<<<< HEAD
 		if len(rowsByHash) > 0 {
 			if err = s.GetHistoricalSlices(reply, rowsByHash, liveIDString, sessionSlice); err != nil {
 				level.Error(s.Logger).Log("err", err)
@@ -286,63 +273,6 @@
 			} else {
 				// Increment counter
 				s.Metrics.NoSlicesFailure.Add(1)
-=======
-		var sessionMeta transport.SessionMeta
-
-		if len(rowsByHash) > 0 {
-			for _, row := range rowsByHash {
-				if err = sessionMeta.UnmarshalBinary(row[s.BigTableCfName][0].Value); err != nil {
-					return err
-				}
-				if !strings.Contains(liveIDString, fmt.Sprintf("%016x", sessionMeta.ID)) {
-					sliceRows, err := s.BigTable.GetRowsWithPrefix(context.Background(), fmt.Sprintf("%016x#", sessionMeta.ID), bigtable.RowFilter(bigtable.ColumnFilter("slices")))
-					if err != nil {
-						s.BigTableMetrics.ReadSliceFailureCount.Add(1)
-						err = fmt.Errorf("UserSessions() failed to fetch historic slice information: %v", err)
-						level.Error(s.Logger).Log("err", err)
-						return err
-					}
-					s.BigTableMetrics.ReadSliceSuccessCount.Add(1)
-
-					// If a slice exists, add the session and the timestamp
-					if len(sliceRows) > 0 {
-						sessionSlice.UnmarshalBinary(sliceRows[0][s.BigTableCfName][0].Value)
-
-						reply.Sessions = append(reply.Sessions, sessionMeta)
-						reply.TimeStamps = append(reply.TimeStamps, sessionSlice.Timestamp.UTC())
-					} else {
-						// Increment counter
-						s.Metrics.NoSlicesFailure.Add(1)
-					}
-				}
-			}
-		} else if len(rowsByID) > 0 {
-			for _, row := range rowsByID {
-				if err = sessionMeta.UnmarshalBinary(row[s.BigTableCfName][0].Value); err != nil {
-					return err
-				}
-				if !strings.Contains(liveIDString, fmt.Sprintf("%016x", sessionMeta.ID)) {
-					sliceRows, err := s.BigTable.GetRowsWithPrefix(context.Background(), fmt.Sprintf("%016x#", sessionMeta.ID), bigtable.RowFilter(bigtable.ColumnFilter("slices")))
-					if err != nil {
-						s.BigTableMetrics.ReadSliceFailureCount.Add(1)
-						err = fmt.Errorf("UserSessions() failed to fetch historic slice information: %v", err)
-						level.Error(s.Logger).Log("err", err)
-						return err
-					}
-					s.BigTableMetrics.ReadSliceSuccessCount.Add(1)
-
-					// If a slice exists, add the session and the timestamp
-					if len(sliceRows) > 0 {
-						sessionSlice.UnmarshalBinary(sliceRows[0][s.BigTableCfName][0].Value)
-
-						reply.Sessions = append(reply.Sessions, sessionMeta)
-						reply.TimeStamps = append(reply.TimeStamps, sessionSlice.Timestamp.UTC())
-					} else {
-						// Increment counter
-						s.Metrics.NoSlicesFailure.Add(1)
-					}
-				}
->>>>>>> 9436f635
 			}
 		}
 	}
