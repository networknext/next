--- conflicted
+++ resolved
@@ -512,14 +512,9 @@
 	SignedID            int64                 `json:"signed_id"`
 	Name                string                `json:"name"`
 	Addr                string                `json:"addr"`
-<<<<<<< HEAD
 	InternalAddr        string                `json:"internalAddr"`
 	Latitude            float64               `json:"latitude"`
 	Longitude           float64               `json:"longitude"`
-=======
-	Latitude            float32               `json:"latitude"`
-	Longitude           float32               `json:"longitude"`
->>>>>>> 2b2a16f8
 	NICSpeedMbps        int32                 `json:"nicSpeedMbps"`
 	IncludedBandwidthGB int32                 `json:"includedBandwidthGB"`
 	State               string                `json:"state"`
@@ -553,8 +548,8 @@
 			SignedID:            r.SignedID,
 			Name:                r.Name,
 			Addr:                r.Addr.String(),
-			Latitude:            r.Datacenter.Location.Latitude,
-			Longitude:           r.Datacenter.Location.Longitude,
+			Latitude:            float64(r.Datacenter.Location.Latitude),
+			Longitude:           float64(r.Datacenter.Location.Longitude),
 			NICSpeedMbps:        r.NICSpeedMbps,
 			IncludedBandwidthGB: r.IncludedBandwidthGB,
 			ManagementAddr:      r.ManagementAddr,
@@ -1030,8 +1025,8 @@
 		Name:                routingRelay.Name,
 		Addr:                routingRelay.Addr.String(),
 		InternalAddr:        routingRelay.InternalAddr.String(),
-		Latitude:            routingRelay.Datacenter.Location.Latitude,
-		Longitude:           routingRelay.Datacenter.Location.Longitude,
+		Latitude:            float64(routingRelay.Datacenter.Location.Latitude),
+		Longitude:           float64(routingRelay.Datacenter.Location.Longitude),
 		NICSpeedMbps:        routingRelay.NICSpeedMbps,
 		IncludedBandwidthGB: routingRelay.IncludedBandwidthGB,
 		ManagementAddr:      routingRelay.ManagementAddr,
