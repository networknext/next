package jsonrpc

import (
	"context"
	"encoding/base64"
	"encoding/binary"
	"errors"
	"fmt"
	"net"
	"net/http"
	"regexp"
	"sort"
	"strconv"
	"strings"
	"sync"
	"time"

	"github.com/go-kit/kit/log"
	"github.com/go-kit/kit/log/level"
	"github.com/networknext/backend/modules/crypto"
	"github.com/networknext/backend/modules/encoding"
	"github.com/networknext/backend/modules/routing"
	"github.com/networknext/backend/modules/storage"
)

type RelayVersion struct {
	Major uint8
	Minor uint8
	Patch uint8
}

func (self *RelayVersion) String() string {
	return fmt.Sprintf("%d.%d.%d", self.Major, self.Minor, self.Patch)
}

type RelayData struct {
	SessionCount   uint64
	Version        RelayVersion
	LastUpdateTime time.Time
	CPU            float32
	Mem            float32
	TrafficStats   routing.TrafficStats
}

type RelayStatsMap struct {
	Internal *map[uint64]RelayData
	mu       sync.RWMutex
}

func NewRelayStatsMap() RelayStatsMap {
	m := make(map[uint64]RelayData)
	return RelayStatsMap{
		Internal: &m,
	}
}

func (r *RelayStatsMap) Get(id uint64) (RelayData, bool) {
	r.mu.RLock()
	relay, ok := (*r.Internal)[id]
	r.mu.RUnlock()
	return relay, ok
}

func (r *RelayStatsMap) ReadAndSwap(data []byte) error {
	index := 0

	var version uint8
	if !encoding.ReadUint8(data, &index, &version) {
		return errors.New("unable to read relay stats version")
	}

	/*
	if version != routing.VersionNumberRelayMap {
		return fmt.Errorf("incorrect relay map version number: %d", version)
	}
	*/

	var count uint64
	if !encoding.ReadUint64(data, &index, &count) {
		return errors.New("unable to read relay stats count")
	}

	m := make(map[uint64]RelayData)

	for i := uint64(0); i < count; i++ {
		var id uint64
		if !encoding.ReadUint64(data, &index, &id) {
			return errors.New("unable to read relay stats id")
		}

		var relay RelayData

		// currently map version & traffic stats match up, but not binding them together in case one changes and the other doesn't
		switch version {
		case 0:
			if err := relay.TrafficStats.ReadFrom(data, &index, 0); err != nil {
				return err
			}
		case 1:
			if err := relay.TrafficStats.ReadFrom(data, &index, 1); err != nil {
				return err
			}
		case 2:
			if err := relay.TrafficStats.ReadFrom(data, &index, 2); err != nil {
				return err
			}
		default:
			return fmt.Errorf("invalid relay map version: %d", version)
		}

		// result of a merge with master, relay.SessionCount was supposed to be removed but the merge put it back in
		// once this code is in prod for compatability, relay.SessionCount can be removed
		if version <= 1 {
			relay.TrafficStats.SessionCount = relay.SessionCount
		} else {
			relay.SessionCount = relay.TrafficStats.SessionCount
		}

		if !encoding.ReadUint8(data, &index, &relay.Version.Major) {
			return errors.New("unable to relay stats major version")
		}

		if !encoding.ReadUint8(data, &index, &relay.Version.Minor) {
			return errors.New("unable to relay stats minor version")
		}

		if !encoding.ReadUint8(data, &index, &relay.Version.Patch) {
			return errors.New("unable to relay stats patch version")
		}

		var unixTime uint64
		if !encoding.ReadUint64(data, &index, &unixTime) {
			return errors.New("unable to read relay stats last update time")
		}
		relay.LastUpdateTime = time.Unix(int64(unixTime), 0)

		if !encoding.ReadFloat32(data, &index, &relay.CPU) {
			return errors.New("unable to read relay stats cpu usage")
		}

		if !encoding.ReadFloat32(data, &index, &relay.Mem) {
			return errors.New("unable to read relay stats memory usage")
		}

		m[id] = relay
	}

	r.Swap(&m)

	return nil
}

func (r *RelayStatsMap) Swap(m *map[uint64]RelayData) {
	r.mu.Lock()
	r.Internal = m
	r.mu.Unlock()
}

type OpsService struct {
	Release   string
	BuildTime string

	Storage storage.Storer
	// RouteMatrix *routing.RouteMatrix

	Logger log.Logger

	RelayMap *RelayStatsMap
}

type CurrentReleaseArgs struct{}

type CurrentReleaseReply struct {
	Release   string
	BuildTime string
}

func (s *OpsService) CurrentRelease(r *http.Request, args *CurrentReleaseArgs, reply *CurrentReleaseReply) error {
	reply.Release = s.Release
	reply.BuildTime = s.BuildTime
	return nil
}

type BuyersArgs struct{}

type BuyersReply struct {
	Buyers []buyer
}

type buyer struct {
	CompanyName string `json:"company_name"`
	CompanyCode string `json:"company_code"`
	ShortName   string `json:"short_name"`
	ID          uint64 `json:"id"`
	HexID       string `json:"hexID"`
	Live        bool   `json:"live"`
	Debug       bool   `json:"debug"`
}

func (s *OpsService) Buyers(r *http.Request, args *BuyersArgs, reply *BuyersReply) error {
	for _, b := range s.Storage.Buyers() {
		c, err := s.Storage.Customer(b.CompanyCode)
		if err != nil {
			err = fmt.Errorf("Buyers() could not find Customer %s for %s: %v", b.CompanyCode, b.String(), err)
			s.Logger.Log("err", err)
			return err
		}
		reply.Buyers = append(reply.Buyers, buyer{
			ID:          b.ID,
			HexID:       b.HexID,
			CompanyName: c.Name,
			CompanyCode: b.CompanyCode,
			ShortName:   b.ShortName,
			Live:        b.Live,
			Debug:       b.Debug,
		})
	}

	sort.Slice(reply.Buyers, func(i int, j int) bool {
		return reply.Buyers[i].CompanyName < reply.Buyers[j].CompanyName
	})

	return nil
}

type JSAddBuyerArgs struct {
	ShortName string `json:"shortName"`
	Live      bool   `json:"live"`
	Debug     bool   `json:"debug"`
	PublicKey string `json:"publicKey"`
}

type JSAddBuyerReply struct{}

func (s *OpsService) JSAddBuyer(r *http.Request, args *JSAddBuyerArgs, reply *JSAddBuyerReply) error {
	ctx, cancelFunc := context.WithDeadline(context.Background(), time.Now().Add(10*time.Second))
	defer cancelFunc()

	publicKey, err := base64.StdEncoding.DecodeString(args.PublicKey)
	if err != nil {
		s.Logger.Log("err", err)
		return err
	}

	if len(publicKey) != crypto.KeySize+8 {
		s.Logger.Log("err", err)
		return err
	}

	// slice the public key here instead of in the clients
	buyer := routing.Buyer{
		CompanyCode: args.ShortName,
		ShortName:   args.ShortName,
		ID:          binary.LittleEndian.Uint64(publicKey[:8]),
		Live:        args.Live,
		Debug:       args.Debug,
		PublicKey:   publicKey[8:],
	}

	return s.Storage.AddBuyer(ctx, buyer)
}

type RemoveBuyerArgs struct {
	ID string
}

type RemoveBuyerReply struct{}

func (s *OpsService) RemoveBuyer(r *http.Request, args *RemoveBuyerArgs, reply *RemoveBuyerReply) error {
	ctx, cancelFunc := context.WithDeadline(context.Background(), time.Now().Add(10*time.Second))
	defer cancelFunc()

	buyerID, err := strconv.ParseUint(args.ID, 16, 64)
	if err != nil {
		err = fmt.Errorf("RemoveBuyer() could not convert buyer ID %s to uint64: %v", args.ID, err)
		s.Logger.Log("err", err)
		return err
	}

	return s.Storage.RemoveBuyer(ctx, buyerID)
}

type RoutingRulesSettingsArgs struct {
	BuyerID string
}

type RoutingRulesSettingsReply struct {
	RoutingRuleSettings []routingRuleSettings
}

type routingRuleSettings struct {
	EnvelopeKbpsUp               int64           `json:"envelopeKbpsUp"`
	EnvelopeKbpsDown             int64           `json:"envelopeKbpsDown"`
	Mode                         int64           `json:"mode"`
	MaxNibblinsPerGB             routing.Nibblin `json:"maxNibblinsPerGB"`
	RTTEpsilon                   float32         `json:"rttEpsilon"`
	RTTThreshold                 float32         `json:"rttThreshold"`
	RTTHysteresis                float32         `json:"rttHysteresis"`
	RTTVeto                      float32         `json:"rttVeto"`
	EnableYouOnlyLiveOnce        bool            `json:"yolo"`
	EnablePacketLossSafety       bool            `json:"plSafety"`
	EnableMultipathForPacketLoss bool            `json:"plMultipath"`
	EnableMultipathForJitter     bool            `json:"jitterMultipath"`
	EnableMultipathForRTT        bool            `json:"rttMultipath"`
	EnableABTest                 bool            `json:"abTest"`
	EnableTryBeforeYouBuy        bool            `json:"tryBeforeYouBuy"`
	TryBeforeYouBuyMaxSlices     int8            `json:"tryBeforeYouBuyMaxSlices"`
	SelectionPercentage          int64           `json:"selectionPercentage"`
}

type SellersArgs struct{}

type SellersReply struct {
	Sellers []seller
}

type seller struct {
	ID                   string          `json:"id"`
	Name                 string          `json:"name"`
	IngressPriceNibblins routing.Nibblin `json:"ingressPriceNibblins"`
	EgressPriceNibblins  routing.Nibblin `json:"egressPriceNibblins"`
	Secret               bool            `json:"secret"`
}

func (s *OpsService) Sellers(r *http.Request, args *SellersArgs, reply *SellersReply) error {
	for _, localSeller := range s.Storage.Sellers() {
		// this is broken in firestore, customers in general do not exist
		// c, err := s.Storage.Customer(localSeller.CompanyCode)
		// if err != nil {
		// 	err = fmt.Errorf("Sellers() could not find Customer %s: %v", localSeller.CompanyCode, err)
		// 	s.Logger.Log("err", err)
		// 	return err
		// }
		reply.Sellers = append(reply.Sellers, seller{
			ID:                   localSeller.ID,
			Name:                 localSeller.Name,
			IngressPriceNibblins: localSeller.IngressPriceNibblinsPerGB,
			EgressPriceNibblins:  localSeller.EgressPriceNibblinsPerGB,
			Secret:               localSeller.Secret,
		})
	}

	sort.Slice(reply.Sellers, func(i int, j int) bool {
		return reply.Sellers[i].Name < reply.Sellers[j].Name
	})

	return nil
}

type CustomersArgs struct{}

type CustomersReply struct {
	Customers []customer
}

type customer struct {
	Name                   string `json:"name"`
	Code                   string `json:"code"`
	AutomaticSignInDomains string `json:"automaticSigninDomains"`
	BuyerID                string `json:"buyer_id"`
	SellerID               string `json:"seller_id"`
}

func (s *OpsService) Customers(r *http.Request, args *CustomersArgs, reply *CustomersReply) error {

	customers := s.Storage.Customers()

	for _, c := range customers {

		buyerID := ""

		// TODO both of these support functions should be
		// removed or modified to check by FK
		buyer, _ := s.Storage.BuyerWithCompanyCode(c.Code)
		seller, _ := s.Storage.SellerWithCompanyCode(c.Code)

		if buyer.ID != 0 {
			buyerID = fmt.Sprintf("%x", buyer.ID)
		}

		reply.Customers = append(reply.Customers, customer{
			Name:                   c.Name,
			Code:                   c.Code,
			AutomaticSignInDomains: c.AutomaticSignInDomains,
			BuyerID:                buyerID,
			SellerID:               seller.ID,
		})
	}

	sort.Slice(reply.Customers, func(i int, j int) bool {
		return reply.Customers[i].Name < reply.Customers[j].Name
	})
	return nil
}

type JSAddCustomerArgs struct {
	Code                   string `json:"code"`
	Name                   string `json:"name"`
	AutomaticSignInDomains string `json:"automaticSignInDomains"`
}

type JSAddCustomerReply struct{}

func (s *OpsService) JSAddCustomer(r *http.Request, args *JSAddCustomerArgs, reply *JSAddCustomerReply) error {
	ctx, cancelFunc := context.WithDeadline(context.Background(), time.Now().Add(10*time.Second))
	defer cancelFunc()

	customer := routing.Customer{
		Name:                   args.Name,
		Code:                   args.Code,
		AutomaticSignInDomains: args.AutomaticSignInDomains,
	}

	if err := s.Storage.AddCustomer(ctx, customer); err != nil {
		err = fmt.Errorf("AddCustomer() error: %w", err)
		s.Logger.Log("err", err)
		return err
	}
	return nil
}

type AddCustomerArgs struct {
	Customer routing.Customer
}

type AddCustomerReply struct{}

func (s *OpsService) AddCustomer(r *http.Request, args *AddCustomerArgs, reply *AddCustomerReply) error {
	ctx, cancelFunc := context.WithDeadline(context.Background(), time.Now().Add(10*time.Second))
	defer cancelFunc()

	if err := s.Storage.AddCustomer(ctx, args.Customer); err != nil {
		err = fmt.Errorf("AddCustomer() error: %w", err)
		s.Logger.Log("err", err)
		return err
	}
	return nil
}

type CustomerArg struct {
	CustomerID string
}

type CustomerReply struct {
	Customer routing.Customer
}

func (s *OpsService) Customer(r *http.Request, arg *CustomerArg, reply *CustomerReply) error {

	var c routing.Customer
	var err error

	if c, err = s.Storage.Customer(arg.CustomerID); err != nil {
		err = fmt.Errorf("Customer() error: %w", err)
		s.Logger.Log("err", err)
		return err
	}
	reply.Customer = c

	return nil
}

type SellerArg struct {
	ID string
}

type SellerReply struct {
	Seller routing.Seller
}

func (s *OpsService) Seller(r *http.Request, arg *SellerArg, reply *SellerReply) error {

	var seller routing.Seller
	var err error
	if seller, err = s.Storage.Seller(arg.ID); err != nil {
		err = fmt.Errorf("Seller() error: %w", err)
		s.Logger.Log("err", err)
		return err
	}

	reply.Seller = seller
	return nil

}

type JSAddSellerArgs struct {
	ShortName    string `json:"shortName"`
	Secret       bool   `json:"secret"`
	IngressPrice int64  `json:"ingressPrice"` // nibblins
	EgressPrice  int64  `json:"egressPrice"`  // nibblins
}

type JSAddSellerReply struct{}

func (s *OpsService) JSAddSeller(r *http.Request, args *JSAddSellerArgs, reply *JSAddSellerReply) error {
	ctx, cancelFunc := context.WithDeadline(context.Background(), time.Now().Add(10*time.Second))
	defer cancelFunc()

	seller := routing.Seller{
		ID:                        args.ShortName,
		ShortName:                 args.ShortName,
		CompanyCode:               args.ShortName,
		Secret:                    args.Secret,
		IngressPriceNibblinsPerGB: routing.Nibblin(args.IngressPrice),
		EgressPriceNibblinsPerGB:  routing.Nibblin(args.EgressPrice),
	}

	if err := s.Storage.AddSeller(ctx, seller); err != nil {
		err = fmt.Errorf("AddSeller() error: %w", err)
		s.Logger.Log("err", err)
		return err
	}

	return nil
}

type AddSellerArgs struct {
	Seller routing.Seller
}

type AddSellerReply struct{}

func (s *OpsService) AddSeller(r *http.Request, args *AddSellerArgs, reply *AddSellerReply) error {
	ctx, cancelFunc := context.WithDeadline(context.Background(), time.Now().Add(10*time.Second))
	defer cancelFunc()

	if err := s.Storage.AddSeller(ctx, args.Seller); err != nil {
		err = fmt.Errorf("AddSeller() error: %w", err)
		s.Logger.Log("err", err)
		return err
	}

	return nil
}

type RemoveSellerArgs struct {
	ID string
}

type RemoveSellerReply struct{}

func (s *OpsService) RemoveSeller(r *http.Request, args *RemoveSellerArgs, reply *RemoveSellerReply) error {
	ctx, cancelFunc := context.WithDeadline(context.Background(), time.Now().Add(10*time.Second))
	defer cancelFunc()

	if err := s.Storage.RemoveSeller(ctx, args.ID); err != nil {
		err = fmt.Errorf("RemoveSeller() error: %w", err)
		s.Logger.Log("err", err)
		return err
	}

	return nil
}

type SetCustomerLinkArgs struct {
	CustomerName string
	BuyerID      uint64
	SellerID     string
}

type SetCustomerLinkReply struct{}

func (s *OpsService) SetCustomerLink(r *http.Request, args *SetCustomerLinkArgs, reply *SetCustomerLinkReply) error {
	if args.CustomerName == "" {
		err := errors.New("SetCustomerLink() error: customer name empty")
		s.Logger.Log("err", err)
		return err
	}

	if args.BuyerID == 0 && args.SellerID == "" {
		err := errors.New("SetCustomerLink() error: invalid paramters - both buyer ID and seller ID are empty")
		s.Logger.Log("err", err)
		return err
	}

	if args.BuyerID != 0 && args.SellerID != "" {
		err := errors.New("SetCustomerLink() error: invalid paramters - both buyer ID and seller ID are given which is not allowed")
		s.Logger.Log("err", err)
		return err
	}

	ctx, cancelFunc := context.WithDeadline(context.Background(), time.Now().Add(10*time.Second))
	defer cancelFunc()

	buyerID := args.BuyerID
	sellerID := args.SellerID

	if buyerID != 0 {
		// We're trying to update the link to the buyer ID, so get the existing seller ID so it doesn't change
		var err error
		sellerID, err = s.Storage.SellerIDFromCustomerName(ctx, args.CustomerName)
		if err != nil {
			err = fmt.Errorf("SetCustomerLink() error: %w", err)
			s.Logger.Log("err", err)
			return err
		}
	}

	if sellerID != "" {
		// We're trying to update the link to the seller ID, so get the existing buyer ID so it doesn't change
		var err error
		buyerID, err = s.Storage.BuyerIDFromCustomerName(ctx, args.CustomerName)
		if err != nil {
			err = fmt.Errorf("SetCustomerLink() error: %w", err)
			s.Logger.Log("err", err)
			return err
		}
	}

	if err := s.Storage.SetCustomerLink(ctx, args.CustomerName, buyerID, sellerID); err != nil {
		err = fmt.Errorf("SetCustomerLink() error: %w", err)
		s.Logger.Log("err", err)
		return err
	}

	return nil
}

type RelaysArgs struct {
	Regex string `json:"name"`
}

type RelaysReply struct {
	Relays []relay `json:"relays"`
}

type relay struct {
	ID                  uint64                `json:"id"`
	HexID               string                `json:"hexID"`
	DatacenterHexID     string                `json:"datacenterHexID"`
	SignedID            int64                 `json:"signed_id"`
	Name                string                `json:"name"`
	Addr                string                `json:"addr"`
	InternalAddr        string                `json:"internalAddr"`
	Latitude            float64               `json:"latitude"`
	Longitude           float64               `json:"longitude"`
	NICSpeedMbps        int32                 `json:"nicSpeedMbps"`
	IncludedBandwidthGB int32                 `json:"includedBandwidthGB"`
	State               string                `json:"state"`
	LastUpdateTime      time.Time             `json:"lastUpdateTime"`
	ManagementAddr      string                `json:"management_addr"`
	SSHUser             string                `json:"ssh_user"`
	SSHPort             int64                 `json:"ssh_port"`
	MaxSessionCount     uint32                `json:"maxSessionCount"`
	PublicKey           string                `json:"public_key"`
	FirestoreID         string                `json:"firestore_id"`
	Version             string                `json:"relay_version"`
	SellerName          string                `json:"seller_name"`
	MRC                 routing.Nibblin       `json:"monthlyRecurringChargeNibblins"`
	Overage             routing.Nibblin       `json:"overage"`
	BWRule              routing.BandWidthRule `json:"bandwidthRule"`
	ContractTerm        int32                 `json:"contractTerm"`
	StartDate           time.Time             `json:"startDate"`
	EndDate             time.Time             `json:"endDate"`
	Type                routing.MachineType   `json:"machineType"`
	CPUUsage            float32               `json:"cpu_usage"`
	MemUsage            float32               `json:"mem_usage"`
	TrafficStats        routing.TrafficStats  `json:"traffic_stats"`
	Notes               string                `json:"notes"`
	DatabaseID          int64
	DatacenterID        uint64
}

func (s *OpsService) Relays(r *http.Request, args *RelaysArgs, reply *RelaysReply) error {
	for _, r := range s.Storage.Relays() {
		relay := relay{
			ID:                  r.ID,
			HexID:               fmt.Sprintf("%016x", r.ID),
			DatacenterHexID:     fmt.Sprintf("%016x", r.Datacenter.ID),
			SignedID:            r.SignedID,
			Name:                r.Name,
			Addr:                r.Addr.String(),
			Latitude:            float64(r.Datacenter.Location.Latitude),
			Longitude:           float64(r.Datacenter.Location.Longitude),
			NICSpeedMbps:        r.NICSpeedMbps,
			IncludedBandwidthGB: r.IncludedBandwidthGB,
			ManagementAddr:      r.ManagementAddr,
			SSHUser:             r.SSHUser,
			SSHPort:             r.SSHPort,
			State:               r.State.String(),
			LastUpdateTime:      r.LastUpdateTime,
			PublicKey:           base64.StdEncoding.EncodeToString(r.PublicKey),
			FirestoreID:         r.FirestoreID,
			MaxSessionCount:     r.MaxSessions,
			SellerName:          r.Seller.Name,
			MRC:                 r.MRC,
			Overage:             r.Overage,
			BWRule:              r.BWRule,
			ContractTerm:        r.ContractTerm,
			StartDate:           r.StartDate,
			EndDate:             r.EndDate,
			Type:                r.Type,
			Notes:               r.Notes,
			DatabaseID:          r.DatabaseID,
		}

		if addrStr := r.InternalAddr.String(); addrStr != ":0" {
			relay.InternalAddr = addrStr
		}

		if relayData, ok := s.RelayMap.Get(r.ID); ok {
			relay.TrafficStats = relayData.TrafficStats
			relay.CPUUsage = relayData.CPU
			relay.MemUsage = relayData.Mem
			relay.Version = relayData.Version.String()
			relay.LastUpdateTime = relayData.LastUpdateTime
		}

		reply.Relays = append(reply.Relays, relay)
	}

	if args.Regex != "" {
		var filtered []relay

		// first check for an exact match
		for idx := range reply.Relays {
			relay := &reply.Relays[idx]
			if relay.Name == args.Regex {
				filtered = append(filtered, *relay)
				break
			}
		}

		// if no relay found, attemt to see if the query matches any seller names
		if len(filtered) == 0 {
			for idx := range reply.Relays {
				relay := &reply.Relays[idx]
				if args.Regex == relay.SellerName {
					filtered = append(filtered, *relay)
				}
			}
		}

		// if still no matches are found, match by regex
		if len(filtered) == 0 {
			for idx := range reply.Relays {
				relay := &reply.Relays[idx]
				if match, err := regexp.Match(args.Regex, []byte(relay.Name)); match && err == nil {
					filtered = append(filtered, *relay)
					continue
				} else if err != nil {
					return err
				}
			}
		}

		reply.Relays = filtered
	}

	sort.Slice(reply.Relays, func(i int, j int) bool {
		return reply.Relays[i].Name < reply.Relays[j].Name
	})

	return nil
}

type AddRelayArgs struct {
	Relay routing.Relay `json:"Relay"`
}

type AddRelayReply struct{}

func (s *OpsService) AddRelay(r *http.Request, args *AddRelayArgs, reply *AddRelayReply) error {
	ctx, cancelFunc := context.WithDeadline(context.Background(), time.Now().Add(10*time.Second))
	defer cancelFunc()

	if err := s.Storage.AddRelay(ctx, args.Relay); err != nil {
		err = fmt.Errorf("AddRelay() error: %w", err)
		s.Logger.Log("err", err)
		return err
	}

	return nil
}

type JSAddRelayArgs struct {
	Name                string `json:"name"`
	Addr                string `json:"addr"`
	InternalAddr        string `json:"internal_addr"`
	PublicKey           string `json:"public_key"`
	SellerID            string `json:"seller"`
	DatacenterID        string `json:"datacenter"`
	NICSpeedMbps        int64  `json:"nicSpeedMbps"`
	IncludedBandwidthGB int64  `json:"includedBandwidthGB"`
	ManagementAddr      string `json:"management_addr"`
	SSHUser             string `json:"ssh_user"`
	SSHPort             int64  `json:"ssh_port"`
	MaxSessions         int64  `json:"max_sessions"`
	MRC                 int64  `json:"monthlyRecurringChargeNibblins"`
	Overage             int64  `json:"overage"`
	BWRule              int64  `json:"bandwidthRule"`
	ContractTerm        int64  `json:"contractTerm"`
	StartDate           string `json:"startDate"`
	EndDate             string `json:"endDate"`
	Type                int64  `json:"machineType"`
}

type JSAddRelayReply struct{}

func (s *OpsService) JSAddRelay(r *http.Request, args *JSAddRelayArgs, reply *JSAddRelayReply) error {
	ctx, cancelFunc := context.WithDeadline(context.Background(), time.Now().Add(10*time.Second))
	defer cancelFunc()

	addr, err := net.ResolveUDPAddr("udp", args.Addr)
	if err != nil {
		s.Logger.Log("err", err)
		return err
	}

	dcID, err := strconv.ParseUint(args.DatacenterID, 16, 64)
	if err != nil {
		s.Logger.Log("err", err)
		return err
	}

	// seller is not required for SQL Storer AddRelay() method
	var datacenter routing.Datacenter
	if datacenter, err = s.Storage.Datacenter(dcID); err != nil {
		err = fmt.Errorf("Datacenter() error: %w", err)
		s.Logger.Log("err", err)
		return err
	}

	rid := crypto.HashID(args.Addr)
	relay := routing.Relay{
		ID:                  rid,
		Name:                args.Name,
		Addr:                *addr,
		PublicKey:           []byte(args.PublicKey),
		Datacenter:          datacenter,
		NICSpeedMbps:        int32(args.NICSpeedMbps),
		IncludedBandwidthGB: int32(args.IncludedBandwidthGB),
		State:               routing.RelayStateMaintenance,
		ManagementAddr:      args.ManagementAddr,
		SSHUser:             args.SSHUser,
		SSHPort:             args.SSHPort,
		MaxSessions:         uint32(args.MaxSessions),
		MRC:                 routing.Nibblin(args.MRC),
		Overage:             routing.Nibblin(args.Overage),
		BWRule:              routing.BandWidthRule(args.BWRule),
		ContractTerm:        int32(args.ContractTerm),
		Type:                routing.MachineType(args.Type),
	}

	var internalAddr *net.UDPAddr
	if args.InternalAddr != "" {
		internalAddr, err = net.ResolveUDPAddr("udp", args.InternalAddr)
		if err != nil {
			s.Logger.Log("err", err)
			return err
		}
		relay.InternalAddr = *internalAddr
	}

	if args.StartDate != "" {
		startDate, err := time.Parse("2006-01-02", args.StartDate)
		if err != nil {
			s.Logger.Log("err", err)
			return err
		}
		relay.StartDate = startDate
	}

	if args.EndDate != "" {
		endDate, err := time.Parse("2006-01-02", args.EndDate)
		if err != nil {
			s.Logger.Log("err", err)
			return err
		}
		relay.EndDate = endDate
	}

	if err := s.Storage.AddRelay(ctx, relay); err != nil {
		err = fmt.Errorf("AddRelay() error: %w", err)
		s.Logger.Log("err", err)
		return err
	}

	return nil
}

type RemoveRelayArgs struct {
	RelayID uint64
}

type RemoveRelayReply struct{}

func (s *OpsService) RemoveRelay(r *http.Request, args *RemoveRelayArgs, reply *RemoveRelayReply) error {
	relay, err := s.Storage.Relay(args.RelayID)
	if err != nil {
		err = fmt.Errorf("RemoveRelay() Storage.Relay error: %w", err)
		s.Logger.Log("err", err)
		return err
	}

	// Rather than actually removing the relay from firestore, just
	// rename it and set it to the decomissioned state
	relay.State = routing.RelayStateDecommissioned

	// want: “$(relayname)-removed-$(date-time-of-removal)”
	shortDate := time.Now().Format("2006-01-02")
	shortTime := time.Now().Format("15:04:05")
	relay.Name = fmt.Sprintf("%s-removed-%s-%s", relay.Name, shortDate, shortTime)

	relay.Addr = net.UDPAddr{} // clear the address to 0 when removed

	if err = s.Storage.SetRelay(context.Background(), relay); err != nil {
		err = fmt.Errorf("RemoveRelay() Storage.SetRelay error: %w", err)
		s.Logger.Log("err", err)
		return err
	}

	return nil
}

type RelayNameUpdateArgs struct {
	RelayID   uint64 `json:"relay_id"`
	RelayName string `json:"relay_name"`
}

type RelayNameUpdateReply struct {
}

func (s *OpsService) RelayNameUpdate(r *http.Request, args *RelayNameUpdateArgs, reply *RelayNameUpdateReply) error {

	relay, err := s.Storage.Relay(args.RelayID)
	if err != nil {
		err = fmt.Errorf("RelayNameUpdate() Storage.Relay error: %w", err)
		s.Logger.Log("err", err)
		return err
	}

	relay.Name = args.RelayName
	if err = s.Storage.SetRelay(context.Background(), relay); err != nil {
		err = fmt.Errorf("Storage.SetRelay error: %w", err)
		return err
	}

	return nil
}

type RelayStateUpdateArgs struct {
	RelayID    uint64             `json:"relay_id"`
	RelayState routing.RelayState `json:"relay_state"`
}

type RelayStateUpdateReply struct {
}

func (s *OpsService) RelayStateUpdate(r *http.Request, args *RelayStateUpdateArgs, reply *RelayStateUpdateReply) error {

	relay, err := s.Storage.Relay(args.RelayID)
	if err != nil {
		err = fmt.Errorf("RelayStateUpdate() Storage.Relay error: %w", err)
		s.Logger.Log("err", err)
		return err
	}

	relay.State = args.RelayState
	if err = s.Storage.SetRelay(context.Background(), relay); err != nil {
		err = fmt.Errorf("RelayStateUpdate() Storage.SetRelay error: %w", err)
		s.Logger.Log("err", err)
		return err
	}

	return nil
}

type RelayPublicKeyUpdateArgs struct {
	RelayID        uint64 `json:"relay_id"`
	RelayPublicKey string `json:"relay_public_key"`
}

type RelayPublicKeyUpdateReply struct {
}

func (s *OpsService) RelayPublicKeyUpdate(r *http.Request, args *RelayPublicKeyUpdateArgs, reply *RelayPublicKeyUpdateReply) error {

	relay, err := s.Storage.Relay(args.RelayID)
	if err != nil {
		err = fmt.Errorf("RelayPublicKeyUpdate()")
		return err
	}

	relay.PublicKey, err = base64.StdEncoding.DecodeString(args.RelayPublicKey)

	if err != nil {
		err = fmt.Errorf("RelayPublicKeyUpdate() could not decode relay public key: %v", err)
		s.Logger.Log("err", err)
		return err
	}

	if err = s.Storage.SetRelay(context.Background(), relay); err != nil {
		err = fmt.Errorf("RelayPublicKeyUpdate() SetRelay error: %w", err)
		s.Logger.Log("err", err)
		return err
	}

	return nil
}

type RelayNICSpeedUpdateArgs struct {
	RelayID       uint64 `json:"relay_id"`
	RelayNICSpeed uint64 `json:"relay_nic_speed"`
}

type RelayNICSpeedUpdateReply struct {
}

// TODO This endpoint has been deprecated by SetRelayMetadata()?
func (s *OpsService) RelayNICSpeedUpdate(r *http.Request, args *RelayNICSpeedUpdateArgs, reply *RelayNICSpeedUpdateReply) error {

	relay, err := s.Storage.Relay(args.RelayID)
	if err != nil {
		err = fmt.Errorf("RelayNICSpeedUpdate() Relay error: %w", err)
		s.Logger.Log("err", err)
		return err
	}

	relay.NICSpeedMbps = int32(args.RelayNICSpeed)
	if err = s.Storage.SetRelay(context.Background(), relay); err != nil {
		err = fmt.Errorf("RelayNICSpeedUpdate() SetRelay error: %w", err)
		s.Logger.Log("err", err)
		return err
	}

	return nil
}

type DatacenterArg struct {
	ID uint64
}

type DatacenterReply struct {
	Datacenter routing.Datacenter
}

func (s *OpsService) Datacenter(r *http.Request, arg *DatacenterArg, reply *DatacenterReply) error {

	var datacenter routing.Datacenter
	var err error
	if datacenter, err = s.Storage.Datacenter(arg.ID); err != nil {
		err = fmt.Errorf("Datacenter() error: %w", err)
		s.Logger.Log("err", err)
		return err
	}

	reply.Datacenter = datacenter
	return nil

}

type DatacentersArgs struct {
	Name string `json:"name"`
}

type DatacentersReply struct {
	Datacenters []datacenter
}

type datacenter struct {
	Name         string  `json:"name"`
	HexID        string  `json:"hexID"`
	ID           uint64  `json:"id"`
	SignedID     int64   `json:"signed_id"`
	Latitude     float32 `json:"latitude"`
	Longitude    float32 `json:"longitude"`
	SupplierName string  `json:"supplierName"`
}

func (s *OpsService) Datacenters(r *http.Request, args *DatacentersArgs, reply *DatacentersReply) error {
	for _, d := range s.Storage.Datacenters() {
		reply.Datacenters = append(reply.Datacenters, datacenter{
			Name:      d.Name,
			HexID:     fmt.Sprintf("%016x", d.ID),
			ID:        d.ID,
			Latitude:  d.Location.Latitude,
			Longitude: d.Location.Longitude,
		})
	}

	if args.Name != "" {
		var filtered []datacenter
		for idx := range reply.Datacenters {
			if strings.Contains(reply.Datacenters[idx].Name, args.Name) {
				filtered = append(filtered, reply.Datacenters[idx])
			}
		}
		reply.Datacenters = filtered
	}

	sort.Slice(reply.Datacenters, func(i int, j int) bool {
		return reply.Datacenters[i].Name < reply.Datacenters[j].Name
	})

	return nil
}

type AddDatacenterArgs struct {
	Datacenter routing.Datacenter
}

type AddDatacenterReply struct{}

func (s *OpsService) AddDatacenter(r *http.Request, args *AddDatacenterArgs, reply *AddDatacenterReply) error {
	ctx, cancelFunc := context.WithDeadline(context.Background(), time.Now().Add(10*time.Second))
	defer cancelFunc()

	if err := s.Storage.AddDatacenter(ctx, args.Datacenter); err != nil {
		err = fmt.Errorf("AddDatacenter() error: %w", err)
		s.Logger.Log("err", err)
		return err
	}

	return nil
}

type JSAddDatacenterArgs struct {
	Name      string  `json:"name"`
	Latitude  float64 `json:"latitude"`
	Longitude float64 `json:"longitude"`
	SellerID  string  `json:"sellerID"`
}

type JSAddDatacenterReply struct{}

func (s *OpsService) JSAddDatacenter(r *http.Request, args *JSAddDatacenterArgs, reply *JSAddDatacenterReply) error {
	ctx, cancelFunc := context.WithDeadline(context.Background(), time.Now().Add(10*time.Second))
	defer cancelFunc()

	dcID := crypto.HashID(args.Name)

	seller, err := s.Storage.Seller(args.SellerID)
	if err != nil {
		s.Logger.Log("err", err)
		return err
	}

	datacenter := routing.Datacenter{
		Name: args.Name,
		ID:   dcID,
		Location: routing.Location{
			Latitude:  float32(args.Latitude),
			Longitude: float32(args.Longitude),
		},
		SellerID: seller.DatabaseID,
	}

	if err := s.Storage.AddDatacenter(ctx, datacenter); err != nil {
		err = fmt.Errorf("AddDatacenter() error: %w", err)
		s.Logger.Log("err", err)
		return err
	}

	return nil
}

type RemoveDatacenterArgs struct {
	Name string
}

type RemoveDatacenterReply struct{}

func (s *OpsService) RemoveDatacenter(r *http.Request, args *RemoveDatacenterArgs, reply *RemoveDatacenterReply) error {
	ctx, cancelFunc := context.WithDeadline(context.Background(), time.Now().Add(10*time.Second))
	defer cancelFunc()

	id := crypto.HashID(args.Name)

	if err := s.Storage.RemoveDatacenter(ctx, id); err != nil {
		err = fmt.Errorf("RemoveDatacenter() error: %w", err)
		s.Logger.Log("err", err)
		return err
	}

	return nil
}

type ListDatacenterMapsArgs struct {
	DatacenterID uint64
}

type ListDatacenterMapsReply struct {
	DatacenterMaps []DatacenterMapsFull
}

// A zero DatacenterID returns a list of all maps.
func (s *OpsService) ListDatacenterMaps(r *http.Request, args *ListDatacenterMapsArgs, reply *ListDatacenterMapsReply) error {

	var dcm map[uint64]routing.DatacenterMap
	dcm = s.Storage.ListDatacenterMaps(args.DatacenterID)

	var replySlice []DatacenterMapsFull
	for _, dcMap := range dcm {
		buyer, err := s.Storage.Buyer(dcMap.BuyerID)
		if err != nil {
			err = fmt.Errorf("ListDatacenterMaps() could not parse buyer: %w", err)
			s.Logger.Log("err", err)
			return err
		}
		datacenter, err := s.Storage.Datacenter(dcMap.DatacenterID)
		if err != nil {
			err = fmt.Errorf("ListDatacenterMaps() could not parse datacenter: %w", err)
			s.Logger.Log("err", err)
			return err
		}

		company, err := s.Storage.Customer(buyer.CompanyCode)
		if err != nil {
			err = fmt.Errorf("ListDatacenterMaps() failed to find buyer company: %w", err)
			s.Logger.Log("err", err)
			return err
		}

		dcmFull := DatacenterMapsFull{
			Alias:          dcMap.Alias,
			DatacenterName: datacenter.Name,
			DatacenterID:   fmt.Sprintf("%016x", dcMap.DatacenterID),
			BuyerName:      company.Name,
			BuyerID:        fmt.Sprintf("%016x", dcMap.BuyerID),
		}

		replySlice = append(replySlice, dcmFull)
	}

	reply.DatacenterMaps = replySlice

	return nil
}

// type RelayMetadataArgs struct {
// 	Relay routing.Relay
// }

// type RelayMetadataReply struct {
// 	Ok           bool
// 	ErrorMessage string
// }

// func (s *OpsService) RelayMetadata(r *http.Request, args *RelayMetadataArgs, reply *RelayMetadataReply) error {

// 	err := s.Storage.SetRelayMetadata(context.Background(), args.Relay)
// 	if err != nil {
// 		return err // TODO detail
// 	}

// 	return nil
// }

type RouteSelectionArgs struct {
	SourceRelays      []string `json:"src_relays"`
	DestinationRelays []string `json:"dest_relays"`
	RTT               float64  `json:"rtt"`
	RouteHash         uint64   `json:"route_hash"`
}

type RouteSelectionReply struct {
	Routes []routing.Route `json:"routes"`
}

type UpdateRelayArgs struct {
	RelayID    uint64      `json:"relayID"`    // used by next tool
	HexRelayID string      `json:"hexRelayID"` // used by javascript clients
	Field      string      `json:"field"`
	Value      interface{} `json:"value"`
}

type UpdateRelayReply struct{}

func (s *OpsService) UpdateRelay(r *http.Request, args *UpdateRelayArgs, reply *UpdateRelayReply) error {

	relayID := args.RelayID
	var err error
	if args.HexRelayID != "" {
		relayID, err = strconv.ParseUint(args.HexRelayID, 16, 64)
		if err != nil {
			err = fmt.Errorf("UpdateRelay() failed to parse HexRelayID %s: %w", args.HexRelayID, err)
			s.Logger.Log("err", err)
			return err
		}
	}
	err = s.Storage.UpdateRelay(context.Background(), relayID, args.Field, args.Value)
	if err != nil {
		err = fmt.Errorf("UpdateRelay() failed to modify relay record for field %s with value %v: %w", args.Field, args.Value, err)
		s.Logger.Log("err", err)
		return err
	}
	return nil
}

type GetRelayArgs struct {
	RelayID uint64
}

type GetRelayReply struct {
	Relay relay
}

func (s *OpsService) GetRelay(r *http.Request, args *GetRelayArgs, reply *GetRelayReply) error {
	routingRelay, err := s.Storage.Relay(args.RelayID)
	if err != nil {
		err = fmt.Errorf("Error retrieving relay ID %016x: %v", args.RelayID, err)
		s.Logger.Log("err", err)
		return err
	}

	relay := relay{
		ID:                  routingRelay.ID,
		SignedID:            routingRelay.SignedID,
		Name:                routingRelay.Name,
		Addr:                routingRelay.Addr.String(),
		InternalAddr:        routingRelay.InternalAddr.String(),
		Latitude:            float64(routingRelay.Datacenter.Location.Latitude),
		Longitude:           float64(routingRelay.Datacenter.Location.Longitude),
		NICSpeedMbps:        routingRelay.NICSpeedMbps,
		IncludedBandwidthGB: routingRelay.IncludedBandwidthGB,
		ManagementAddr:      routingRelay.ManagementAddr,
		SSHUser:             routingRelay.SSHUser,
		SSHPort:             routingRelay.SSHPort,
		State:               routingRelay.State.String(),
		LastUpdateTime:      routingRelay.LastUpdateTime,
		PublicKey:           base64.StdEncoding.EncodeToString(routingRelay.PublicKey),
		MaxSessionCount:     routingRelay.MaxSessions,
		SellerName:          routingRelay.Seller.Name,
		MRC:                 routingRelay.MRC,
		Overage:             routingRelay.Overage,
		BWRule:              routingRelay.BWRule,
		ContractTerm:        routingRelay.ContractTerm,
		StartDate:           routingRelay.StartDate,
		EndDate:             routingRelay.EndDate,
		Type:                routingRelay.Type,
		Notes:               routingRelay.Notes,
		DatabaseID:          routingRelay.DatabaseID,
		DatacenterID:        routingRelay.Datacenter.ID,
	}

	reply.Relay = relay

	return nil
}

type ModifyRelayFieldArgs struct {
	RelayID uint64
	Field   string
	Value   string
}

type ModifyRelayFieldReply struct{}

func (s *OpsService) ModifyRelayField(r *http.Request, args *ModifyRelayFieldArgs, reply *ModifyRelayFieldReply) error {

	if VerifyAllRoles(r, AnonymousRole) {
		return nil
	}

	// sort out the value type here (comes from the next tool and javascript UI as a string)
	switch args.Field {
	// sent to storer as float64
	case "NICSpeedMbps", "IncludedBandwidthGB", "ContractTerm", "SSHPort", "MaxSessions":
		newfloat, err := strconv.ParseFloat(args.Value, 64)
		if err != nil {
			return fmt.Errorf("Value: %v is not a valid numeric type", args.Value)
		}
		err = s.Storage.UpdateRelay(context.Background(), args.RelayID, args.Field, newfloat)
		if err != nil {
			err = fmt.Errorf("UpdateRelay() error updating field for relay %016x: %v", args.RelayID, err)
			level.Error(s.Logger).Log("err", err)
			return err
		}

	// net.UDPAddr, time.Time - all sent to storer as strings
	case "Addr", "InternalAddr", "ManagementAddr", "SSHUser", "StartDate", "EndDate":
		err := s.Storage.UpdateRelay(context.Background(), args.RelayID, args.Field, args.Value)
		if err != nil {
			err = fmt.Errorf("UpdateRelay() error updating field for relay %016x: %v", args.RelayID, err)
			level.Error(s.Logger).Log("err", err)
			return err
		}

<<<<<<< HEAD
	// relay.PublicKey
=======
>>>>>>> a838ee3c
	case "PublicKey":
		newPublicKey := string(args.Value)
		err := s.Storage.UpdateRelay(context.Background(), args.RelayID, args.Field, newPublicKey)
		if err != nil {
			err = fmt.Errorf("UpdateRelay() error updating field for relay %016x: %v", args.RelayID, err)
			level.Error(s.Logger).Log("err", err)
			return err
		}

	// routing.RelayState
	case "State":

		state, err := routing.ParseRelayState(args.Value)
		if err != nil {
			err := fmt.Errorf("value '%s' is not a valid relay state", args.Value)
			level.Error(s.Logger).Log("err", err)
			return err
		}
		err = s.Storage.UpdateRelay(context.Background(), args.RelayID, args.Field, float64(state))
		if err != nil {
			err = fmt.Errorf("UpdateRelay() error updating field for relay %016x: %v", args.RelayID, err)
			level.Error(s.Logger).Log("err", err)
			return err
		}

	// nibblins (received as USD, sent to storer as float64)
	case "MRC", "Overage":
		newValue, err := strconv.ParseFloat(args.Value, 64)
		if err != nil {
			err = fmt.Errorf("value '%s' is not a valid float64 port number: %v", args.Value, err)
			level.Error(s.Logger).Log("err", err)
			return err
		}
		err = s.Storage.UpdateRelay(context.Background(), args.RelayID, args.Field, newValue)
		if err != nil {
			err = fmt.Errorf("UpdateRelay() error updating field for relay %016x: %v", args.RelayID, err)
			level.Error(s.Logger).Log("err", err)
			return err
		}

	// routing.BandwidthRule
	case "BWRule":

		bwRule, err := routing.ParseBandwidthRule(args.Value)
		if err != nil {
			err := fmt.Errorf("value '%s' is not a valid bandwidth rule", args.Value)
			level.Error(s.Logger).Log("err", err)
			return err
		}
		err = s.Storage.UpdateRelay(context.Background(), args.RelayID, args.Field, float64(bwRule))
		if err != nil {
			err = fmt.Errorf("UpdateRelay() error updating field for relay %016x: %v", args.RelayID, err)
			level.Error(s.Logger).Log("err", err)
			return err
		}

		// routing.MachineType
	case "Type":

		machineType, err := routing.ParseMachineType(args.Value)
		if err != nil {
			err := fmt.Errorf("value '%s' is not a valid machine type", args.Value)
			level.Error(s.Logger).Log("err", err)
			return err
		}
		err = s.Storage.UpdateRelay(context.Background(), args.RelayID, args.Field, float64(machineType))
		if err != nil {
			err = fmt.Errorf("UpdateRelay() error updating field for relay %016x: %v", args.RelayID, err)
			level.Error(s.Logger).Log("err", err)
			return err
		}

	default:
		return fmt.Errorf("Field '%v' does not exist on the Relay type", args.Field)
	}

	return nil
}

type UpdateCustomerArgs struct {
	CustomerID string `json:"customerCode"`
	Field      string `json:"field"`
	Value      string `json:"value"`
}

type UpdateCustomerReply struct{}

func (s *OpsService) UpdateCustomer(r *http.Request, args *UpdateCustomerArgs, reply *UpdateCustomerReply) error {
	if VerifyAllRoles(r, AnonymousRole) {
		return nil
	}

	// sort out the value type here (comes from the next tool and javascript UI as a string)
	switch args.Field {
	case "Name", "AutomaticSigninDomains":
		err := s.Storage.UpdateCustomer(context.Background(), args.CustomerID, args.Field, args.Value)
		if err != nil {
			err = fmt.Errorf("UpdateCustomer() error updating record for customer %s: %v", args.CustomerID, err)
			level.Error(s.Logger).Log("err", err)
			return err
		}

	default:
		return fmt.Errorf("Field '%v' does not exist (or is not editable) on the Customer type", args.Field)
	}

	return nil
}

type RemoveCustomerArgs struct {
	CustomerCode string `json:"customerCode"`
}

type RemoveCustomerReply struct{}

func (s *OpsService) RemoveCustomer(r *http.Request, args *RemoveCustomerArgs, reply *RemoveCustomerReply) error {
	ctx, cancelFunc := context.WithDeadline(context.Background(), time.Now().Add(10*time.Second))
	defer cancelFunc()

	return s.Storage.RemoveCustomer(ctx, args.CustomerCode)
}

type UpdateSellerArgs struct {
	SellerID string `json:"shortName"`
	Field    string `json:"field"`
	Value    string `json:"value"`
}

type UpdateSellerReply struct{}

func (s *OpsService) UpdateSeller(r *http.Request, args *UpdateSellerArgs, reply *UpdateSellerReply) error {
	if VerifyAllRoles(r, AnonymousRole) {
		return nil
	}

	// sort out the value type here (comes from the next tool and javascript UI as a string)
	switch args.Field {
	case "ShortName":
		err := s.Storage.UpdateSeller(context.Background(), args.SellerID, args.Field, args.Value)
		if err != nil {
			err = fmt.Errorf("UpdateSeller() error updating record for seller %s: %v", args.SellerID, err)
			level.Error(s.Logger).Log("err", err)
			return err
		}
	case "Secret":
		secret, err := strconv.ParseBool(args.Value)
		if err != nil {
			err = fmt.Errorf("UpdateSeller() value '%s' is not a valid Secret/boolean: %v", args.Value, err)
			level.Error(s.Logger).Log("err", err)
			return err
		}
		err = s.Storage.UpdateSeller(context.Background(), args.SellerID, args.Field, secret)
		if err != nil {
			err = fmt.Errorf("UpdateSeller() error updating record for seller %s: %v", args.SellerID, err)
			level.Error(s.Logger).Log("err", err)
			return err
		}
	case "EgressPrice", "IngressPrice":
		newValue, err := strconv.ParseFloat(args.Value, 64)
		if err != nil {
			err = fmt.Errorf("value '%s' is not a valid price: %v", args.Value, err)
			level.Error(s.Logger).Log("err", err)
			return err
		}

		if args.Field == "EgressPrice" {
			args.Field = "EgressPriceNibblinsPerGB"
		} else {
			args.Field = "IngressPriceNibblinsPerGB"
		}
		err = s.Storage.UpdateSeller(context.Background(), args.SellerID, args.Field, newValue)
		if err != nil {
			err = fmt.Errorf("UpdateSeller() error updating field for seller %s: %v", args.SellerID, err)
			level.Error(s.Logger).Log("err", err)
			return err
		}

	default:
		return fmt.Errorf("Field '%v' does not exist (or is not editable) on the Seller type", args.Field)
	}

	return nil
}

type UpdateDatacenterArgs struct {
	HexDatacenterID string      `json:"hexDatacenterID"`
	Field           string      `json:"field"`
	Value           interface{} `json:"value"`
}

type UpdateDatacenterReply struct{}

func (s *OpsService) UpdateDatacenter(r *http.Request, args *UpdateDatacenterArgs, reply *UpdateDatacenterReply) error {
	if VerifyAllRoles(r, AnonymousRole) {
		return nil
	}

	dcID, err := strconv.ParseUint(args.HexDatacenterID, 16, 64)
	if err != nil {
		level.Error(s.Logger).Log("err", err)
		return err
	}

	switch args.Field {
	case "Latitude", "Longitude":
		newValue := float32(args.Value.(float64))
		err := s.Storage.UpdateDatacenter(context.Background(), dcID, args.Field, newValue)
		if err != nil {
			err = fmt.Errorf("UpdateDatacenter() error updating record for customer %s: %v", args.HexDatacenterID, err)
			level.Error(s.Logger).Log("err", err)
			return err
		}

	default:
		return fmt.Errorf("Field '%v' does not exist (or is not editable) on the Datacenter type", args.Field)
	}

	return nil
}<|MERGE_RESOLUTION|>--- conflicted
+++ resolved
@@ -70,9 +70,9 @@
 	}
 
 	/*
-	if version != routing.VersionNumberRelayMap {
-		return fmt.Errorf("incorrect relay map version number: %d", version)
-	}
+		if version != routing.VersionNumberRelayMap {
+			return fmt.Errorf("incorrect relay map version number: %d", version)
+		}
 	*/
 
 	var count uint64
@@ -1377,10 +1377,7 @@
 			return err
 		}
 
-<<<<<<< HEAD
 	// relay.PublicKey
-=======
->>>>>>> a838ee3c
 	case "PublicKey":
 		newPublicKey := string(args.Value)
 		err := s.Storage.UpdateRelay(context.Background(), args.RelayID, args.Field, newPublicKey)
