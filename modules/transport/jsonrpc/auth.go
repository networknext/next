--- conflicted
+++ resolved
@@ -192,12 +192,8 @@
 			return &err
 		}
 	}
-<<<<<<< HEAD
-	buyer, err := s.Storage.BuyerWithCompanyCode(r.Context(), companyCode)
-=======
 	buyer, _ := s.Storage.BuyerWithCompanyCode(r.Context(), companyCode)
 	seller, _ := s.Storage.SellerWithCompanyCode(r.Context(), companyCode)
->>>>>>> 1492c2d9
 
 	userRoles, err := s.UserManager.Roles(*userAccount.ID)
 	if err != nil {
