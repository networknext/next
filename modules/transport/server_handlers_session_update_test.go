--- conflicted
+++ resolved
@@ -2078,13 +2078,8 @@
 		ExpireTimestamp: expireTimestamp,
 		Initial:         true,
 		RouteNumRelays:  3,
-<<<<<<< HEAD
-		RouteCost:       50 + core.CostBias,
-		RouteRelayIDs:   [core.MaxRelaysPerRoute]uint64{1, 2, 3},
-=======
 		RouteCost:       45 + core.CostBias,
 		RouteRelayIDs:   [core.MaxRelaysPerRoute]uint64{3, 2, 1},
->>>>>>> d11715c0
 		RouteState: core.RouteState{
 			UserID:        requestPacket.UserHash,
 			Next:          true,
