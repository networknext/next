--- conflicted
+++ resolved
@@ -17,7 +17,7 @@
 	MaxDatacenterNameLength = 256
 	MaxSessionUpdateRetries = 10
 
-	SessionDataVersion = 12
+	SessionDataVersion = 13
 
 	MaxSessionDataSize = 511
 
@@ -769,11 +769,11 @@
 	}
 
 	if sessionData.Version >= 12 {
-<<<<<<< HEAD
+		stream.SerializeInteger(&sessionData.RouteState.PLSustainedCounter, 0, 3)
+	}
+
+	if sessionData.Version >= 13 {
 		stream.SerializeBool(&sessionData.WroteSummary)
-=======
-		stream.SerializeInteger(&sessionData.RouteState.PLSustainedCounter, 0, 3)
->>>>>>> 25210875
 	}
 
 	// IMPORTANT: ADD NEW FIELDS BELOW HERE ONLY.
