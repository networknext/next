--- conflicted
+++ resolved
@@ -1,6 +1,7 @@
 package transport
 
 import (
+	"fmt"
 	"math"
 	"net"
 
@@ -609,7 +610,6 @@
 
 func (sessionData *SessionData) Serialize(stream encoding.Stream) error {
 
-<<<<<<< HEAD
 	if stream.IsWriting() {
 		version := uint32(SessionDataVersion)
 		stream.SerializeBits(&version, 8)
@@ -620,9 +620,6 @@
 			return fmt.Errorf("bad session data version %d, exceeds current version %d", sessionData.Version, SessionDataVersion)
 		}
 	}
-=======
-	stream.SerializeBits(&sessionData.Version, 8)
->>>>>>> 7dcbc042
 
 	stream.SerializeUint64(&sessionData.SessionID)
 	stream.SerializeBits(&sessionData.SessionVersion, 8)
