--- conflicted
+++ resolved
@@ -16,11 +16,8 @@
 	MaxDatacenterNameLength = 256
 	MaxSessionUpdateRetries = 10
 
-<<<<<<< HEAD
 	SessionDataVersion = 7
-=======
-	SessionDataVersion = 4
->>>>>>> 532c13e7
+
 	MaxSessionDataSize = 511
 
 	MaxTokens = 7
