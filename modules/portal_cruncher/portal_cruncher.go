--- conflicted
+++ resolved
@@ -450,9 +450,7 @@
 	btCfName string,
 	logger log.Logger) (*storage.BigTable, []string, error) {
 	// Setup Bigtable
-	fmt.Printf("setting up bigtable\n\tgcpProjectID: %s\n\tbtInstanceID: %s\n\tbtTableName: %s\n\tbtCfName: %s\n\tbtMaxAgeDays: %d\n\t", gcpProjectID, btInstanceID, btTableName, btCfName, btMaxAgeDays)
 	_, btEmulatorOK := os.LookupEnv("BIGTABLE_EMULATOR_HOST")
-	fmt.Printf("The value of btEmulatorOK is %v\n", btEmulatorOK)
 	if btEmulatorOK {
 		// Emulator is used for local testing
 		// Requires that emulator has been started in another terminal to work as intended
@@ -466,43 +464,22 @@
 
 	// Put the column family names in a slice
 	btCfNames := []string{btCfName}
-	fmt.Printf("Creating bigtable admin with gcpProjectID %s btInstanceID %s and logger...\n", gcpProjectID, btInstanceID)
 	// Create a bigtable admin for setup
 	btAdmin, err := storage.NewBigTableAdmin(ctx, gcpProjectID, btInstanceID, logger)
 	if err != nil {
 		return nil, nil, err
 	}
-	fmt.Printf("Created bigtable admin successfully\n Verifying table exists with btTableName %s\n", btTableName)
-
+  
 	// Check if the table exists in the instance
 	tableExists, err := btAdmin.VerifyTableExists(ctx, btTableName)
 	if err != nil {
 		return nil, nil, fmt.Errorf("SetupBigtable() Failed to verify if table exists: %v", err)
 	}
-	fmt.Printf("Does the table exist? %v\n", tableExists)
+	
 	if !tableExists {
 		level.Debug(logger).Log("msg", "Could not find table in bigtable instance")
-<<<<<<< HEAD
 		return nil, nil, fmt.Errorf("SetupBigtable() Could not find table %s in bigtable instance. Create the table before starting the portal cruncher", btTableName)
-=======
-		fmt.Printf("Creating table with btTableName %s ; btCfNames %v...\n", btTableName, btCfNames)
-		// Create a table with the given name and column families
-		if err = btAdmin.CreateTable(ctx, btTableName, btCfNames); err != nil {
-			return nil, nil, err
-		}
-		fmt.Printf("Created table successfully\n Setting max age policy...\n")
-
-		// Set a garbage collection policy of maxAgeDays
-		maxAge := time.Hour * time.Duration(24*btMaxAgeDays)
-		if err = btAdmin.SetMaxAgePolicy(ctx, btTableName, btCfNames, maxAge); err != nil {
-			return nil, nil, fmt.Errorf("SetupBigtable() Failed to set max age policy: %v", err)
-		}
-		fmt.Printf("Set the max age policy successfully\n")
-
-		level.Debug(logger).Log("msg", "Successfully created table in bigtable instance")
->>>>>>> 622de168
 	} else {
-		fmt.Printf("Found table in bigtable instance\n")
 		level.Debug(logger).Log("msg", "Found table in bigtable instance")
 	}
 
