package portalcruncher

import (
	"bufio"
	"bytes"
	"context"
	"fmt"
	"io"
	"os"
	"strconv"
	"strings"
	"sync"
	"time"

	"github.com/go-kit/kit/log"
	"github.com/go-kit/kit/log/level"
	"github.com/gomodule/redigo/redis"

	"github.com/networknext/backend/modules/ghost_army"
	"github.com/networknext/backend/modules/metrics"
	"github.com/networknext/backend/modules/storage"
	"github.com/networknext/backend/modules/transport"
	"github.com/networknext/backend/modules/transport/pubsub"
)

type ErrReceiveMessage struct {
	err error
}

func (e *ErrReceiveMessage) Error() string {
	return fmt.Sprintf("error receiving message: %v", e.err)
}

type ErrUnknownMessage struct{}

func (*ErrUnknownMessage) Error() string {
	return "received an unknown message"
}

type ErrChannelFull struct{}

func (e *ErrChannelFull) Error() string {
	return "message channel full, dropping message"
}

type ErrUnmarshalMessage struct {
	err error
}

func (e *ErrUnmarshalMessage) Error() string {
	return fmt.Sprintf("could not unmarshal message: %v", e.err)
}

type PortalCruncher struct {
	subscriber pubsub.Subscriber
	metrics    *metrics.PortalCruncherMetrics
	btMetrics  *metrics.BigTableMetrics

	redisCountMessageChan chan *transport.SessionCountData
	redisDataMessageChan  chan *transport.SessionPortalData
	btDataMessageChan     chan *transport.SessionPortalData

	sessionPool *redis.Pool

	useBigtable bool
	btClient    *storage.BigTable
	btCfNames   []string
}

func NewPortalCruncher(
	ctx context.Context,
	subscriber pubsub.Subscriber,
	redisHostname string,
	redisPassword string,
	redisMaxIdleConns int,
	redisMaxActiveConns int,
	useBigtable bool,
	gcpProjectID string,
	btInstanceID string,
	btTableName string,
	btCfName string,
	chanBufferSize int,
	logger log.Logger,
	metrics *metrics.PortalCruncherMetrics,
	btMetrics *metrics.BigTableMetrics,
) (*PortalCruncher, error) {
	var err error

	redisPool := storage.NewRedisPool(redisHostname, redisPassword, redisMaxIdleConns, redisMaxActiveConns)
	if err = storage.ValidateRedisPool(redisPool); err != nil {
		return nil, fmt.Errorf("failed to validate redis pool for hostname %s: %v", redisHostname, err)
	}

	var btClient *storage.BigTable
	var btCfNames []string

	if useBigtable {
		btClient, btCfNames, err = SetupBigtable(ctx, gcpProjectID, btInstanceID, btTableName, btCfName, logger)
		if err != nil {
			return nil, err
		}
	}

	return &PortalCruncher{
		subscriber:            subscriber,
		metrics:               metrics,
		btMetrics:             btMetrics,
		redisCountMessageChan: make(chan *transport.SessionCountData, chanBufferSize),
		redisDataMessageChan:  make(chan *transport.SessionPortalData, chanBufferSize),
		btDataMessageChan:     make(chan *transport.SessionPortalData, chanBufferSize),
		sessionPool:           redisPool,
		useBigtable:           useBigtable,
		btClient:              btClient,
		btCfNames:             btCfNames,
	}, nil
}

func (cruncher *PortalCruncher) Start(ctx context.Context, numRedisInsertGoroutines int, numBigtableInsertGoroutines int, redisPingDuration time.Duration, redisFlushDuration time.Duration, redisFlushCount int, env string) error {
	var wg sync.WaitGroup
	errChan := make(chan error, 1)

	// Start the receive goroutine
	wg.Add(1)
	go func() {
		defer wg.Done()

		for {
			select {
			case <-ctx.Done():
				return
			default:
				if err := cruncher.ReceiveMessage(ctx); err != nil {
					switch err.(type) {
					case *ErrChannelFull: // We don't need to stop the portal cruncher if the channel is full
						continue
					default:
						errChan <- err
						return
					}
				}
			}
		}
	}()

	// Start the redis goroutines
	for i := 0; i < numRedisInsertGoroutines; i++ {
		wg.Add(1)
		go func() {
			defer wg.Done()

			// Each goroutine has its own buffer to avoid syncing
			redisPortalCountBuffer := make([]*transport.SessionCountData, 0)
			redisPortalDataBuffer := make([]*transport.SessionPortalData, 0)

			flushTime := time.Now()
			pingTime := time.Now()

			for {
				// Periodically ping the redis instances and error out if we don't get a pong
				if time.Since(pingTime) >= redisPingDuration {
					pingTime = time.Now()

					if err := cruncher.PingRedis(); err != nil {
						errChan <- err
						return
					}
				}

				select {
				// Buffer up some portal count entries and only insert into redis periodically to avoid overworking redis
				case portalCount := <-cruncher.redisCountMessageChan:
					redisPortalCountBuffer = append(redisPortalCountBuffer, portalCount)

					// If it's too early to insert into redis, early out
					if time.Since(flushTime) < redisFlushDuration && len(redisPortalCountBuffer) < redisFlushCount {
						continue
					}

					flushTime = time.Now()
					minutes := flushTime.Unix() / 60

					cruncher.insertCountDataIntoRedis(redisPortalCountBuffer, minutes)
					redisPortalCountBuffer = redisPortalCountBuffer[:0]

				// Buffer up some portal data entries and only insert into redis periodically to avoid overworking redis
				case portalData := <-cruncher.redisDataMessageChan:
					redisPortalDataBuffer = append(redisPortalDataBuffer, portalData)

					// If it's too early to insert into redis, early out
					if time.Since(flushTime) < redisFlushDuration && len(redisPortalDataBuffer) < redisFlushCount {
						continue
					}

					flushTime = time.Now()
					minutes := flushTime.Unix() / 60

					cruncher.insertPortalDataIntoRedis(redisPortalDataBuffer, minutes)
					redisPortalDataBuffer = redisPortalDataBuffer[:0]

				case <-ctx.Done():
					return
				}
			}
		}()
	}

	if cruncher.useBigtable {
		// Get the Ghost Army buyerID
		ghostArmyBuyerID := ghostarmy.GhostArmyBuyerID(env)

		// Start the bigtable goroutines
		for i := 0; i < numBigtableInsertGoroutines; i++ {
			wg.Add(1)
			go func() {
				defer wg.Done()
				btPortalDataBuffer := make([]*transport.SessionPortalData, 0)

				for {
					select {
					// Buffer up some portal data entries to insert into bigtable
					case portalData := <-cruncher.btDataMessageChan:
						btPortalDataBuffer = append(btPortalDataBuffer, portalData)

						if err := cruncher.InsertIntoBigtable(ctx, btPortalDataBuffer, env, ghostArmyBuyerID); err != nil {
							errChan <- err
							return
						}
						btPortalDataBuffer = btPortalDataBuffer[:0]

					case <-ctx.Done():
						return
					}
				}
			}()
		}
	}

	// Wait until either there is an error or the context is done
	select {
	case err := <-errChan:
		return err
	case <-ctx.Done():
		// Let the goroutines finish up
		wg.Wait()
		// Close the redis pool
		cruncher.sessionPool.Close()
		return ctx.Err()
	}
}

func (cruncher *PortalCruncher) ReceiveMessage(ctx context.Context) error {
	select {
	case <-ctx.Done():
		return ctx.Err()

	case messageInfo := <-cruncher.subscriber.ReceiveMessage():
		cruncher.metrics.ReceivedMessageCount.Add(1)

		if messageInfo.Err != nil {
			return &ErrReceiveMessage{err: messageInfo.Err}
		}

		switch messageInfo.Topic {
		case pubsub.TopicPortalCruncherSessionCounts:
			var sessionCountData transport.SessionCountData
			if err := sessionCountData.UnmarshalBinary(messageInfo.Message); err != nil {
				return &ErrUnmarshalMessage{err: err}
			}

			select {
			case cruncher.redisCountMessageChan <- &sessionCountData:
			default:
				return &ErrChannelFull{}
			}

		case pubsub.TopicPortalCruncherSessionData:
			var sessionPortalData transport.SessionPortalData
			if err := sessionPortalData.UnmarshalBinary(messageInfo.Message); err != nil {
				return &ErrUnmarshalMessage{err: err}
			}

			select {
			case cruncher.redisDataMessageChan <- &sessionPortalData:
			default:
				return &ErrChannelFull{}
			}

			select {
			case cruncher.btDataMessageChan <- &sessionPortalData:
			default:
				return &ErrChannelFull{}
			}
		default:
			return &ErrUnknownMessage{}
		}

		return nil
	}
}

func (cruncher *PortalCruncher) insertCountDataIntoRedis(redisPortalCountBuffer []*transport.SessionCountData, minutes int64) {
	sessionMapConn := cruncher.sessionPool.Get()
	defer sessionMapConn.Close()

	var cmd string

	for i := range redisPortalCountBuffer {
		customerID := fmt.Sprintf("%016x", redisPortalCountBuffer[i].BuyerID)
		serverID := fmt.Sprintf("%016x", redisPortalCountBuffer[i].ServerID)
		numSessions := redisPortalCountBuffer[i].NumSessions

		// Remove the old count minute bucket from 2 minutes ago if it didn't expire
		cmd = fmt.Sprintf("c-%s-%d", customerID, minutes-2)
		sessionMapConn.Do("DEL", cmd)

		// Add the new session count
		cmd = fmt.Sprintf("c-%s-%d %s %d", customerID, minutes, serverID, numSessions)
		sessionMapConn.Do("HSET", redis.Args{}.AddFlat(strings.Split(cmd, " "))...)

		cmd = fmt.Sprintf("c-%s-%d %d", customerID, minutes, 30)
		sessionMapConn.Do("EXPIRE", redis.Args{}.AddFlat(strings.Split(cmd, " "))...)
	}
}

func (cruncher *PortalCruncher) insertPortalDataIntoRedis(redisPortalDataBuffer []*transport.SessionPortalData, minutes int64) {
	topSessionsConn := cruncher.sessionPool.Get()
	sessionMapConn := cruncher.sessionPool.Get()
	sessionMetaConn := cruncher.sessionPool.Get()
	sessionSlicesConn := cruncher.sessionPool.Get()
	defer func() {
		topSessionsConn.Close()
		sessionMapConn.Close()
		sessionMetaConn.Close()
		sessionSlicesConn.Close()
	}()
	var cmd string

	// Remove the old global top sessions minute bucket from 2 minutes ago if it didn't expire
	cmd = fmt.Sprintf("s-%d", minutes-2)
	topSessionsConn.Do("DEL", cmd)

	// Update the current global top sessions minute bucket
	var format string
	args := make([]interface{}, 0)

	format += "s-%d"
	args = append(args, minutes)

	for i := range redisPortalDataBuffer {
		meta := redisPortalDataBuffer[i].Meta
		largeCustomer := redisPortalDataBuffer[i].LargeCustomer
		everOnNext := redisPortalDataBuffer[i].EverOnNext

		// For large customers, only insert the session if they have ever taken network next
		if largeCustomer && !meta.OnNetworkNext && !everOnNext {
			continue // Early out if we shouldn't add this session
		}

		sessionID := fmt.Sprintf("%016x", meta.ID)
		score := meta.DeltaRTT
		if score < 0 {
			score = 0
		}
		if !meta.OnNetworkNext {
			score = -meta.DirectRTT
		}

		format += " %.2f %s"
		args = append(args, score, sessionID)
	}

	cmd = fmt.Sprintf(format, args...)
	topSessionsConn.Do("ZADD", redis.Args{}.AddFlat(strings.Split(cmd, " "))...)

	cmd = fmt.Sprintf("s-%d %d", minutes, 30)
	topSessionsConn.Do("EXPIRE", redis.Args{}.AddFlat(strings.Split(cmd, " "))...)

	for i := range redisPortalDataBuffer {
		meta := &redisPortalDataBuffer[i].Meta
		point := &redisPortalDataBuffer[i].Point
		sessionID := fmt.Sprintf("%016x", meta.ID)
		customerID := fmt.Sprintf("%016x", meta.BuyerID)
		next := meta.OnNetworkNext
		score := meta.DeltaRTT
		if score < 0 {
			score = 0
		}
		if !next {
			score = -100000 + meta.DirectRTT
		}

		largeCustomer := redisPortalDataBuffer[i].LargeCustomer
		everOnNext := redisPortalDataBuffer[i].EverOnNext

		// For large customers, only insert the session if they have ever taken network next
		if largeCustomer && !meta.OnNetworkNext && !everOnNext {
			continue // Early out if we shouldn't add this session
		}

		// Update the map points for this minute bucket
		// Make sure to remove the session ID from the opposite bucket in case the session
		// has switched from direct -> next or next -> direct
		pointString := point.RedisString()
		if next {
			cmd = fmt.Sprintf("d-%s-%d %s", customerID, minutes-1, sessionID)
			sessionMapConn.Do("HDEL", redis.Args{}.AddFlat(strings.Split(cmd, " "))...)

			cmd = fmt.Sprintf("d-%s-%d %s", customerID, minutes, sessionID)
			sessionMapConn.Do("HDEL", redis.Args{}.AddFlat(strings.Split(cmd, " "))...)

			cmd = fmt.Sprintf("n-%s-%d %s %s", customerID, minutes, sessionID, pointString)
			sessionMapConn.Do("HSET", redis.Args{}.AddFlat(strings.Split(cmd, " "))...)
		} else {
			cmd = fmt.Sprintf("n-%s-%d %s", customerID, minutes-1, sessionID)
			sessionMapConn.Do("HDEL", redis.Args{}.AddFlat(strings.Split(cmd, " "))...)

			cmd = fmt.Sprintf("n-%s-%d %s", customerID, minutes, sessionID)
			sessionMapConn.Do("HDEL", redis.Args{}.AddFlat(strings.Split(cmd, " "))...)

			cmd = fmt.Sprintf("d-%s-%d %s %s", customerID, minutes, sessionID, pointString)
			sessionMapConn.Do("HSET", redis.Args{}.AddFlat(strings.Split(cmd, " "))...)
		}

		// Remove the old per-buyer top sessions minute bucket from 2 minutes ago if it didnt expire
		// and update the current per-buyer top sessions list
		cmd = fmt.Sprintf("sc-%s-%d", customerID, minutes-2)
		topSessionsConn.Do("DEL", cmd)

		cmd = fmt.Sprintf("sc-%s-%d %.2f %s", customerID, minutes, score, sessionID)
		topSessionsConn.Do("ZADD", redis.Args{}.AddFlat(strings.Split(cmd, " "))...)

		cmd = fmt.Sprintf("sc-%s-%d %d", customerID, minutes, 30)
		topSessionsConn.Do("EXPIRE", redis.Args{}.AddFlat(strings.Split(cmd, " "))...)

		// Remove the old map points minute buckets from 2 minutes ago if it didn't expire
		cmd = fmt.Sprintf("d-%s-%d %s", customerID, minutes-2, sessionID)
		sessionMapConn.Do("HDEL", redis.Args{}.AddFlat(strings.Split(cmd, " "))...)

		cmd = fmt.Sprintf("n-%s-%d %s", customerID, minutes-2, sessionID)
		sessionMapConn.Do("HDEL", redis.Args{}.AddFlat(strings.Split(cmd, " "))...)

		// Expire map points
		cmd = fmt.Sprintf("n-%s-%d %d", customerID, minutes, 30)
		sessionMapConn.Do("EXPIRE", redis.Args{}.AddFlat(strings.Split(cmd, " "))...)

		cmd = fmt.Sprintf("d-%s-%d %d", customerID, minutes, 30)
		sessionMapConn.Do("EXPIRE", redis.Args{}.AddFlat(strings.Split(cmd, " "))...)

<<<<<<< HEAD
		// Only insert the following into redis if we are not using Bigtable
		if !cruncher.useBigtable {
			// Update session meta
			cruncher.sessionMeta.Command("SET", "sm-%s \"%s\" EX %d", sessionID, meta.RedisString(), 120)

			// Update session slices
			slice := &redisPortalDataBuffer[i].Slice
			cruncher.sessionSlices.Command("RPUSH", "ss-%s %s", sessionID, slice.RedisString())
			cruncher.sessionSlices.Command("EXPIRE", "ss-%s %d", sessionID, 120)
		}
=======
		// Update session meta
		// There can be spaces in the ISP string, so manually create the string slice instead of splitting on white space
		cmdSlice := []string{fmt.Sprintf("sm-%s", sessionID), meta.RedisString(), "EX", fmt.Sprintf("%d", 120)}
		sessionMetaConn.Do("SET", redis.Args{}.AddFlat(cmdSlice)...)

		// Update session slices
		cmd = fmt.Sprintf("ss-%s %s", sessionID, slice.RedisString())
		sessionSlicesConn.Do("RPUSH", redis.Args{}.AddFlat(strings.Split(cmd, " "))...)

		cmd = fmt.Sprintf("ss-%s %d", sessionID, 120)
		sessionSlicesConn.Do("EXPIRE", redis.Args{}.AddFlat(strings.Split(cmd, " "))...)
>>>>>>> 937bdb75
	}
}

func (cruncher *PortalCruncher) PingRedis() error {
<<<<<<< HEAD
	if err := cruncher.topSessions.Ping(); err != nil {
		return err
	}

	if err := cruncher.sessionMap.Ping(); err != nil {
		return err
	}

	if !cruncher.useBigtable {
		if err := cruncher.sessionMeta.Ping(); err != nil {
			return err
		}

		if err := cruncher.sessionSlices.Ping(); err != nil {
			return err
		}
=======
	if err := storage.ValidateRedisPool(cruncher.sessionPool); err != nil {
		return err
>>>>>>> 937bdb75
	}

	return nil
}

func SetupBigtable(ctx context.Context,
	gcpProjectID string,
	btInstanceID string,
	btTableName string,
	btCfName string,
	logger log.Logger) (*storage.BigTable, []string, error) {
	// Setup Bigtable
	_, btEmulatorOK := os.LookupEnv("BIGTABLE_EMULATOR_HOST")
	if btEmulatorOK {
		// Emulator is used for local testing
		// Requires that emulator has been started in another terminal to work as intended
		gcpProjectID = "local"
		level.Info(logger).Log("msg", "Detected Bigtable emulator host.", "Table Name", btTableName, "Project ID", gcpProjectID, "btInstanceID", btInstanceID)
	}

	if gcpProjectID == "" && !btEmulatorOK {
		return nil, nil, fmt.Errorf("SetupBigtable() No GCP Project ID found. Could not find $BIGTABLE_EMULATOR_HOST for local testing.")
	}

	// Put the column family names in a slice
	btCfNames := []string{btCfName}
	// Create a bigtable admin for setup
	btAdmin, err := storage.NewBigTableAdmin(ctx, gcpProjectID, btInstanceID, logger)
	if err != nil {
		return nil, nil, err
	}

	// Check if the table exists in the instance
	tableExists, err := btAdmin.VerifyTableExists(ctx, btTableName)
	if err != nil {
		return nil, nil, fmt.Errorf("SetupBigtable() Failed to verify if table exists: %v", err)
	}

	if !tableExists {
		level.Debug(logger).Log("msg", "Could not find table in bigtable instance")
		return nil, nil, fmt.Errorf("SetupBigtable() Could not find table %s in bigtable instance. Create the table before starting the portal cruncher", btTableName)
	} else {
		level.Debug(logger).Log("msg", "Found table in bigtable instance")
	}

	// Close the admin client
	if err = btAdmin.Close(); err != nil {
		return nil, nil, err
	}

	// Create a standard client for writing to the table
	btClient, err := storage.NewBigTable(ctx, gcpProjectID, btInstanceID, btTableName, logger)
	if err != nil {
		return nil, nil, err
	}

	if btEmulatorOK {
		if historicalPath, ok := os.LookupEnv("BIGTABLE_HISTORICAL_TXT"); ok {
			// Check if historical path is valid
			if _, err := os.Stat(historicalPath); !os.IsNotExist(err) {
				// Insert historical data into bigtable during local testing
				level.Info(logger).Log("msg", "Seeding bigtable with historical data.")
				err = SeedBigtable(ctx, btClient, btCfNames, historicalPath)
				if err != nil {
					return nil, nil, err
				}
			} else {
				level.Info(logger).Log("msg", "path", historicalPath, "Does not exist. Skipping over seeding bigtable with historical data")
			}
		} else {
			level.Info(logger).Log("msg", "Could not locate BIGTABLE_HISTORICAL_TXT. Skipping over seeding bigtable with historical data")
		}
	}

	return btClient, btCfNames, nil
}

// Loads historical data into bigtable
// Only should be used during local testing
func SeedBigtable(ctx context.Context, btClient *storage.BigTable, btCfNames []string, historicalPath string) error {
	// Load in text file
	var (
		file   *os.File
		part   []byte
		prefix bool
		err    error
	)
	if file, err = os.Open(historicalPath); err != nil {
		return fmt.Errorf("SeedBigtable() open file path %s: %v", historicalPath, err)
	}
	defer file.Close()

	reader := bufio.NewReader(file)
	buffer := bytes.NewBuffer(make([]byte, 0))
	var lines []string
	for {
		if part, prefix, err = reader.ReadLine(); err != nil {
			if err == io.EOF {
				break
			}
			return fmt.Errorf("SeedBigtable() failed to read lines from %s: %v", historicalPath, err)
		}
		buffer.Write(part)
		if !prefix {
			lines = append(lines, buffer.String())
			buffer.Reset()
		}
	}

	var rowKey string
	var cfMap map[string]string
	var colName string
	for _, line := range lines {
		// Remove white space from line
		line = strings.TrimSpace(line)

		// Moving onto next row key
		if strings.Contains(line, "----------------------------------------") {
			rowKey = ""
			cfMap = make(map[string]string)
			colName = ""
			continue
		}

		if rowKey == "" {
			// Found a new row key
			rowKey = strings.TrimSpace(line)
		} else if strings.Contains(line, btCfNames[0]) {
			// Set the map of column name to the column family name
			line = strings.TrimSpace(line)
			words := strings.Split(line, " ")
			colName = strings.Split(words[0], ":")[1]
			cfMap[colName] = btCfNames[0]
		} else if colName != "" {
			// Get the data for the column name

			// Clean up raw data string
			rawData := strings.TrimSpace(line)
			rawData = rawData[1 : len(rawData)-1]
			strData := strings.Split(rawData, " ")

			// Fill a byte slice with the bytes from the raw data
			var data []byte
			var singleByte byte
			for _, b := range strData {
				if b != " " {
					bInt, err := strconv.Atoi(b)
					if err != nil {
						return fmt.Errorf("SeedBigtable() could not convert %s to int: %v", b, err)
					}
					singleByte = (byte)(bInt)
					data = append(data, singleByte)
				}
			}

			// Create data map of column name to data
			dataMap := make(map[string][]byte)
			dataMap[colName] = data

			// Insert into bigtable
			err := btClient.InsertRowInTable(ctx, []string{rowKey}, dataMap, cfMap)
			if err != nil {
				return err
			}
		}
	}

	return nil
}

func (cruncher *PortalCruncher) InsertIntoBigtable(ctx context.Context, btPortalDataBuffer []*transport.SessionPortalData, env string, ghostArmyBuyerID uint64) error {
	for j := range btPortalDataBuffer {
		meta := &btPortalDataBuffer[j].Meta
		slice := &btPortalDataBuffer[j].Slice

		// Do not insert ghost army in prod
		if env == "prod" && meta.BuyerID == ghostArmyBuyerID {
			continue
		}

		// This seems redundant, try to figure out a better prefix to limit the number of keys
		// Key for session ID
		sessionRowKey := fmt.Sprintf("%016x", meta.ID)
		sliceRowKey := fmt.Sprintf("%016x#%v", meta.ID, slice.Timestamp)

		// Key for all user specific
		userRowKey := fmt.Sprintf("%016x#%016x", meta.UserHash, meta.ID)

		metaRowKeys := []string{sessionRowKey, userRowKey}
		sliceRowKeys := []string{sliceRowKey}

		// Have 2 columns under 1 column family
		// 1) Meta
		// 2) Slice

		// Create byte slices of the session data
		metaBinary, err := meta.MarshalBinary()
		if err != nil {
			return err
		}
		sliceBinary, err := slice.MarshalBinary()
		if err != nil {
			return err
		}

		// Insert session meta data into Bigtable
		if err := cruncher.btClient.InsertSessionMetaData(ctx, cruncher.btCfNames, metaBinary, metaRowKeys); err != nil {
			cruncher.btMetrics.WriteMetaFailureCount.Add(1)
			return err
		}
		cruncher.btMetrics.WriteMetaSuccessCount.Add(1)

		// Insert session slice data into Bigtable
		if err := cruncher.btClient.InsertSessionSliceData(ctx, cruncher.btCfNames, sliceBinary, sliceRowKeys); err != nil {
			cruncher.btMetrics.WriteSliceFailureCount.Add(1)
			return err
		}
		cruncher.btMetrics.WriteSliceSuccessCount.Add(1)
	}

	return nil
}<|MERGE_RESOLUTION|>--- conflicted
+++ resolved
@@ -446,55 +446,26 @@
 		cmd = fmt.Sprintf("d-%s-%d %d", customerID, minutes, 30)
 		sessionMapConn.Do("EXPIRE", redis.Args{}.AddFlat(strings.Split(cmd, " "))...)
 
-<<<<<<< HEAD
 		// Only insert the following into redis if we are not using Bigtable
 		if !cruncher.useBigtable {
 			// Update session meta
-			cruncher.sessionMeta.Command("SET", "sm-%s \"%s\" EX %d", sessionID, meta.RedisString(), 120)
+			// There can be spaces in the ISP string, so manually create the string slice instead of splitting on white space
+			cmdSlice := []string{fmt.Sprintf("sm-%s", sessionID), meta.RedisString(), "EX", fmt.Sprintf("%d", 120)}
+			sessionMetaConn.Do("SET", redis.Args{}.AddFlat(cmdSlice)...)
 
 			// Update session slices
-			slice := &redisPortalDataBuffer[i].Slice
-			cruncher.sessionSlices.Command("RPUSH", "ss-%s %s", sessionID, slice.RedisString())
-			cruncher.sessionSlices.Command("EXPIRE", "ss-%s %d", sessionID, 120)
-		}
-=======
-		// Update session meta
-		// There can be spaces in the ISP string, so manually create the string slice instead of splitting on white space
-		cmdSlice := []string{fmt.Sprintf("sm-%s", sessionID), meta.RedisString(), "EX", fmt.Sprintf("%d", 120)}
-		sessionMetaConn.Do("SET", redis.Args{}.AddFlat(cmdSlice)...)
-
-		// Update session slices
-		cmd = fmt.Sprintf("ss-%s %s", sessionID, slice.RedisString())
-		sessionSlicesConn.Do("RPUSH", redis.Args{}.AddFlat(strings.Split(cmd, " "))...)
-
-		cmd = fmt.Sprintf("ss-%s %d", sessionID, 120)
-		sessionSlicesConn.Do("EXPIRE", redis.Args{}.AddFlat(strings.Split(cmd, " "))...)
->>>>>>> 937bdb75
+			cmd = fmt.Sprintf("ss-%s %s", sessionID, slice.RedisString())
+			sessionSlicesConn.Do("RPUSH", redis.Args{}.AddFlat(strings.Split(cmd, " "))...)
+
+			cmd = fmt.Sprintf("ss-%s %d", sessionID, 120)
+			sessionSlicesConn.Do("EXPIRE", redis.Args{}.AddFlat(strings.Split(cmd, " "))...)
+		}
 	}
 }
 
 func (cruncher *PortalCruncher) PingRedis() error {
-<<<<<<< HEAD
-	if err := cruncher.topSessions.Ping(); err != nil {
-		return err
-	}
-
-	if err := cruncher.sessionMap.Ping(); err != nil {
-		return err
-	}
-
-	if !cruncher.useBigtable {
-		if err := cruncher.sessionMeta.Ping(); err != nil {
-			return err
-		}
-
-		if err := cruncher.sessionSlices.Ping(); err != nil {
-			return err
-		}
-=======
 	if err := storage.ValidateRedisPool(cruncher.sessionPool); err != nil {
 		return err
->>>>>>> 937bdb75
 	}
 
 	return nil
