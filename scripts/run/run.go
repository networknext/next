--- conflicted
+++ resolved
@@ -134,15 +134,12 @@
         func_test_sdk4()
     } else if command == "func-test-sdk5" {
         func_test_sdk5()
-<<<<<<< HEAD
     } else if command == "func-backend4" {
         func_backend4()
     } else if command == "func-backend5" {
         func_backend5()
-=======
     } else if command == "func-tests-backend" {
         func_tests_backend()
->>>>>>> ab23c690
     }
 
     cleanup()
@@ -252,15 +249,13 @@
     bash("make func_test_sdk5 -j && cd dist && ./func_tests_sdk5")
 }
 
-<<<<<<< HEAD
 func func_backend4() {
     bash("make ./dist/func_backend4 -j && cd dist && ./func_backend4")
 }
 
 func func_backend5() {
     bash("make ./dist/func_backend5 -j && cd dist && ./func_backend5")
-=======
+
 func func_tests_backend() {
     bash("make ./dist/func_tests_backend && ./dist/func_tests_backend")
->>>>>>> ab23c690
 }