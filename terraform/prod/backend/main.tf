# ----------------------------------------------------------------------------------------

variable "tag" { type = string }

variable "extra" { 
  type = string 
  default = ""
}

variable "vpn_address" { type = string }

variable "google_credentials" { type = string }
variable "google_location" { type = string }
variable "google_region" { type = string }
variable "google_zone" { type = string }
variable "google_zones" { type = list(string) }
variable "google_artifacts_bucket" { type = string }
variable "google_database_bucket" { type = string }

variable "cloudflare_api_token" { type = string }
variable "cloudflare_zone_id" { type = string }
variable "cloudflare_domain" { type = string }

variable "relay_backend_public_key" { type = string }

variable "server_backend_public_key" { type = string }

variable "raspberry_buyer_public_key" { type = string }
variable "raspberry_buyer_private_key" { type = string }

variable "ip2location_bucket_name" { type = string }

locals {
  google_project             = file("../../projects/prod-project.txt")
  google_service_account     = file("../../projects/prod-runtime-service-account.txt")
  maxmind_license_key        = file("~/secrets/maxmind.txt")
  relay_backend_private_key  = file("~/secrets/prod-relay-backend-private-key.txt")
  server_backend_private_key = file("~/secrets/prod-server-backend-private-key.txt")
  api_private_key            = file("~/secrets/prod-api-private-key.txt")
  ping_key                   = file("~/secrets/prod-ping-key.txt")
}

# ----------------------------------------------------------------------------------------

terraform {
  required_providers {
    google = {
      source  = "hashicorp/google"
      version = "~> 5.0.0"
    }
    google-beta = {
      source = "hashicorp/google-beta"
      version = "~> 5.0.0"
    }
    cloudflare = {
      source  = "cloudflare/cloudflare"
      version = "~> 4.0"
    }
  }
  backend "gcs" {
    bucket  = "auspicious_network_next_terraform"
    prefix  = "production"
  }
}

provider "google" {
  credentials = file(var.google_credentials)
  project     = local.google_project
  region      = var.google_region
  zone        = var.google_zone
}

provider "google-beta" {
  credentials = file(var.google_credentials)
  project     = local.google_project
  region      = var.google_region
  zone        = var.google_zone
}

provider "cloudflare" {
  api_token = file(var.cloudflare_api_token)
}

# ----------------------------------------------------------------------------------------

resource "google_compute_managed_ssl_certificate" "api" {
  name = "api"
  managed {
    domains = ["api.${var.cloudflare_domain}"]
  }
}

resource "google_compute_managed_ssl_certificate" "relay" {
  name = "relay"
  managed {
    domains = ["relay.${var.cloudflare_domain}"]
  }
}

resource "google_compute_managed_ssl_certificate" "portal" {
  name = "portal"
  managed {
    domains = ["portal.${var.cloudflare_domain}"]
  }
}

resource "google_compute_managed_ssl_certificate" "raspberry" {
  name = "raspberry"
  managed {
    domains = ["raspberry.${var.cloudflare_domain}"]
  }
}

# ----------------------------------------------------------------------------------------

resource "google_compute_network" "production" {
  name                    = "production"
  project                 = local.google_project
  auto_create_subnetworks = false
}

resource "google_compute_subnetwork" "production" {
  name                     = "production"
  project                  = local.google_project
  ip_cidr_range            = "10.0.0.0/16"
  region                   = var.google_region
  network                  = google_compute_network.production.id
  private_ip_google_access = true
}

resource "google_compute_subnetwork" "internal_http_load_balancer" {
  name          = "internal-http-load-balancer"
  project       = local.google_project
  region        = var.google_region
  purpose       = "INTERNAL_HTTPS_LOAD_BALANCER"
  role          = "ACTIVE"
  network       = google_compute_network.production.id
  ip_cidr_range = "10.1.0.0/16"
}

# ----------------------------------------------------------------------------------------

resource "google_compute_firewall" "allow_ssh" {
  name          = "allow-ssh"
  project       = local.google_project
  direction     = "INGRESS"
  network       = google_compute_network.production.id
  source_ranges = ["130.211.0.0/22", "35.191.0.0/16", "35.235.240.0/20"]
  allow {
    protocol = "tcp"
    ports    = ["22"]
  }
  target_tags = ["allow-ssh"]
}

resource "google_compute_firewall" "allow_health_checks" {
  name          = "allow-health-checks"
  project       = local.google_project
  direction     = "INGRESS"
  network       = google_compute_network.production.id
  source_ranges = ["35.191.0.0/16", "130.211.0.0/22"]

  allow {
    protocol = "tcp"
    ports    = ["80"]
  }

  target_tags = ["allow-health-checks"]
}

resource "google_compute_firewall" "allow_network_load_balancer_traffic" {
  name          = "allow-network-load-balancer-traffic"
  project       = local.google_project
  direction     = "INGRESS"
  network       = google_compute_network.production.id
  source_ranges = ["130.211.0.0/22", "35.191.0.0/16", "35.235.240.0/20", "209.85.152.0/22", "209.85.204.0/22"]

  allow {
    protocol = "tcp"
    ports    = ["80"]
  }

  target_tags = ["allow-health-checks"]
}

resource "google_compute_firewall" "allow_http" {
  name          = "allow-http"
  project       = local.google_project
  direction     = "INGRESS"
  network       = google_compute_network.production.id
  source_ranges = ["0.0.0.0/0"]
  allow {
    protocol = "tcp"
    ports    = ["80"]
  }
  target_tags = ["allow-http"]
}

resource "google_compute_firewall" "allow_redis" {
  name          = "allow-redis"
  project       = local.google_project
  direction     = "INGRESS"
  network       = google_compute_network.production.id
  source_ranges = ["0.0.0.0/0"]
  allow {
    protocol = "tcp"
    ports    = ["6379"]
  }
  target_tags = ["allow-redis"]
}

resource "google_compute_firewall" "allow_udp_40000" {
  name          = "allow-udp-40000"
  project       = local.google_project
  direction     = "INGRESS"
  network       = google_compute_network.production.id
  source_ranges = ["0.0.0.0/0"]
  allow {
    protocol = "udp"
    ports    = ["40000"]
  }
  target_tags = ["allow-udp-40000"]
}

resource "google_compute_firewall" "allow_udp_all" {
  name          = "allow-udp-all"
  project       = local.google_project
  direction     = "INGRESS"
  network       = google_compute_network.production.id
  source_ranges = ["0.0.0.0/0"]
  allow {
    protocol = "udp"
  }
  target_tags = ["allow-udp-all"]
}

# ----------------------------------------------------------------------------------------

resource "cloudflare_record" "api_domain" {
  zone_id = var.cloudflare_zone_id
  name    = "api"
  value   = module.api.address
  type    = "A"
  proxied = false
}

resource "cloudflare_record" "server_backend_domain" {
  zone_id = var.cloudflare_zone_id
  name    = "server"
  value   = module.server_backend.address
  type    = "A"
  proxied = false
}

resource "cloudflare_record" "relay_backend_domain" {
  zone_id = var.cloudflare_zone_id
  name    = "relay"
  value   = module.relay_gateway.address
  type    = "A"
  proxied = false
}

resource "cloudflare_record" "portal_domain" {
  zone_id = var.cloudflare_zone_id
  name    = "portal"
  value   = module.portal.address
  type    = "A"
  proxied = false
}

resource "cloudflare_record" "raspberry_domain" {
  zone_id = var.cloudflare_zone_id
  name    = "raspberry"
  value   = module.raspberry_backend.address
  type    = "A"
  proxied = false
}

# ----------------------------------------------------------------------------------------

module "redis_time_series" {

  source = "../../modules/redis_stack"

  service_name = "redis-time-series"

  machine_type             = "n1-standard-2"
  project                  = local.google_project
  region                   = var.google_region
  zone                     = var.google_zone
  default_network          = google_compute_network.production.id
  default_subnetwork       = google_compute_subnetwork.production.id
  service_account          = local.google_service_account
  tags                     = ["allow-redis", "allow-ssh"]
}

output "redis_time_series_address" {
  description = "The IP address of the redis time series database"
  value       = module.redis_time_series.address
}

# ----------------------------------------------------------------------------------------

resource "google_redis_cluster" "portal" {
  provider       = google-beta
  name           = "portal"
  shard_count    = 10
  psc_configs {
    network = google_compute_network.production.id
  }
  region = "us-central1"
  replica_count = 1
  transit_encryption_mode = "TRANSIT_ENCRYPTION_MODE_DISABLED"
  authorization_mode = "AUTH_MODE_DISABLED"
  depends_on = [
    google_network_connectivity_service_connection_policy.default
  ]
}

resource "google_network_connectivity_service_connection_policy" "default" {
  provider = google-beta
  name = "redis"
  location = "us-central1"
  service_class = "gcp-memorystore-redis"
  description   = "redis cluster service connection policy"
  network = google_compute_network.production.id
  psc_config {
    subnetworks = [google_compute_subnetwork.production.id]
  }
}

locals {
  redis_portal_address = "${google_redis_cluster.portal.discovery_endpoints[0].address}:6379"
}

resource "google_redis_instance" "redis_relay_backend" {
  name                    = "redis-relay-backend"
  tier                    = "STANDARD_HA"
  memory_size_gb          = 10
  region                  = "us-central1"
  redis_version           = "REDIS_7_0"
  redis_configs           = { "maxmemory-gb" = "5" }
  authorized_network      = google_compute_network.production.id
}

resource "google_redis_instance" "redis_raspberry" {
  name               = "redis-raspberry"
  tier               = "STANDARD_HA"
  memory_size_gb     = 2
  region             = "us-central1"
  redis_version      = "REDIS_7_0"
  redis_configs      = { "activedefrag" = "yes", "maxmemory-policy" = "allkeys-lru" }
  authorized_network = google_compute_network.production.id
}

output "redis_portal_address" {
  description = "The IP address of the portal redis instance"
  value       = local.redis_portal_address
}

output "redis_relay_backend_address" {
  description = "The IP address of the relay backend redis instance"
  value       = google_redis_instance.redis_relay_backend.host
}

output "redis_raspberry_address" {
  description = "The IP address of the raspberry redis instance"
  value       = google_redis_instance.redis_raspberry.host
}

# ----------------------------------------------------------------------------------------

locals {

  pubsub_channels = [
    "route_matrix_update",
    "relay_to_relay_ping",
    "relay_update",
    "server_init",
    "server_update",
    "near_relay_ping",
    "session_update",
    "session_summary",
  ]
  
}

resource "google_pubsub_schema" "pubsub_schema" {
  count      = length(local.pubsub_channels)
  name       = local.pubsub_channels[count.index]
  type       = "AVRO"
  definition = file("../../../schemas/pubsub/${local.pubsub_channels[count.index]}.json")
}

resource "google_pubsub_topic" "pubsub_topic" {
  count      = length(local.pubsub_channels)
  name       = local.pubsub_channels[count.index]
  schema_settings {
    schema = google_pubsub_schema.pubsub_schema[count.index].id
    encoding = "BINARY"
  }
  depends_on = [google_pubsub_schema.pubsub_schema]
} 

resource "google_pubsub_subscription" "pubsub_subscription" {
  count                       = length(local.pubsub_channels)
  name                        = local.pubsub_channels[count.index]
  topic                       = google_pubsub_topic.pubsub_topic[count.index].name
  message_retention_duration  = "604800s"
  retain_acked_messages       = false
  ack_deadline_seconds        = 60
  expiration_policy {
    ttl = ""
  }
  bigquery_config {
    table = "${google_bigquery_table.table[local.pubsub_channels[count.index]].project}.${google_bigquery_table.table[local.pubsub_channels[count.index]].dataset_id}.${google_bigquery_table.table[local.pubsub_channels[count.index]].table_id}"
    use_topic_schema    = true
    drop_unknown_fields = true    
  }
}

# ----------------------------------------------------------------------------------------

locals {
  
  bigquery_tables = {
    "session_update"      = file("../../../schemas/bigquery/session_update.json")
    "session_summary"     = file("../../../schemas/bigquery/session_summary.json")
    "server_init"         = file("../../../schemas/bigquery/server_init.json")
    "server_update"       = file("../../../schemas/bigquery/server_update.json")
    "relay_update"        = file("../../../schemas/bigquery/relay_update.json")
    "route_matrix_update" = file("../../../schemas/bigquery/route_matrix_update.json")
    "relay_to_relay_ping" = file("../../../schemas/bigquery/relay_to_relay_ping.json")
    "near_relay_ping"     = file("../../../schemas/bigquery/near_relay_ping.json")
  }

  bigquery_table_clustering = {
    "session_update"      = [ "session_id" ]
    "session_summary"     = [ "buyer_id", "user_hash" ]
    "server_update"       = [ "datacenter_id", "buyer_id" ]
    "server_init"         = [ "datacenter_id", "buyer_id" ]
    "relay_update"        = [ "relay_id" ]
    "route_matrix_update" = []
    "relay_to_relay_ping" = [ "source_relay_id" ]
    "near_relay_ping"     = [ "near_relay_id", "user_hash" ]
  }

}

resource "google_bigquery_dataset" "dataset" {
  dataset_id                  = "analytics"
  friendly_name               = "Analytics"
  description                 = "This dataset contains Network Next raw analytics data. It is retained for 90 days."
  location                    = "US"
  default_table_expiration_ms = 7776000000 # 90 days
}

resource "google_bigquery_table" "table" {
  for_each            = local.bigquery_tables
  dataset_id          = google_bigquery_dataset.dataset.dataset_id
  table_id            = each.key
  schema              = each.value
  clustering          = local.bigquery_table_clustering[each.key]
  deletion_protection = false
  time_partitioning {
    type = "DAY"
    field = "timestamp"
  }
}

# ----------------------------------------------------------------------------------------

resource "google_compute_global_address" "postgres_private_address" {
  name          = "postgres-private-address"
  purpose       = "VPC_PEERING"
  address_type  = "INTERNAL"
  prefix_length = 16
  network       = google_compute_network.production.id
}

resource "google_service_networking_connection" "postgres" {
  network                 = google_compute_network.production.id
  service                 = "servicenetworking.googleapis.com"
  reserved_peering_ranges = [google_compute_global_address.postgres_private_address.name]
}

resource "google_sql_database_instance" "postgres" {
  name = "postgres"
  database_version = "POSTGRES_14"
  region = "${var.google_region}"
  depends_on = [google_service_networking_connection.postgres]
  settings {
    tier = "db-custom-1-3840"
    ip_configuration {
      ipv4_enabled    = "false"
      private_network = google_compute_network.production.id
    }
    database_flags {
      name  = "max_connections"
      value = "1024"
    }
    backup_configuration {
      enabled = true
    }
    deletion_protection_enabled = true
  }
  deletion_protection = true
}

resource "google_sql_database" "database" {
  name      = "database"
  instance  = "${google_sql_database_instance.postgres.name}"
}

resource "google_sql_user" "users" {
  name     = "developer"
  password = "developer"
  instance = "${google_sql_database_instance.postgres.name}"
}

resource "google_compute_network_peering_routes_config" "postgres" {
  peering              = google_service_networking_connection.postgres.peering
  network              = google_compute_network.production.name
  import_custom_routes = true
  export_custom_routes = true
}

output "postgres_address" {
  description = "The IP address of the postgres instance"
  value = "${google_compute_global_address.postgres_private_address.address}"
}

# ----------------------------------------------------------------------------------------

module "magic_backend" {

  source = "../../modules/internal_http_service_autoscale"

  service_name = "magic-backend"

  startup_script = <<-EOF1
    #!/bin/bash
    gsutil cp ${var.google_artifacts_bucket}/${var.tag}/bootstrap.sh bootstrap.sh
    chmod +x bootstrap.sh
    sudo ./bootstrap.sh -t ${var.tag} -b ${var.google_artifacts_bucket} -a magic_backend.tar.gz
    cat <<EOF > /app/app.env
    ENV=prod
    EOF
    sudo systemctl start app.service
  EOF1

  tag                        = var.tag
  extra                      = var.extra
  machine_type               = "n1-highcpu-2"
  project                    = local.google_project
  region                     = var.google_region
  zones                      = var.google_zones
  default_network            = google_compute_network.production.id
  default_subnetwork         = google_compute_subnetwork.production.id
  load_balancer_subnetwork   = google_compute_subnetwork.internal_http_load_balancer.id
  load_balancer_network_mask = google_compute_subnetwork.internal_http_load_balancer.ip_cidr_range
  service_account            = local.google_service_account
  tags                       = ["allow-ssh", "allow-health-checks", "allow-http"]
  min_size                   = 3
  max_size                   = 16
  target_cpu                 = 60
}

output "magic_backend_address" {
  description = "The IP address of the magic backend load balancer"
  value       = module.magic_backend.address
}

# ----------------------------------------------------------------------------------------

module "relay_gateway" {

  source = "../../modules/external_http_service_autoscale"

  service_name = "relay-gateway"

  startup_script = <<-EOF1
    #!/bin/bash
    gsutil cp ${var.google_artifacts_bucket}/${var.tag}/bootstrap.sh bootstrap.sh
    chmod +x bootstrap.sh
    sudo ./bootstrap.sh  -t ${var.tag} -b ${var.google_artifacts_bucket} -a relay_gateway.tar.gz
    cat <<EOF > /app/app.env
    ENV=prod
    GOOGLE_PROJECT_ID=${local.google_project}
    REDIS_HOSTNAME="${google_redis_instance.redis_relay_backend.host}:6379"
    MAGIC_URL="http://${module.magic_backend.address}/magic"
    DATABASE_URL="${var.google_database_bucket}/prod.bin"
    DATABASE_PATH="/app/database.bin"
    RELAY_BACKEND_PUBLIC_KEY=${var.relay_backend_public_key}
    RELAY_BACKEND_PRIVATE_KEY=${local.relay_backend_private_key}
    PING_KEY=${local.ping_key}
    RELAY_BACKEND_ADDRESS=""
    EOF
    sudo gsutil cp ${var.google_database_bucket}/prod.bin /app/database.bin
    sudo systemctl start app.service
  EOF1

  tag                      = var.tag
  extra                    = var.extra
  machine_type             = "c3-highcpu-4"
  project                  = local.google_project
  region                   = var.google_region
  zones                    = var.google_zones
  default_network          = google_compute_network.production.id
  default_subnetwork       = google_compute_subnetwork.production.id
  service_account          = local.google_service_account
  tags                     = ["allow-ssh", "allow-health-checks", "allow-http"]
  min_size                 = 3
  max_size                 = 64
  target_cpu               = 60
  domain                   = "relay.${var.cloudflare_domain}"
  certificate              = google_compute_managed_ssl_certificate.relay.id
  
  depends_on = [
    google_redis_instance.redis_relay_backend
  ]
}

output "relay_gateway_address" {
  description = "The IP address of the relay gateway load balancer"
  value       = module.relay_gateway.address
}

# ----------------------------------------------------------------------------------------

module "relay_backend" {

  source = "../../modules/internal_http_service"

  service_name = "relay-backend"

  startup_script = <<-EOF1
    #!/bin/bash
    gsutil cp ${var.google_artifacts_bucket}/${var.tag}/bootstrap.sh bootstrap.sh
    chmod +x bootstrap.sh
    sudo ./bootstrap.sh -t ${var.tag} -b ${var.google_artifacts_bucket} -a relay_backend.tar.gz
    cat <<EOF > /app/app.env
    ENV=prod
    GOOGLE_PROJECT_ID=${local.google_project}
    REDIS_HOSTNAME="${google_redis_instance.redis_relay_backend.host}:6379"
    MAGIC_URL="http://${module.magic_backend.address}/magic"
    DATABASE_URL="${var.google_database_bucket}/prod.bin"
    DATABASE_PATH="/app/database.bin"
    INITIAL_DELAY=180s
    ENABLE_GOOGLE_PUBSUB=true
    ENABLE_REDIS_TIME_SERIES=true
    REDIS_TIME_SERIES_HOSTNAME="${module.redis_time_series.address}:6379"
    REDIS_PORTAL_CLUSTER="${local.redis_portal_address}"
    EOF
    sudo gsutil cp ${var.google_database_bucket}/prod.bin /app/database.bin
    sudo systemctl start app.service
  EOF1

  tag                        = var.tag
  extra                      = var.extra
  machine_type               = "c3-highcpu-44"
  project                    = local.google_project
  region                     = var.google_region
  zones                      = var.google_zones
  default_network            = google_compute_network.production.id
  default_subnetwork         = google_compute_subnetwork.production.id
  load_balancer_subnetwork   = google_compute_subnetwork.internal_http_load_balancer.id
  load_balancer_network_mask = google_compute_subnetwork.internal_http_load_balancer.ip_cidr_range
  service_account            = local.google_service_account
  tags                       = ["allow-ssh", "allow-health-checks", "allow-http"]
  target_size                = 3
  tier_1                     = true

  depends_on = [
    google_pubsub_topic.pubsub_topic, 
    google_pubsub_subscription.pubsub_subscription,
    google_redis_instance.redis_relay_backend,
    module.redis_time_series
  ]
}

output "relay_backend_address" {
  description = "The IP address of the relay backend load balancer"
  value       = module.relay_backend.address
}

# ----------------------------------------------------------------------------------------

module "api" {

  source = "../../modules/external_http_service_autoscale"

  service_name = "api"

  startup_script = <<-EOF1
    #!/bin/bash
    gsutil cp ${var.google_artifacts_bucket}/${var.tag}/bootstrap.sh bootstrap.sh
    chmod +x bootstrap.sh
    sudo ./bootstrap.sh -t ${var.tag} -b ${var.google_artifacts_bucket} -a api.tar.gz
    cat <<EOF > /app/app.env
    ENV=prod
    ENABLE_REDIS_TIME_SERIES=true
    REDIS_TIME_SERIES_HOSTNAME="${module.redis_time_series.address}:6379"
    REDIS_PORTAL_CLUSTER="${local.redis_portal_address}"
    REDIS_RELAY_BACKEND_HOSTNAME="${google_redis_instance.redis_relay_backend.host}:6379"
    SESSION_CRUNCHER_URL="http://${module.session_cruncher.address}"
    SERVER_CRUNCHER_URL="http://${module.server_cruncher.address}"
    GOOGLE_PROJECT_ID=${local.google_project}
    DATABASE_URL="${var.google_database_bucket}/prod.bin"
    DATABASE_PATH="/app/database.bin"
    PGSQL_CONFIG="host=${google_sql_database_instance.postgres.ip_address.0.ip_address} port=5432 user=developer password=developer dbname=database sslmode=disable"
    API_PRIVATE_KEY=${local.api_private_key}
    ALLOWED_ORIGIN="*"
    EOF
    sudo gsutil cp ${var.google_database_bucket}/prod.bin /app/database.bin
    sudo systemctl start app.service
  EOF1

  tag                      = var.tag
  extra                    = var.extra
  machine_type             = "n1-highcpu-2"
  project                  = local.google_project
  region                   = var.google_region
  zones                    = var.google_zones
  default_network          = google_compute_network.production.id
  default_subnetwork       = google_compute_subnetwork.production.id
  service_account          = local.google_service_account
  tags                     = ["allow-ssh", "allow-health-checks", "allow-http"]
  min_size                 = 3
  max_size                 = 16
  target_cpu               = 60
  domain                   = "api.${var.cloudflare_domain}"
  certificate              = google_compute_managed_ssl_certificate.api.id
}

output "api_address" {
  description = "The IP address of the api load balancer"
  value       = module.api.address
}

// ---------------------------------------------------------------------------------------

module "session_cruncher" {

  source = "../../modules/internal_http_service"

  service_name = "session-cruncher"

  startup_script = <<-EOF1
    #!/bin/bash
    gsutil cp ${var.google_artifacts_bucket}/${var.tag}/bootstrap.sh bootstrap.sh
    chmod +x bootstrap.sh
    sudo ./bootstrap.sh -t ${var.tag} -b ${var.google_artifacts_bucket} -a session_cruncher.tar.gz
    cat <<EOF > /app/app.env
    ENV=prod
    ENABLE_REDIS_TIME_SERIES=true
    REDIS_TIME_SERIES_HOSTNAME="${module.redis_time_series.address}:6379"
    GOOGLE_PROJECT_ID=${local.google_project}
    DATABASE_URL="${var.google_database_bucket}/prod.bin"
    DATABASE_PATH="/app/database.bin"
    EOF
    sudo gsutil cp ${var.google_database_bucket}/prod.bin /app/database.bin
    sudo systemctl start app.service
  EOF1

  tag                        = var.tag
  extra                      = var.extra
  machine_type               = "c3-highmem-4"
  project                    = local.google_project
  region                     = var.google_region
  zones                      = var.google_zones
  default_network            = google_compute_network.production.id
  default_subnetwork         = google_compute_subnetwork.production.id
  load_balancer_subnetwork   = google_compute_subnetwork.internal_http_load_balancer.id
  load_balancer_network_mask = google_compute_subnetwork.internal_http_load_balancer.ip_cidr_range
  service_account            = local.google_service_account
  tags                       = ["allow-ssh", "allow-http"]
  target_size                = 1
}

// ---------------------------------------------------------------------------------------

module "server_cruncher" {

  source = "../../modules/internal_http_service"

  service_name = "server-cruncher"

  startup_script = <<-EOF1
    #!/bin/bash
    gsutil cp ${var.google_artifacts_bucket}/${var.tag}/bootstrap.sh bootstrap.sh
    chmod +x bootstrap.sh
    sudo ./bootstrap.sh -t ${var.tag} -b ${var.google_artifacts_bucket} -a server_cruncher.tar.gz
    cat <<EOF > /app/app.env
    ENV=prod
    EOF
    sudo systemctl start app.service
  EOF1

  tag                        = var.tag
  extra                      = var.extra
  machine_type               = "c3-highmem-4"
  project                    = local.google_project
  region                     = var.google_region
  zones                      = var.google_zones
  default_network            = google_compute_network.production.id
  default_subnetwork         = google_compute_subnetwork.production.id
  load_balancer_subnetwork   = google_compute_subnetwork.internal_http_load_balancer.id
  load_balancer_network_mask = google_compute_subnetwork.internal_http_load_balancer.ip_cidr_range
  service_account            = local.google_service_account
  tags                       = ["allow-ssh", "allow-http"]
  target_size                = 1
}

# ----------------------------------------------------------------------------------------

module "server_backend" {

  source = "../../modules/external_udp_service_autoscale"

  service_name = "server-backend"

  startup_script = <<-EOF1
    #!/bin/bash
    gsutil cp ${var.google_artifacts_bucket}/${var.tag}/bootstrap.sh bootstrap.sh
    chmod +x bootstrap.sh
    sudo ./bootstrap.sh -t ${var.tag} -b ${var.google_artifacts_bucket} -a server_backend.tar.gz
    cat <<EOF > /app/app.env
    ENV=prod
    UDP_PORT=40000
    UDP_BIND_ADDRESS="##########:40000"
    UDP_NUM_THREADS=8
    UDP_SOCKET_READ_BUFFER=104857600
    UDP_SOCKET_WRITE_BUFFER=104857600
    GOOGLE_PROJECT_ID=${local.google_project}
    MAGIC_URL="http://${module.magic_backend.address}/magic"
    REDIS_CLUSTER="${local.redis_portal_address}"
    RELAY_BACKEND_PUBLIC_KEY=${var.relay_backend_public_key}
    RELAY_BACKEND_PRIVATE_KEY=${local.relay_backend_private_key}
    SERVER_BACKEND_ADDRESS="##########:40000"
    SERVER_BACKEND_PUBLIC_KEY=${var.server_backend_public_key}
    SERVER_BACKEND_PRIVATE_KEY=${local.server_backend_private_key}
    ROUTE_MATRIX_URL="http://${module.relay_backend.address}/route_matrix"
    PING_KEY=${local.ping_key}
    IP2LOCATION_BUCKET_NAME=${var.ip2location_bucket_name}
    ENABLE_GOOGLE_PUBSUB=true
    ENABLE_REDIS_TIME_SERIES=true
    REDIS_TIME_SERIES_HOSTNAME="${module.redis_time_series.address}:6379"
    REDIS_PORTAL_CLUSTER="${local.redis_portal_address}"
    REDIS_RELAY_BACKEND_HOSTNAME="${google_redis_instance.redis_relay_backend.host}:6379"
    SESSION_CRUNCHER_URL="http://${module.session_cruncher.address}"
    SERVER_CRUNCHER_URL="http://${module.server_cruncher.address}"
    PORTAL_NEXT_SESSIONS_ONLY=false
    EOF
    sudo systemctl start app.service
  EOF1

  tag                        = var.tag
  extra                      = var.extra
  machine_type               = "c3-highcpu-44"
  project                    = local.google_project
  region                     = var.google_region
  zones                      = var.google_zones
  port                       = 40000
  default_network            = google_compute_network.production.id
  default_subnetwork         = google_compute_subnetwork.production.id
  load_balancer_subnetwork   = google_compute_subnetwork.internal_http_load_balancer.id
  load_balancer_network_mask = google_compute_subnetwork.internal_http_load_balancer.ip_cidr_range
  service_account            = local.google_service_account
  tags                       = ["allow-ssh", "allow-health-checks", "allow-udp-40000"]
  min_size                   = 3
  max_size                   = 64
  target_cpu                 = 30

  depends_on = [
    google_pubsub_topic.pubsub_topic, 
    google_pubsub_subscription.pubsub_subscription,
    google_redis_cluster.portal
  ]
}

output "server_backend_address" {
  description = "The IP address of the server backend load balancer"
  value       = module.server_backend.address
}

# ----------------------------------------------------------------------------------------

module "ip2location" {

  source = "../../modules/external_mig_without_health_check"

  service_name = "ip2location"

  startup_script = <<-EOF1
    #!/bin/bash
    gsutil cp ${var.google_artifacts_bucket}/${var.tag}/bootstrap.sh bootstrap.sh
    chmod +x bootstrap.sh
    sudo ./bootstrap.sh -t ${var.tag} -b ${var.google_artifacts_bucket} -a ip2location.tar.gz
    cat <<EOF > /app/app.env
    ENV=prod
    MAXMIND_LICENSE_KEY=${local.maxmind_license_key}
    IP2LOCATION_BUCKET_NAME=${var.ip2location_bucket_name}
    EOF
    sudo systemctl start app.service
  EOF1

  tag                = var.tag
  extra              = var.extra
  machine_type       = "n1-highcpu-2"
  project            = local.google_project
  region             = var.google_region
  zones              = var.google_zones
  default_network    = google_compute_network.production.id
  default_subnetwork = google_compute_subnetwork.production.id
  service_account    = local.google_service_account
  tags               = ["allow-ssh", "allow-udp-all"]
  target_size        = 1
}

# ----------------------------------------------------------------------------------------

module "portal" {

  source = "../../modules/nginx"

  service_name = "portal"

  artifact                 = "${var.google_artifacts_bucket}/${var.tag}/portal.tar.gz"
  config                   = "${var.google_artifacts_bucket}/${var.tag}/nginx.conf"
  tag                      = var.tag
  extra                    = var.extra
  machine_type             = "n1-highcpu-2"
  project                  = local.google_project
  region                   = var.google_region
  zones                    = var.google_zones
  default_network          = google_compute_network.production.id
  default_subnetwork       = google_compute_subnetwork.production.id
  service_account          = local.google_service_account
  tags                     = ["allow-ssh", "allow-http", "allow-https"]
  domain                   = "portal.${var.cloudflare_domain}"
  certificate              = google_compute_managed_ssl_certificate.portal.id
  target_size              = 3
}

output "portal_address" {
  description = "The IP address of the portal load balancer"
  value       = module.portal.address
}

# ----------------------------------------------------------------------------------------

resource "google_compute_router" "router" {
  name    = "router-to-internet" 
  network = google_compute_network.production.id
  project = local.google_project
  region  = var.google_region
}

resource "google_compute_router_nat" "nat" {
  name                               = "nat"
  router                             = google_compute_router.router.name
  region                             = var.google_region
  nat_ip_allocate_option             = "AUTO_ONLY"
  source_subnetwork_ip_ranges_to_nat = "ALL_SUBNETWORKS_ALL_IP_RANGES"
}

# ----------------------------------------------------------------------------------------

module "raspberry_backend" {

  source = "../../modules/external_http_service"

  service_name = "raspberry-backend"

  startup_script = <<-EOF1
    #!/bin/bash
    gsutil cp ${var.google_artifacts_bucket}/${var.tag}/bootstrap.sh bootstrap.sh
    chmod +x bootstrap.sh
    sudo ./bootstrap.sh -t ${var.tag} -b ${var.google_artifacts_bucket} -a raspberry_backend.tar.gz
    cat <<EOF > /app/app.env
    ENV=prod
    REDIS_HOSTNAME="${google_redis_instance.redis_raspberry.host}:6379"
    EOF
    sudo systemctl start app.service
  EOF1

  tag                      = var.tag
  extra                    = var.extra
  machine_type             = "n1-standard-2"
  project                  = local.google_project
  region                   = var.google_region
  zones                    = var.google_zones
  default_network          = google_compute_network.production.id
  default_subnetwork       = google_compute_subnetwork.production.id
  service_account          = local.google_service_account
  tags                     = ["allow-ssh", "allow-http", "allow-https"]
  domain                   = "raspberry.${var.cloudflare_domain}"
  certificate              = google_compute_managed_ssl_certificate.raspberry.id
  target_size              = 3
}

output "raspberry_backend_address" {
  description = "The IP address of the raspberry backend load balancer"
  value       = module.raspberry_backend.address
}

# ----------------------------------------------------------------------------------------

module "raspberry_server" {

  source = "../../modules/external_mig_without_health_check"

  service_name = "raspberry-server"

  startup_script = <<-EOF1
    #!/bin/bash
    gsutil cp ${var.google_artifacts_bucket}/${var.tag}/bootstrap.sh bootstrap.sh
    chmod +x bootstrap.sh
    sudo ./bootstrap.sh -t ${var.tag} -b ${var.google_artifacts_bucket} -a raspberry_server.tar.gz
    cat <<EOF > /app/app.env
    ENV=prod
    NEXT_LOG_LEVEL=1
    NEXT_DATACENTER=cloud
    NEXT_BUYER_PRIVATE_KEY=${var.raspberry_buyer_private_key}
    NEXT_SERVER_BACKEND_HOSTNAME="server.${var.cloudflare_domain}"
    NEXT_SERVER_BACKEND_PUBLIC_KEY="${var.server_backend_public_key}"
    NEXT_RELAY_BACKEND_PUBLIC_KEY="${var.relay_backend_public_key}"
    RASPBERRY_BACKEND_URL="https://raspberry.${var.cloudflare_domain}"
    EOF
    sudo gsutil cp ${var.google_artifacts_bucket}/${var.tag}/libnext.so /usr/local/lib/libnext.so
    sudo ldconfig
    sudo systemctl start app.service
  EOF1

  tag                = var.tag
  extra              = var.extra
  machine_type       = "n1-standard-2"
  project            = local.google_project
  region             = var.google_region
  zones              = var.google_zones
  default_network    = google_compute_network.production.id
  default_subnetwork = google_compute_subnetwork.production.id
  service_account    = local.google_service_account
  tags               = ["allow-ssh", "allow-udp-all"]
  target_size        = 32
}

# ----------------------------------------------------------------------------------------

module "raspberry_client" {

  source = "../../modules/external_mig_without_health_check"

  service_name = "raspberry-client"

  startup_script = <<-EOF1
    #!/bin/bash
    gsutil cp ${var.google_artifacts_bucket}/${var.tag}/bootstrap.sh bootstrap.sh
    chmod +x bootstrap.sh
    sudo ./bootstrap.sh -t ${var.tag} -b ${var.google_artifacts_bucket} -a raspberry_client.tar.gz
    cat <<EOF > /app/app.env
    ENV=prod
    NEXT_LOG_LEVEL=1
    NEXT_BUYER_PUBLIC_KEY=${var.raspberry_buyer_public_key}
    RASPBERRY_BACKEND_URL="https://raspberry.${var.cloudflare_domain}"
<<<<<<< HEAD
    RASPBERRY_NUM_CLIENTS=256
    NEXT_SERVER_BACKEND_PUBLIC_KEY="${var.server_backend_public_key}"
    NEXT_RELAY_BACKEND_PUBLIC_KEY="${var.relay_backend_public_key}"
=======
    RASPBERRY_NUM_CLIENTS=64
>>>>>>> 894b3a8c
    EOF
    sudo gsutil cp ${var.google_artifacts_bucket}/${var.tag}/libnext.so /usr/local/lib/libnext.so
    sudo ldconfig
    sudo systemctl start app.service
  EOF1

  tag                = var.tag
  extra              = var.extra
  machine_type       = "n1-standard-2"
  project            = local.google_project
  region             = var.google_region
  zones              = var.google_zones
  default_network    = google_compute_network.production.id
  default_subnetwork = google_compute_subnetwork.production.id
  service_account    = local.google_service_account
  tags               = ["allow-ssh"]
  target_size        = 32
}

# ----------------------------------------------------------------------------------------<|MERGE_RESOLUTION|>--- conflicted
+++ resolved
@@ -1064,13 +1064,9 @@
     NEXT_LOG_LEVEL=1
     NEXT_BUYER_PUBLIC_KEY=${var.raspberry_buyer_public_key}
     RASPBERRY_BACKEND_URL="https://raspberry.${var.cloudflare_domain}"
-<<<<<<< HEAD
     RASPBERRY_NUM_CLIENTS=256
     NEXT_SERVER_BACKEND_PUBLIC_KEY="${var.server_backend_public_key}"
     NEXT_RELAY_BACKEND_PUBLIC_KEY="${var.relay_backend_public_key}"
-=======
-    RASPBERRY_NUM_CLIENTS=64
->>>>>>> 894b3a8c
     EOF
     sudo gsutil cp ${var.google_artifacts_bucket}/${var.tag}/libnext.so /usr/local/lib/libnext.so
     sudo ldconfig
