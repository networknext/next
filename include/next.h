--- conflicted
+++ resolved
@@ -49,10 +49,6 @@
 #define NEXT_ETHERNET_HEADER_BYTES                               18
 #define NEXT_IPV4_HEADER_BYTES                                   20
 #define NEXT_UDP_HEADER_BYTES                                     8
-<<<<<<< HEAD
-#define NEXT_PACKET_HASH_BYTES                                    8
-=======
->>>>>>> 8abe7db4
 #define NEXT_HEADER_BYTES                                        34
 
 #define NEXT_LOG_LEVEL_NONE                                       0
@@ -215,19 +211,11 @@
     bool upgraded;
     bool committed;
     bool multipath;
-<<<<<<< HEAD
-    bool flagged;
-    float direct_rtt;
-    float direct_jitter;
-    float direct_packet_loss;
-    bool next;
-=======
     bool reported;
     bool fallback_to_direct;
     float direct_rtt;
     float direct_jitter;
     float direct_packet_loss;
->>>>>>> 8abe7db4
     float next_rtt;
     float next_jitter;
     float next_packet_loss;
